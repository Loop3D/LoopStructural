--- conflicted
+++ resolved
@@ -89,12 +89,10 @@
             "icon": "fa-custom fa-pypi",
         },
     ],
-<<<<<<< HEAD
-=======
+
     #     "navbar_start": ["navbar-logo", "navbar-version"],
     #     "use_edit_page_button": True,
     "collapse_navigation": True,
->>>>>>> f3052112
     "external_links": [
         {"name": "Loop3d", "url": "https://www.loop3d.org"},
     ],
