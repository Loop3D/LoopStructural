--- conflicted
+++ resolved
@@ -1,9 +1,7 @@
 API
 ---
-<<<<<<< HEAD
-=======
 
->>>>>>> f3052112
+
 .. autosummary::
    :caption: API
    :toctree: _autosummary
@@ -11,16 +9,8 @@
    :recursive:
 
    LoopStructural
-<<<<<<< HEAD
-   LoopStructural.utils
-   LoopStructural.modelling
-   LoopStructural.interpolators
-   LoopStructural.visualisation
-   LoopStructural.api
-=======
    LoopStructural.modelling
    LoopStructural.interpolators
    LoopStructural.api
    LoopStructural.visualisation
-   LoopStructural.datatypes
->>>>>>> f3052112
+   LoopStructural.datatypes