from os.path import dirname, join

import numpy as np
import pandas as pd


def load_claudius():
    module_path = dirname(__file__)
    data = pd.read_pickle(join(module_path, 'data/claudius.pkl'))
    bb = np.loadtxt(join(module_path, "data/claudiusbb.txt"))
    return data, bb


def load_noddy_single_fold():
    module_path = dirname(__file__)
    data = pd.read_pickle(join(module_path, 'data/onefolddata.pkl'))
    bb = np.loadtxt(join(module_path, 'data/onefoldbb.txt'))
    return data, bb


def load_laurent2016():
    pass


def load_grose2017():
    pass


def load_grose2018():
    pass


def load_grose2019():
    pass


def load_intrusion():
    module_path = dirname(__file__)
<<<<<<< HEAD
    data = pd.read_pickle(join(module_path,'data/intrusion.pkl'))
    bb = np.loadtxt(join(module_path,'data/intrusionbb.txt'))
    return data, bb
def load_unconformity():
    module_path = dirname(__file__)
    data = pd.read_pickle(join(module_path,'data/unconformity.pkl'))
    bb = np.array([[0,0,0],
                   [4,6,4]]
                  )
    return data,bb
def value_headers():
    return ['X','Y','Z','val']

def strike_dip_headers():
    return ['X','Y','Z','strike','dip']

def normal_vector_headers():
    return ['X','Y','Z','nx','ny','nz']
=======
    data = pd.read_pickle(join(module_path, 'data/intrusion.pkl'))
    bb = np.loadtxt(join(module_path, 'data/intrusionbb.txt'))
    return data, bb
>>>>>>> b4ecfad0
<|MERGE_RESOLUTION|>--- conflicted
+++ resolved
@@ -36,7 +36,6 @@
 
 def load_intrusion():
     module_path = dirname(__file__)
-<<<<<<< HEAD
     data = pd.read_pickle(join(module_path,'data/intrusion.pkl'))
     bb = np.loadtxt(join(module_path,'data/intrusionbb.txt'))
     return data, bb
@@ -55,8 +54,3 @@
 
 def normal_vector_headers():
     return ['X','Y','Z','nx','ny','nz']
-=======
-    data = pd.read_pickle(join(module_path, 'data/intrusion.pkl'))
-    bb = np.loadtxt(join(module_path, 'data/intrusionbb.txt'))
-    return data, bb
->>>>>>> b4ecfad0
