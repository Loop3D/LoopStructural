--- conflicted
+++ resolved
@@ -379,10 +379,6 @@
         surf = self.lv.triangles(name)
         surf.vertices(self.model.rescale(points))
         surf.indices(tri)
-<<<<<<< HEAD
-=======
-        print(points)
->>>>>>> 61c46299
         val = self.model.evaluate_model(points,scale=True)
         surf.values(val, 'model')
         surf["colourby"] = 'model'
