import logging
import LoopStructural
import os



def get_levels():
    """dict for converting to logger levels from string


    Returns
    -------
    dict
        contains all strings with corresponding logging levels.
    """
    return {
        "info": logging.INFO,
        "warning": logging.WARNING,
        "error": logging.ERROR,
        "debug": logging.DEBUG,
    }


def getLogger(name):
    logger = logging.getLogger(name)
    logger.addHandler(LoopStructural.ch)
    # don't pass message back up the chain, what an odd default behavior
    logger.propagate = False
    # store the loopstructural loggers so we can change values
    LoopStructural.loggers[name] = logger
    return logger


<<<<<<< HEAD
def log_to_file(filename, level="info"):
=======
def log_to_file(filename, overwrite=True, level="info"):
>>>>>>> ef109d19
    """Set the logging parameters for log file


    Parameters
    ----------
    filename : string
        name of file or path to file
    level : str, optional
        'info', 'warning', 'error', 'debug' mapped to logging levels, by default 'info'
    """
    logger = getLogger(__name__)
    if os.path.isfile(filename):
        logger.warning(
            "Overwriting existing logfile. To avoid this, set overwrite=False"
        )
        os.remove(filename)
    levels = get_levels()
    level = levels.get(level, logging.WARNING)
    fh = logging.FileHandler(filename)
    fh.setFormatter(LoopStructural.formatter)
    fh.setLevel(level)
    for logger in LoopStructural.loggers.values():
        for hdlr in logger.handlers[:]:  # remove the existing file handlers
            if isinstance(hdlr, logging.FileHandler):  # fixed two typos here
                logger.removeHandler(hdlr)
        logger.addHandler(fh)
        logger.setLevel(level)


def log_to_console(level="warning"):
    """Set the level of logging to the console


    Parameters
    ----------
    level : str, optional
        'info', 'warning', 'error', 'debug' mapped to logging levels, by default 'info'
    """
    levels = get_levels()
    level = levels.get(level, logging.WARNING)
    for logger in LoopStructural.loggers.values():
        for hdlr in logger.handlers:
            # both stream and file are base stream, so check if not a filehandler
            if not isinstance(hdlr, logging.FileHandler):
                logger.removeHandler(hdlr)
                hdlr = LoopStructural.ch
                hdlr.setLevel(level)
                logger.addHandler(hdlr)<|MERGE_RESOLUTION|>--- conflicted
+++ resolved
@@ -31,11 +31,7 @@
     return logger
 
 
-<<<<<<< HEAD
-def log_to_file(filename, level="info"):
-=======
 def log_to_file(filename, overwrite=True, level="info"):
->>>>>>> ef109d19
     """Set the logging parameters for log file
 
 
