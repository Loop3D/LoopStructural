--- conflicted
+++ resolved
@@ -1,10 +1,3 @@
-<<<<<<< HEAD
-from ctypes import Union
-import logging
-import ntpath
-
-=======
->>>>>>> 8277304e
 import numpy as np
 import pandas as pd
 from sklearn.decomposition import PCA
