--- conflicted
+++ resolved
@@ -106,17 +106,8 @@
     gxn[np.isnan(gx)] = np.nan
     return gxn
 
-<<<<<<< HEAD
-def savePoints(filename,points,data):
-    from pyevtk.hl import pointsToVTK
-    pointsToVTK('../data/'+filename,points[0,:],points[1,:],points[2,:],data)
-def strike_dip_vector(strike,dip):
-    vec = np.zeros((len(strike),3))
-=======
-
 def strike_dip_vector(strike, dip):
     vec = np.zeros((len(strike), 3))
->>>>>>> b4ecfad0
     s_r = np.deg2rad(strike)
     d_r = np.deg2rad((dip))
     vec[:, 0] = np.sin(d_r) * np.cos(s_r)
