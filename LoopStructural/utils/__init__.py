"""
Utils
=====
"""

from .logging import getLogger, log_to_file, log_to_console
from .exceptions import (
    LoopException,
    LoopImportError,
    InterpolatorError,
    LoopTypeError,
    LoopValueError,
)
from ._transformation import EuclideanTransformation
from .helper import (
    get_data_bounding_box,
    get_data_bounding_box_map,
)
<<<<<<< HEAD
=======

# from ..datatypes._bounding_box import BoundingBox
>>>>>>> dae770e5
from .maths import (
    get_dip_vector,
    get_strike_vector,
    get_vectors,
    strikedip2vector,
    azimuthplunge2vector,
    normal_vector_to_strike_and_dip,
    rotate,
)
from .helper import create_surface, create_box
from .regions import RegionEverywhere, RegionFunction, NegativeRegion, PositiveRegion

from .json_encoder import LoopJSONEncoder
import numpy as np

rng = np.random.default_rng()<|MERGE_RESOLUTION|>--- conflicted
+++ resolved
@@ -16,11 +16,8 @@
     get_data_bounding_box,
     get_data_bounding_box_map,
 )
-<<<<<<< HEAD
-=======
 
 # from ..datatypes._bounding_box import BoundingBox
->>>>>>> dae770e5
 from .maths import (
     get_dip_vector,
     get_strike_vector,
