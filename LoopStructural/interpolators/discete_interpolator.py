--- conflicted
+++ resolved
@@ -13,14 +13,6 @@
 
 
 class DiscreteInterpolator(GeologicalInterpolator):
-<<<<<<< HEAD
-=======
-    """
-    Base class for a discrete interpolator e.g. piecewise linear or finite
-    difference which is
-    any interpolator that solves the system using least squares approximation
-    """
->>>>>>> b4ecfad0
 
     def __init__(self, support):
         """
@@ -320,7 +312,6 @@
         return sla.cg(A, B, **cgargs)[0][:self.nx]
 
     def _solve_pyamg(self, A, B, **kwargs):
-<<<<<<< HEAD
         """
         Solve least squares system using pyamg algorithmic multigrid solver
 
@@ -335,35 +326,6 @@
         """
 
         return pyamg.solve(A,B,verb=False)[:self.nx]
-=======
-        pyamgargs = {}
-        pyamgargs['verb'] = False
-        pyamgargs['tol'] = 1e-30
-        # #m1 = ruge_stuben_solver(A)
-        # # Smoothed Aggregation Parameters
-        # theta = np.pi / 8.0  # Angle of rotation
-        # epsilon = 0.001  # Anisotropic coefficient
-        # mcoarse = 10  # Max coarse grid size
-        # prepost = ('gauss_seidel',  # pre/post smoother
-        #            {'sweep': 'symmetric', 'iterations': 1})
-        # smooth = ('energy', {'maxiter': 9, 'degree': 3})  # Prolongation
-        # Smoother
-        # classic_theta = 0.0  # Classic Strength Measure
-        # #    Drop Tolerance
-        # # evolution Strength Measure
-        # evolution_theta = 4.0
-        # #    Drop Tolerance
-        # ml = pyamg.smoothed_aggregation_solver(A,
-        #                                    max_coarse=mcoarse,
-        #                                    coarse_solver='pinv2',
-        #                                    presmoother=prepost,
-        #                                    postsmoother=prepost,
-        #                                    smooth=smooth,
-        #                                    strength=('evolution',
-        #                                    {'epsilon': evolution_theta,
-        #                                    'k': 2}))
-        return pyamg.solve(A, B, verb=False)[:self.nx]
->>>>>>> b4ecfad0
 
     def _solve(self, solver, **kwargs):
         """
@@ -373,17 +335,11 @@
 
         Parameters
         ----------
-<<<<<<< HEAD
         solver : string
             solver e.g. cg, lu, chol, custom
         kwargs
             kwargs for solver e.g. maxiter, preconditioner etc, damping for
-=======
-        solver - string of solver e.g. cg, lu, chol, custom
-        kwargs - kwargs for solver e.g. maxiter, preconditioner etc, damping
-        for
->>>>>>> b4ecfad0
-
+        
         Returns
         -------
         bool
