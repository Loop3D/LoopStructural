--- conflicted
+++ resolved
@@ -6,16 +6,11 @@
 from LoopStructural.interpolators.piecewiselinear_interpolator import \
     PiecewiseLinearInterpolator
 
-<<<<<<< HEAD
-import logging
 
-=======
->>>>>>> b4ecfad0
 logger = logging.getLogger(__name__)
 
 
 class DiscreteFoldInterpolator(PiecewiseLinearInterpolator):
-<<<<<<< HEAD
     def __init__(self, support, fold):
         """
         A piecewise linear interpolator that can also use fold constraints defined in Laurent et al., 2016
@@ -146,106 +141,12 @@
         self.add_constraints_to_least_squares(A, B, self.support.elements)
 
     if fold_regularisation is not None:
-=======
-    def __init__(self, mesh, fold):
-        PiecewiseLinearInterpolator.__init__(self, mesh)
-        self.type = ['foldinterpolator']
-        self.fold = fold
-
-    @classmethod
-    def from_piecewise_linear_and_fold(cls, pli, fold):
-
-        # create a blank fold interpolator
-        interpolator = cls(pli.support, fold)
-
-        # copy the data and stuff from the existing interpolator
-        interpolator.region = pli.region
-        interpolator.shape = pli.shape
-        interpolator.region_map = pli.region_map
-        interpolator.p_i = pli.p_i
-        interpolator.p_g = pli.p_g
-        interpolator.p_t = pli.p_t
-        interpolator.n_i = pli.n_i
-        interpolator.n_g = pli.n_g
-        interpolator.n_t = pli.n_t
-        interpolator.propertyname = pli.propertyname
-        return interpolator
-
-    def update_fold(self, fold):
-        self.fold = fold
-
-    def add_fold_constraints(self, **kwargs):
->>>>>>> b4ecfad0
         """
         fold constant gradient  
         """
-<<<<<<< HEAD
         idc, c, ncons = fold_cg(eg, dgz, self.support.neighbours, self.support.elements, self.support.nodes)
         A = np.array(c[:ncons, :])
         A *= fold_regularisation
         B = np.zeros(A.shape[0])
         idc = np.array(idc[:ncons, :])
         self.add_constraints_to_least_squares(A, B, idc)
-=======
-        # get the gradient of all of the elements of the mesh
-        eg = self.support.get_elements_gradients(
-            np.arange(self.support.n_elements))
-        # get array of all nodes for all elements N,4,3
-        nodes = self.support.nodes[
-            self.support.elements[np.arange(self.support.n_elements)]]
-        # calculate the fold geometry for the elements barycentre
-        deformed_orientation, fold_axis, dgz = \
-            self.fold.get_deformed_orientation(self.support.barycentre)
-
-        # calculate element volume for weighting
-        vecs = nodes[:, 1:, :] - nodes[:, 0, None, :]
-        vol = np.abs(np.linalg.det(vecs)) / 6
-        if "fold_orientation" in kwargs:
-            """
-            dot product between vector in deformed ori plane = 0
-            """
-            A = np.einsum('ij,ijk->ik', deformed_orientation, eg)
-            A *= vol[:, None]
-            A *= kwargs['fold_orientation']
-            B = np.zeros(self.support.n_elements)
-            idc = self.support.elements
-            self.add_constraints_to_least_squares(A, B, idc)
-
-        if "fold_axis" in kwargs:
-            """
-            dot product between axis and gradient should be 0
-            """
-            A = np.einsum('ij,ijk->ik', fold_axis, eg)
-            A *= vol[:, None]
-            A *= kwargs['fold_axis']
-            B = np.zeros(self.support.n_elements).tolist()
-            self.add_constraints_to_least_squares(A, B, self.support.elements)
-
-        if "fold_normalisation" in kwargs:
-            """
-            specify scalar norm in X direction
-            """
-
-            A = np.einsum('ij,ijk->ik', dgz, eg)
-            A *= vol[:, None]
-            A *= kwargs['fold_normalisation']
-            B = np.ones(self.support.n_elements)
-
-            if "fold_norm" in kwargs:
-                B[:] = kwargs['fold_norm']
-            B *= kwargs['fold_normalisation']
-            B *= vol
-            self.add_constraints_to_least_squares(A, B, self.support.elements)
-
-        if "fold_regularisation" in kwargs:
-            """
-            fold constant gradient  
-            """
-            idc, c, ncons = fold_cg(eg, dgz, self.support.neighbours,
-                                    self.support.elements, self.support.nodes)
-            A = np.array(c[:ncons, :])
-            A *= kwargs['fold_regularisation']
-            B = np.zeros(A.shape[0])
-            idc = np.array(idc[:ncons, :])
-            self.add_constraints_to_least_squares(A, B, idc)
->>>>>>> b4ecfad0
