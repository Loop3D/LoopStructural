"""
Piecewise linear interpolator
"""
import logging

import numpy as np
from LoopStructural.interpolators.cython.dsi_helper import cg, constant_norm, fold_cg

from LoopStructural.interpolators.discrete_interpolator import \
    DiscreteInterpolator
from LoopStructural.utils.helper import get_vectors

from LoopStructural.utils import getLogger
logger = getLogger(__name__)


class PiecewiseLinearInterpolator(DiscreteInterpolator):
    """

    """
    def __init__(self, support):
        """
        Piecewise Linear Interpolator
        Approximates scalar field by finding coefficients to a piecewise linear
        equation on a tetrahedral mesh. Uses constant gradient regularisation.

        Parameters
        ----------
        support - TetMesh
            interpolation support
        """

        self.shape = 'rectangular'
        DiscreteInterpolator.__init__(self, support)
        # whether to assemble a rectangular matrix or a square matrix
        self.interpolator_type = 'PLI'
        self.support = support

        self.interpolation_weights = {'cgw': 0.1, 'cpw': 1., 'npw': 1.,
                                      'gpw': 1., 'tpw': 1., 'ipw': 1.}
        self.__str = 'Piecewise Linear Interpolator with %i unknowns. \n' % \
                     self.nx
        self.type = 'PLI'
        
    def __str__(self):
        return self.__str

    def copy(self):
        return PiecewiseLinearInterpolator(self.support)

    def _setup_interpolator(self, **kwargs):
        """
        Searches through kwargs for any interpolation weights and updates
        the dictionary.
        Then adds the constraints to the linear system using the
        interpolation weights values
        Parameters
        ----------
        kwargs -
            interpolation weights

        Returns
        -------

        """
        # can't reset here, clears fold constraints
        # self.reset()
        logger.info("Setting up PLI interpolator for %s"%self.propertyname)
        for key in kwargs:
            if 'regularisation' in kwargs:
                self.interpolation_weights['cgw'] = 0.1 * kwargs[
                    'regularisation']
            self.up_to_date = False
            self.interpolation_weights[key] = kwargs[key]
        if self.interpolation_weights['cgw'] > 0.:
            self.up_to_date = False
            self.add_constant_gradient(self.interpolation_weights['cgw'],
            direction_feature=kwargs.get('direction_feature',None),
            direction_vector=kwargs.get('direction_vector',None)
            )
            logger.info("Using constant gradient regularisation w = %f"
                        %self.interpolation_weights['cgw'])
        logger.info("Added %i gradient constraints, %i normal constraints,"
                    "%i tangent constraints and %i value constraints"
                    "to %s" % (self.n_g, self.n_n,
                               self.n_t, self.n_i, self.propertyname))
        self.add_gradient_constraints(self.interpolation_weights['gpw'])
        self.add_norm_constraints(self.interpolation_weights['npw'])
        self.add_value_constraints(self.interpolation_weights['cpw'])
        self.add_tangent_constraints(self.interpolation_weights['tpw'])
        self.add_interface_constraints(self.interpolation_weights['ipw'])
        
    
    def add_constant_gradient(self, w= 0.1, direction_vector=None, direction_feature=None):
        """
        Add the constant gradient regularisation to the system

        Parameters
        ----------
        w (double) - weighting of the cg parameter

        Returns
        -------

        """
        if direction_feature is not None:
            direction_vector = direction_feature.evaluate_gradient(self.support.barycentre())
        if direction_vector is not None:
            if direction_vector.shape[0] == 1:
                # if using a constant direction, tile array so it works for cg calc
                direction_vector = np.tile(direction_vector,(self.support.barycentre().shape[0],1))
        if direction_vector is not None:
            logger.info("Running constant gradient")
            elements_gradients = self.support.get_element_gradients(np.arange(self.ntetra))
            if elements_gradients.shape[0] != direction_vector.shape[0]:
                logger.error('Cannot add directional CG, vector field is not the correct length')
                return
            region = self.region.astype('int64')

            neighbours = self.support.get_neighbours()
            elements = self.support.get_elements()
            idc, c, ncons = fold_cg(elements_gradients, direction_vector, neighbours.astype('int64'), elements.astype('int64'), self.nodes)

            idc = np.array(idc[:ncons, :])
            A = np.array(c[:ncons, :])
            B = np.zeros(c.shape[0])
            gi = np.zeros(self.support.n_nodes)
            gi[:] = -1
            gi[self.region] = np.arange(0, self.nx)
            idc = gi[idc]
            outside = ~np.any(idc == -1, axis=1)

<<<<<<< HEAD
            
        # iterate over all elements
        A, idc, B = self.support.get_constant_gradient(region=self.region,direction=direction_vector)
        A = np.array(A)
        B = np.array(B)
        idc = np.array(idc)

        gi = np.zeros(self.support.n_nodes)
        gi[:] = -1
        gi[self.region] = np.arange(0, self.nx)
        idc = gi[idc]
        outside = ~np.any(idc == -1, axis=1)

        # w/=A.shape[0]
        self.add_constraints_to_least_squares(A[outside, :] * w,
                                              B[outside] * w, idc[outside, :],
                                              name='regularisation')
        return

    def add_direction_constant_gradient(self, w= 0.1, direction_vector=None, direction_feature=None):
        """
        Add the constant gradient regularisation to the system where regularisation is projected
        on a vector

        Parameters
        ----------
        w (double) - weighting of the cg parameter
        direction_vector
        direction_feature

        Returns
        -------

        """
        if direction_feature:
            direction_vector = direction_feature.evaluate_gradient(self.support.barycentre())
        if direction_vector:
            if direction_vector.shape[0] == 1:
                # if using a constant direction, tile array so it works for cg calc
                direction_vector = np.tile(direction_vector,(self.support.barycentre().shape[0],1))

            
        # iterate over all elements
        A, idc, B = self.support.get_constant_gradient(region=self.region,direction=direction_vector)
        A = np.array(A)
        B = np.array(B)
        idc = np.array(idc)

        gi = np.zeros(self.support.n_nodes)
        gi[:] = -1
        gi[self.region] = np.arange(0, self.nx)
        idc = gi[idc]
        outside = ~np.any(idc == -1, axis=1)

        # w/=A.shape[0]
        self.add_constraints_to_least_squares(A[outside, :] * w,
                                              B[outside] * w, idc[outside, :],
                                              name='regularisation')
        return


    def add_constant_norm(self, w=0.1):
        """
        Add the constant gradient regularisation to the system

        Parameters
        ----------
        w (double) - weighting of the cg parameter
=======
            # w/=A.shape[0]
            self.add_constraints_to_least_squares(A[outside, :],
                                                B[outside], idc[outside, :],
                                                w=w,
                                                name='direction_regularisation')
        else:
            logger.info("Running constant gradient")
            elements_gradients = self.support.get_element_gradients(np.arange(self.support.ntetra))
            region = self.region.astype('int64')

            neighbours = self.support.get_neighbours()
            elements = self.support.get_elements()
            idc, c, ncons, area = cg(elements_gradients, neighbours.astype('int64'), elements.astype('int64'), self.support.nodes,
                               region.astype('int64'))

            idc = np.array(idc[:ncons, :])
            A = np.array(c[:ncons, :])
            area = np.array(area[:ncons])
            B = np.zeros(A.shape[0])
            gi = np.zeros(self.support.n_nodes)
            gi[:] = -1
            gi[self.region] = np.arange(0, self.nx)
            idc = gi[idc]
            outside = ~np.any(idc == -1, axis=1)
            # w/=A.shape[0]
            self.add_constraints_to_least_squares(A[outside, :],
                                                B[outside], idc[outside, :],
                                                w=w,
                                                name='regularisation')
>>>>>>> 075fe7b5


    def add_gradient_constraints(self, w=1.0):
        """
        Adds gradient constraints to the least squares system with a weight
        defined by w
        Parameters
        ----------
        w : either numpy array of length number of

        Returns
        -------
        Notes
        -----
        Gradient constraints add a constraint that the gradient of the
        implicit function should
        be orthogonal to the strike vector and the dip vector defined by the
        normal.
        This does not control the direction of the gradient and therefore
        requires at least two other
        value constraints OR a norm constraint for the interpolant to solve.
        """

        points = self.get_gradient_constraints()
        if points.shape[0] > 0:
            vertices, element_gradients, tetras, inside = self.support.get_element_gradient_for_location(points[:,:3])
            #e, inside = self.support.elements_for_array(points[:, :3])
            #nodes = self.support.nodes[self.support.elements[e]]
            vecs = vertices[:, 1:, :] - vertices[:, 0, None, :]
            vol = np.abs(np.linalg.det(vecs))   / 6
            norm = np.linalg.norm(points[:,3:6],axis=1)
            points[:,3:6]/=norm[:,None]
            element_gradients /= norm[:, None, None]
            # d_t *= vol[:,None,None]
            strike_vector, dip_vector = get_vectors(points[:, 3:6])
            A = np.einsum('ji,ijk->ik', strike_vector, element_gradients)

            # A *= vol[:, None]

            gi = np.zeros(self.support.n_nodes).astype(int)
            gi[:] = -1
            gi[self.region] = np.arange(0, self.nx).astype(int)
            # w /= 3
            idc = gi[tetras]
            B = np.zeros(idc.shape[0])
            outside = ~np.any(idc == -1, axis=1)
            w*=points[:,6]
            self.add_constraints_to_least_squares(A[outside, :],
                                                  B[outside], idc[outside, :],
                                                  w=w,
                                                  name = 'gradient strike')
            A = np.einsum('ji,ijk->ik', dip_vector, element_gradients)
            # A *= vol[:, None]
            self.add_constraints_to_least_squares(A[outside, :],
                                          B[outside], idc[outside, :],
                                          w=w,
                                                  name='gradient dip')
            
    def add_norm_constraints(self, w=1.0):
        """
        Extracts the norm vectors from the interpolators p_n list and adds
        these to the implicit
        system

        Parameters
        ----------
        w : double
            weighting of the norm constraints in a least squares system

        Returns
        -------
        Notes
        -----
        Controls the direction and magnitude of the norm of the scalar field
        gradient.
        This constraint can conflict with value constraints if the magnitude
        of the vector doesn't
        match with the value constraints added to the implicit system.
        """

        points = self.get_norm_constraints()
        if points.shape[0] > 0:
            vertices, element_gradients, tetras, inside = self.support.get_element_gradient_for_location(points[:, :3])
            # e, inside = self.support.elements_for_array(points[:, :3])
            # nodes = self.support.nodes[self.support.elements[e]]
            vol = np.zeros(element_gradients.shape[0])
            vecs = vertices[:, 1:, :] - vertices[:, 0, None, :]
<<<<<<< HEAD
            vol = np.abs(np.linalg.det(vecs))  # / 6
            # d_t = self.support.get_elements_gradients(e)

            # why? TODO check
            norm = np.zeros((element_gradients.shape[0],element_gradients.shape[1]))
            norm[inside,:] = np.linalg.norm(element_gradients[inside,:,:], axis=2)
            element_gradients /= norm[:, :, None]

=======
            vol = np.abs(np.linalg.det(vecs))   / 6
>>>>>>> 075fe7b5
            d_t = element_gradients
            d_t[inside,:,:] *= vol[inside, None, None]
            # add in the element gradient matrix into the inte
            idc = np.tile(tetras[:,:], (3, 1, 1))
            idc = idc.swapaxes(0,1)
            # idc = self.support.elements[e]
            gi = np.zeros(self.support.n_nodes).astype(int)
            gi[:] = -1
            gi[self.region] = np.arange(0, self.nx).astype(int)
            idc = gi[idc]
            outside = ~np.any(idc == -1, axis=2)
            outside = outside[:, 0]
            w = points[:, 6]*w
            points[inside,3:6]*=vol[inside,None]
            # w /= 3

            self.add_constraints_to_least_squares(d_t[outside, :, :],
                                                  points[outside, 3:6],
                                                  idc[outside],
                                                  w=w,
                                                  name='norm')

    def add_value_constraints(self, w=1.0):  # for now weight all value points the same
        """
        Adds value constraints to the least squares system

        Parameters
        ----------
        w : double
            weight

        Returns
        -------

        """

        # get elements for points
        points = self.get_value_constraints()
        if points.shape[0] > 1:
            vertices, c, tetras, inside = self.support.get_element_for_location(points[:,:3])
            # calculate volume of tetras
            vecs = vertices[inside, 1:, :] - vertices[inside, 0, None, :]
            vol = np.abs(np.linalg.det(vecs)) / 6
            A = c[inside]
            A *= vol[:,None]
            idc = tetras[inside,:]
            # now map the index from global to region create array size of mesh
            # initialise as np.nan, then map points inside region to 0->nx
            gi = np.zeros(self.support.n_nodes).astype(int)
            gi[:] = -1

            gi[self.region] = np.arange(0, self.nx)
            idc = gi[idc]
            outside = ~np.any(idc == -1, axis=1)
            w*=points[inside,4]
            self.add_constraints_to_least_squares(A[outside,:],
                                                  points[inside,:][outside, 3]*vol[:],
                                                  idc[outside, :], 
                                                  w=w,name='value')

    def add_interface_constraints(self, w=1.0):  # for now weight all value points the same
        """
        Adds a constraint that defines all points with the same 'id' to be the same value
        Sets all P1-P2 = 0 for all pairs of points

        Parameters
        ----------
        w : double
            weight

        Returns
        -------

        """
        points = self.get_interface_constraints()
        if points.shape[0] > 1:
            vertices, c, tetras, inside = self.support.get_element_for_location(points[:,:3])
            # calculate volume of tetras
            vecs = vertices[inside, 1:, :] - vertices[inside, 0, None, :]
            vol = np.abs(np.linalg.det(vecs)) / 6
            A = c[inside]
            A *= vol[:,None]
            idc = tetras[inside,:]
            for unique_id in np.unique(points[np.logical_and(~np.isnan(points[:,3]),inside),3]):
                mask = points[inside,3] == unique_id
                ij = np.array(np.meshgrid(np.arange(0,A[mask,:].shape[0]),np.arange(0,A[mask,:].shape[0]))).T.reshape(-1,2)
                interface_A = np.hstack([A[mask,:][ij[:,0],:], -A[mask,:][ij[:,1],:] ])
                # interface_A = interface_A.reshape((interface_A.shape[0]*interface_A.shape[0],A.shape[1]))
                interface_idc = np.hstack([idc[mask,:][ij[:,0],:], idc[mask,:][ij[:,1],:] ])

                # now map the index from global to region create array size of mesh
                # initialise as np.nan, then map points inside region to 0->nx
                gi = np.zeros(self.support.n_nodes).astype(int)
                gi[:] = -1

                gi[self.region] = np.arange(0, self.nx)
                interface_idc = gi[interface_idc]
                # interface_idc = np.tile(interface_idc,(interface_idc.shape[0],1)).reshape(interface_A.shape)#flatten()
                outside = ~np.any(interface_idc == -1, axis=1)
                self.add_constraints_to_least_squares(interface_A[outside,:],
                                                      np.zeros(interface_A[outside,:].shape[0]),
                                                      interface_idc[outside, :], 
                                                      w = w,name='interface_{}'.format(unique_id))

    def add_gradient_orthogonal_constraints(self, points, vector, w=1.0,
                                           B=0):
        """
        constraints scalar field to be orthogonal to a given vector

        Parameters
        ----------
        position
        normals
        w
        B

        Returns
        -------

        """
        if points.shape[0] > 0:
            vertices, element_gradients, tetras, inside = self.support.get_element_gradient_for_location(points[:,:3])
            #e, inside = self.support.elements_for_array(points[:, :3])
            #nodes = self.support.nodes[self.support.elements[e]]
            norm = np.linalg.norm(vector,axis=1)
            vector /= norm[:,None]
            vecs = vertices[:, 1:, :] - vertices[:, 0, None, :]
            vol = np.abs(np.linalg.det(vecs))   / 6
            element_gradients /= norm[:,None,None]

            A = np.einsum('ij,ijk->ik', vector, element_gradients)

            # A *= vol[:, None]

            gi = np.zeros(self.support.n_nodes).astype(int)
            gi[:] = -1
            gi[self.region] = np.arange(0, self.nx).astype(int)
            idc = gi[tetras]
            B = np.zeros(idc.shape[0])+B
            outside = ~np.any(idc == -1, axis=1)
            self.add_constraints_to_least_squares(A[outside, :],
                                                  B[outside], idc[outside, :], w=w,name='gradient orthogonal')

<|MERGE_RESOLUTION|>--- conflicted
+++ resolved
@@ -130,76 +130,6 @@
             idc = gi[idc]
             outside = ~np.any(idc == -1, axis=1)
 
-<<<<<<< HEAD
-            
-        # iterate over all elements
-        A, idc, B = self.support.get_constant_gradient(region=self.region,direction=direction_vector)
-        A = np.array(A)
-        B = np.array(B)
-        idc = np.array(idc)
-
-        gi = np.zeros(self.support.n_nodes)
-        gi[:] = -1
-        gi[self.region] = np.arange(0, self.nx)
-        idc = gi[idc]
-        outside = ~np.any(idc == -1, axis=1)
-
-        # w/=A.shape[0]
-        self.add_constraints_to_least_squares(A[outside, :] * w,
-                                              B[outside] * w, idc[outside, :],
-                                              name='regularisation')
-        return
-
-    def add_direction_constant_gradient(self, w= 0.1, direction_vector=None, direction_feature=None):
-        """
-        Add the constant gradient regularisation to the system where regularisation is projected
-        on a vector
-
-        Parameters
-        ----------
-        w (double) - weighting of the cg parameter
-        direction_vector
-        direction_feature
-
-        Returns
-        -------
-
-        """
-        if direction_feature:
-            direction_vector = direction_feature.evaluate_gradient(self.support.barycentre())
-        if direction_vector:
-            if direction_vector.shape[0] == 1:
-                # if using a constant direction, tile array so it works for cg calc
-                direction_vector = np.tile(direction_vector,(self.support.barycentre().shape[0],1))
-
-            
-        # iterate over all elements
-        A, idc, B = self.support.get_constant_gradient(region=self.region,direction=direction_vector)
-        A = np.array(A)
-        B = np.array(B)
-        idc = np.array(idc)
-
-        gi = np.zeros(self.support.n_nodes)
-        gi[:] = -1
-        gi[self.region] = np.arange(0, self.nx)
-        idc = gi[idc]
-        outside = ~np.any(idc == -1, axis=1)
-
-        # w/=A.shape[0]
-        self.add_constraints_to_least_squares(A[outside, :] * w,
-                                              B[outside] * w, idc[outside, :],
-                                              name='regularisation')
-        return
-
-
-    def add_constant_norm(self, w=0.1):
-        """
-        Add the constant gradient regularisation to the system
-
-        Parameters
-        ----------
-        w (double) - weighting of the cg parameter
-=======
             # w/=A.shape[0]
             self.add_constraints_to_least_squares(A[outside, :],
                                                 B[outside], idc[outside, :],
@@ -229,7 +159,6 @@
                                                 B[outside], idc[outside, :],
                                                 w=w,
                                                 name='regularisation')
->>>>>>> 075fe7b5
 
 
     def add_gradient_constraints(self, w=1.0):
@@ -317,18 +246,7 @@
             # nodes = self.support.nodes[self.support.elements[e]]
             vol = np.zeros(element_gradients.shape[0])
             vecs = vertices[:, 1:, :] - vertices[:, 0, None, :]
-<<<<<<< HEAD
-            vol = np.abs(np.linalg.det(vecs))  # / 6
-            # d_t = self.support.get_elements_gradients(e)
-
-            # why? TODO check
-            norm = np.zeros((element_gradients.shape[0],element_gradients.shape[1]))
-            norm[inside,:] = np.linalg.norm(element_gradients[inside,:,:], axis=2)
-            element_gradients /= norm[:, :, None]
-
-=======
             vol = np.abs(np.linalg.det(vecs))   / 6
->>>>>>> 075fe7b5
             d_t = element_gradients
             d_t[inside,:,:] *= vol[inside, None, None]
             # add in the element gradient matrix into the inte
