--- conflicted
+++ resolved
@@ -2,13 +2,9 @@
 
 import numpy as np
 
-<<<<<<< HEAD
-import logging
-=======
 from LoopStructural.interpolators.discete_interpolator import \
     DiscreteInterpolator
 from LoopStructural.utils.helper import get_vectors
->>>>>>> b4ecfad0
 
 logger = logging.getLogger(__name__)
 
@@ -34,15 +30,10 @@
         self.nx = len(self.support.nodes[self.region])
         self.support = mesh
 
-<<<<<<< HEAD
-        self.interpolation_weights = {'cgw': 0.1, 'cpw': 1., 'npw': 1., 'gpw': 1., 'tpw': 1.}
-        self.__str = 'Piecewise Linear Interpolator with %i unknowns. \n' % self.nx
-=======
         self.interpolation_weights = {'cgw': 0.1, 'cpw': 1., 'npw': 1.,
                                       'gpw': 1., 'tpw': 1.}
         self.__str = 'Piecewise Linear Interpolator with %i unknowns. \n' % \
                      self.nx
->>>>>>> b4ecfad0
 
     def __str__(self):
         return self.__str
@@ -52,16 +43,10 @@
 
     def _setup_interpolator(self, **kwargs):
         """
-<<<<<<< HEAD
-        Searches through kwargs for any interpolation weights and updates the dictionary.
-        Then adds the constraints to the linear system using the interpolation weights values
-
-=======
         Searches through kwargs for any interpolation weights and updates
         the dictionary.
         Then adds the constraints to the linear system using the
         interpolation weights values
->>>>>>> b4ecfad0
         Parameters
         ----------
         kwargs -
@@ -75,12 +60,8 @@
         # self.reset()
         for key in kwargs:
             if 'regularisation' in kwargs:
-<<<<<<< HEAD
-                self.interpolation_weights['cgw'] = 0.1 * kwargs['regularisation']
-=======
                 self.interpolation_weights['cgw'] = 0.1 * kwargs[
                     'regularisation']
->>>>>>> b4ecfad0
             self.up_to_date = False
             self.interpolation_weights[key] = kwargs[key]
         if self.interpolation_weights['cgw'] > 0.:
@@ -114,24 +95,16 @@
         gi[self.region] = np.arange(0, self.nx)
         idc = gi[idc]
         outside = ~np.any(idc == -1, axis=1)
-<<<<<<< HEAD
-        self.add_constraints_to_least_squares(A[outside, :] * w, B[outside] * w, idc[outside, :])
-=======
+
         # w/=A.shape[0]
         self.add_constraints_to_least_squares(A[outside, :] * w,
                                               B[outside] * w, idc[outside, :])
->>>>>>> b4ecfad0
         return
 
     def add_gradient_ctr_pts(self, w=1.0):
         """
-<<<<<<< HEAD
-        Adds gradient constraints to the least squares system with a weight defined by w
-
-=======
         Adds gradient constraints to the least squares system with a weight
         defined by w
->>>>>>> b4ecfad0
         Parameters
         ----------
         w - either numpy array of length number of
@@ -178,12 +151,8 @@
             idc = gi[idc]
             B = np.zeros(idc.shape[0])
             outside = ~np.any(idc == -1, axis=1)
-<<<<<<< HEAD
-            self.add_constraints_to_least_squares(A[outside, :] * w, B[outside], idc[outside, :])
-=======
             self.add_constraints_to_least_squares(A[outside, :] * w,
                                                   B[outside], idc[outside, :])
->>>>>>> b4ecfad0
 
     def add_norm_ctr_pts(self, w=1.0):
         """
@@ -233,13 +202,10 @@
             outside = ~np.any(idc == -1, axis=2)
             outside = outside[:, 0]
             w /= 3
-<<<<<<< HEAD
-            self.add_constraints_to_least_squares(d_t[outside, :, :] * w, points[outside, 3:] * w * vol[outside, None],
-=======
+
             self.add_constraints_to_least_squares(d_t[outside, :, :] * w,
                                                   points[outside, 3:] * w *
                                                   vol[outside, None],
->>>>>>> b4ecfad0
                                                   idc[outside])
 
     def add_tangent_ctr_pts(self, w=1.0):
@@ -286,12 +252,6 @@
             gi[self.region] = np.arange(0, self.nx)
             idc = gi[idc]
             outside = ~np.any(idc == -1, axis=1)
-<<<<<<< HEAD
-            self.add_constraints_to_least_squares(A[:, outside].T * w, points[outside, 3] * w * vol[None, outside],
-                                                  idc[outside, :])
-
-    def add_gradient_orthogonal_constraint(self, elements, normals, w=1.0, B=0):
-=======
             self.add_constraints_to_least_squares(A[:, outside].T * w,
                                                   points[outside, 3] * w * vol[
                                                       None, outside],
@@ -299,7 +259,6 @@
 
     def add_gradient_orthogonal_constraint(self, elements, normals, w=1.0,
                                            B=0):
->>>>>>> b4ecfad0
         """
         constraints scalar field to be orthogonal to a given vector
 
@@ -322,12 +281,8 @@
         mask = np.abs(dot_p) > 0
         normals[mask[:, 0], :] = normals[mask[:, 0], :] / dot_p[mask][:, None]
         magnitude = np.einsum('ij,ij->i', normals, normals)
-<<<<<<< HEAD
-        normals[magnitude > 0] = normals[magnitude > 0] / magnitude[magnitude > 0, None]
-=======
         normals[magnitude > 0] = normals[magnitude > 0] / magnitude[
             magnitude > 0, None]
->>>>>>> b4ecfad0
         A = np.einsum('ij,ijk->ik', normals, d_t)
         A *= vol[:, None]
         idc = self.support.elements[elements]
