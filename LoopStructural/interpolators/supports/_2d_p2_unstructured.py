"""
Tetmesh based on cartesian grid for piecewise linear interpolation
"""

import logging

import numpy as np
from ._2d_base_unstructured import BaseUnstructured2d
from . import SupportType

logger = logging.getLogger(__name__)


class P2Unstructured2d(BaseUnstructured2d):
    """ """

    def __init__(self, elements, vertices, neighbours):
        BaseUnstructured2d.__init__(self, elements, vertices, neighbours)
        self.type = SupportType.P2Unstructured2d
        # hessian of shape functions
        self.hessian = np.array(
            [
                [[4, 4, 0, 0, 0, -8], [4, 0, 0, 4, -4, -4]],
                [[4, 0, 0, 4, -4, -4], [4, 0, 4, 0, -8, 0]],
            ]
        )

    def evaluate_d2_shape(self, indexes):
        vertices = self.nodes[self.elements[indexes], :]
        jac = np.array(
            [
                [
                    (vertices[:, 1, 0] - vertices[:, 0, 0]),
                    (vertices[:, 1, 1] - vertices[:, 0, 1]),
                ],
                [
                    vertices[:, 2, 0] - vertices[:, 0, 0],
                    vertices[:, 2, 1] - vertices[:, 0, 1],
                ],
            ]
        )
        jac = np.linalg.inv(jac)
        dxy = (
            self.hessian[None, 0, 1, :] * jac[:, 0, 0] * jac[:, 1, 1]
            + self.hessian[None, 0, 1, :] * jac[:, 1, 0] * jac[:, 0, 1]
            + self.hessian[None, 0, 0, :] * jac[:, 0, 0] * jac[:, 0, 1]
            + self.hessian[None, 1, 1, :] * jac[:, 1, 0] * jac[:, 1, 1]
        )
        dxx = (
            self.hessian[None, 0, 0, :] * jac[:, 0, 0] * jac[:, 0, 0]
            + jac[:, 0, 0] * jac[:, 1, 0] * self.hessian[None, 0, 1, :]
            + jac[:, 1, 0] * jac[:, 1, 0] * self.hessian[None, 1, 1]
        )
        dyy = (
            self.hessian[None, 0, 0, :] * jac[:, 1, 0] * jac[:, 1, 0]
            + jac[:, 1, 0] * jac[:, 1, 1] * self.hessian[None, 0, 1, :]
            + jac[:, 1, 1] * jac[:, 1, 1] * self.hessian[None, 1, 1]
        )
        return dxx, dyy, dxy

<<<<<<< HEAD
        #     vertices = np.zeros((3,2))
        #     vertices[0,:] = [M[0,1],M[0,2]]
        #     vertices[1,:] = [M[1,1],M[1,2]]
        #     vertices[2,:] = [M[2,1],M[2,2]]
        #     jac  = np.array([[(vertices[1,0]-vertices[0,0]),(vertices[1,1]-vertices[0,1])],
        #         [vertices[2,0]-vertices[0,0],vertices[2,1]-vertices[0,1]]])
        #     Nst_coeff = jac[0,0]*jac[1,1]+jac[0,1]*jac[1,0]

        #     #N_st
        #     Nst = np.zeros(6)
        #     Nst[0] = 4
        #     Nst[1] = 0
        #     Nst[2] = 0
        #     Nst[3] = 4
        #     Nst[4] = -4
        #     Nst[5] = -4

        #     hN = np.zeros((2,6))

        #     #N_ss
        #     hN[0,0] = 4
        #     hN[0,1] = 4
        #     hN[0,2] = 0
        #     hN[0,3] = 0
        #     hN[0,4] = 0
        #     hN[0,5] = -8

        #     #N_tt
        #     hN[1,0] = 4
        #     hN[1,1] = 0
        #     hN[1,2] = 4
        #     hN[1,3] = 0
        #     hN[1,4] = -8
        #     hN[1,5] = 0

        #     xyConst = Nst*Nst_coeff + hN[0] * jac[0,0]*jac[1,0] + hN[1] * jac[1,0]*jac[1,1]
        #     jac = np.linalg.inv(jac)
        #     jac = jac*jac

        #     d2_prod = np.dot(jac,hN)
        #     d2Const = d2_prod[0] + d2_prod[1]
        #     xxConst = d2_prod[0]
        #     yyConst = d2_prod[1]

        #     return xxConst,yyConst,xyConstz
        # def evaluate_mixed_derivative(self, indexes):
        #     """
        #     evaluate partial of N with respect to st (to set u_xy=0)
        #     """

        #     vertices = self.nodes[self.elements[indexes], :]
        #     jac = np.array(
        #         [
        #             [
        #                 (vertices[:, 1, 0] - vertices[:, 0, 0]),
        #                 (vertices[:, 1, 1] - vertices[:, 0, 1]),
        #             ],
        #             [
        #                 vertices[:, 2, 0] - vertices[:, 0, 0],
        #                 vertices[:, 2, 1] - vertices[:, 0, 1],
        #             ],
        #         ]
        #     ).T
        #     Nst_coeff = jac[:, 0, 0] * jac[:, 1, 1] + jac[:, 0, 1] * jac[:, 1, 0]

        #     Nst = self.Nst[None, :] * Nst_coeff[:, None]
        #     return (
        #         Nst
        #         + self.hN[None, 0, :] * (jac[:, 0, 0] * jac[:, 1, 0])[:, None]
        #         + self.hN[None, 1, :] * (jac[:, 1, 0] * jac[:, 1, 1])[:, None]
        #     )

        # def evaluate_shape_d2(self, indexes):
        #     """evaluate second derivatives of shape functions in s and t

        #     Parameters
        #     ----------
        #     M : [type]
        #         [description]

        #     Returns
        #     -------
        #     [type]
        #         [description]
        #     """

        #     vertices = self.nodes[self.elements[indexes], :]

        #     jac = np.array(
        #         [
        #             [
        #                 (vertices[:, 1, 0] - vertices[:, 0, 0]),
        #                 (vertices[:, 1, 1] - vertices[:, 0, 1]),
        #             ],
        #             [
        #                 vertices[:, 2, 0] - vertices[:, 0, 0],
        #                 vertices[:, 2, 1] - vertices[:, 0, 1],
        #             ],
        #         ]
        #     ).T
        #     jac = np.linalg.inv(jac)
        #     jac = jac * jac

        d2_prod = np.einsum("lij,ik->lik", jac, self.hessian)
=======
    #     vertices = np.zeros((3,2))
    #     vertices[0,:] = [M[0,1],M[0,2]]
    #     vertices[1,:] = [M[1,1],M[1,2]]
    #     vertices[2,:] = [M[2,1],M[2,2]]
    #     jac  = np.array([[(vertices[1,0]-vertices[0,0]),(vertices[1,1]-vertices[0,1])],
    #         [vertices[2,0]-vertices[0,0],vertices[2,1]-vertices[0,1]]])
    #     Nst_coeff = jac[0,0]*jac[1,1]+jac[0,1]*jac[1,0]

    #     #N_st
    #     Nst = np.zeros(6)
    #     Nst[0] = 4
    #     Nst[1] = 0
    #     Nst[2] = 0
    #     Nst[3] = 4
    #     Nst[4] = -4
    #     Nst[5] = -4

    #     hN = np.zeros((2,6))

    #     #N_ss
    #     hN[0,0] = 4
    #     hN[0,1] = 4
    #     hN[0,2] = 0
    #     hN[0,3] = 0
    #     hN[0,4] = 0
    #     hN[0,5] = -8

    #     #N_tt
    #     hN[1,0] = 4
    #     hN[1,1] = 0
    #     hN[1,2] = 4
    #     hN[1,3] = 0
    #     hN[1,4] = -8
    #     hN[1,5] = 0

    #     xyConst = Nst*Nst_coeff + hN[0] * jac[0,0]*jac[1,0] + hN[1] * jac[1,0]*jac[1,1]
    #     jac = np.linalg.inv(jac)
    #     jac = jac*jac

    #     d2_prod = np.dot(jac,hN)
    #     d2Const = d2_prod[0] + d2_prod[1]
    #     xxConst = d2_prod[0]
    #     yyConst = d2_prod[1]

    #     return xxConst,yyConst,xyConstz
    # def evaluate_mixed_derivative(self, indexes):
    #     """
    #     evaluate partial of N with respect to st (to set u_xy=0)
    #     """

    #     vertices = self.nodes[self.elements[indexes], :]
    #     jac = np.array(
    #         [
    #             [
    #                 (vertices[:, 1, 0] - vertices[:, 0, 0]),
    #                 (vertices[:, 1, 1] - vertices[:, 0, 1]),
    #             ],
    #             [
    #                 vertices[:, 2, 0] - vertices[:, 0, 0],
    #                 vertices[:, 2, 1] - vertices[:, 0, 1],
    #             ],
    #         ]
    #     ).T
    #     Nst_coeff = jac[:, 0, 0] * jac[:, 1, 1] + jac[:, 0, 1] * jac[:, 1, 0]

    #     Nst = self.Nst[None, :] * Nst_coeff[:, None]
    #     return (
    #         Nst
    #         + self.hN[None, 0, :] * (jac[:, 0, 0] * jac[:, 1, 0])[:, None]
    #         + self.hN[None, 1, :] * (jac[:, 1, 0] * jac[:, 1, 1])[:, None]
    #     )

    def evaluate_shape_d2(self, indexes):
        """evaluate second derivatives of shape functions in s and t

        Parameters
        ----------
        M : [type]
            [description]

        Returns
        -------
        [type]
            [description]
        """

        vertices = self.nodes[self.elements[indexes], :]

        jac = np.array(
            [
                [
                    (vertices[:, 1, 0] - vertices[:, 0, 0]),
                    (vertices[:, 1, 1] - vertices[:, 0, 1]),
                ],
                [
                    vertices[:, 2, 0] - vertices[:, 0, 0],
                    vertices[:, 2, 1] - vertices[:, 0, 1],
                ],
            ]
        ).T
        jac = np.linalg.inv(jac)
        jac = jac * jac

        d2_prod = np.einsum("lij,ik->lik", jac, self.hN)
>>>>>>> 57011003
        # d2Const = d2_prod[:, 0, :] + d2_prod[:, 1, :]
        xxConst = d2_prod[:, 0, :]
        yyConst = d2_prod[:, 1, :]

        return xxConst, yyConst

    def evaluate_shape_derivatives(self, locations, elements=None):
        """
        compute dN/ds (1st row), dN/dt(2nd row)
        """
        locations = np.array(locations)
        if elements is None:
            verts, c, tri, inside = self.get_element_for_location(locations)
        else:
            tri = elements
            M = np.ones((elements.shape[0], 3, 3))
            M[:, :, 1:] = self.vertices[self.elements[elements], :][:, :3, :]
            points_ = np.ones((locations.shape[0], 3))
            points_[:, 1:] = locations
            minv = np.linalg.inv(M)
            c = np.einsum("lij,li->lj", minv, points_)

        vertices = self.nodes[self.elements[tri][:, :3]]
        jac = np.zeros((tri.shape[0], 2, 2))
        jac[:, 0, 0] = vertices[:, 1, 0] - vertices[:, 0, 0]
        jac[:, 0, 1] = vertices[:, 1, 1] - vertices[:, 0, 1]
        jac[:, 1, 0] = vertices[:, 2, 0] - vertices[:, 0, 0]
        jac[:, 1, 1] = vertices[:, 2, 1] - vertices[:, 0, 1]
        # N = np.zeros((tri.shape[0], 6))

        # dN containts the derivatives of the shape functions
        dN = np.zeros((tri.shape[0], 2, 6))
        dN[:, 0, 0] = 4 * c[:, 1] + 4 * c[:, 2] - 3  # diff(N1,s).evalf(subs=vmap)
        dN[:, 0, 1] = 4 * c[:, 1] - 1  # diff(N2,s).evalf(subs=vmap)
        dN[:, 0, 2] = 0  # diff(N3,s).evalf(subs=vmap)
        dN[:, 0, 3] = 4 * c[:, 2]  # diff(N4,s).evalf(subs=vmap)
        dN[:, 0, 4] = -4 * c[:, 2]  # diff(N5,s).evalf(subs=vmap)
        dN[:, 0, 5] = -8 * c[:, 1] - 4 * c[:, 2] + 4  # diff(N6,s).evalf(subs=vmap)

        dN[:, 1, 0] = 4 * c[:, 1] + 4 * c[:, 2] - 3  # diff(N1,t).evalf(subs=vmap)
        dN[:, 1, 1] = 0  # diff(N2,t).evalf(subs=vmap)
        dN[:, 1, 2] = 4 * c[:, 2] - 1  # diff(N3,t).evalf(subs=vmap)
        dN[:, 1, 3] = 4 * c[:, 1]  # diff(N4,t).evalf(subs=vmap)
        dN[:, 1, 4] = -4 * c[:, 1] - 8 * c[:, 2] + 4  # diff(N5,t).evalf(subs=vmap)
        dN[:, 1, 5] = -4 * c[:, 1]  # diff(N6,t).evalf(subs=vmap)

        # find the derivatives in x and y by calculating the dot product between the jacobian^-1 and the
        # derivative matrix
        #         d_n = np.einsum('ijk,ijl->ilk',np.linalg.inv(jac),dN)
        d_n = np.linalg.inv(jac)
        #         d_n = d_n.swapaxes(1,2)
        d_n = d_n @ dN
        # d_n = d_n.swapaxes(2, 1)
        # d_n = np.dot(np.linalg.inv(jac),dN)
        return d_n, tri

    def evaluate_shape(self, locations):
        locations = np.array(locations)
        verts, c, tri, inside = self.get_element_for_location(locations)
        # c = np.dot(np.array([1,x,y]),np.linalg.inv(M)) # convert to barycentric coordinates
        # order of bary coord is (1-s-t,s,t)
        N = np.zeros((c.shape[0], 6))  # evaluate shape functions at barycentric coordinates
        N[:, 0] = c[:, 0] * (2 * c[:, 0] - 1)  # (1-s-t)(1-2s-2t)
        N[:, 1] = c[:, 1] * (2 * c[:, 1] - 1)  # s(2s-1)
        N[:, 2] = c[:, 2] * (2 * c[:, 2] - 1)  # t(2t-1)
        N[:, 3] = 4 * c[:, 1] * c[:, 2]  # 4st
        N[:, 4] = 4 * c[:, 2] * c[:, 0]  # 4t(1-s-t)
        N[:, 5] = 4 * c[:, 1] * c[:, 0]  # 4s(1-s-t)

        return N, tri, inside

    def evaluate_d2(self, pos, property_array):
        """
        Evaluate value of interpolant

        Parameters
        ----------
        pos - numpy array
            locations
        prop - numpy array
            property values at nodes

        Returns
        -------

        """
        values = np.zeros(pos.shape[0])
        values[:] = np.nan
        c, tri = self.evaluate_shape(pos[:, :2])
        xxConst, yyConst, xyConst = self.evaluate_shape_d2(tri)
        # xyConst = self.evaluate_mixed_derivative(tri)
        inside = tri > 0
        # vertices, c, elements, inside = self.get_elements_for_location(pos)
        values[inside] = np.sum(
            xxConst[inside, :] * property_array[self.elements[tri[inside], :]],
            axis=1,
        )
        values[inside] += np.sum(
            yyConst[inside, :] * property_array[self.elements[tri[inside], :]],
            axis=1,
        )
        values[inside] += np.sum(
            xyConst[inside, :] * property_array[self.elements[tri[inside], :]],
            axis=1,
        )

        return values

    def get_quadrature_points(self, npts=2):
        if npts == 2:
            v1 = self.nodes[self.shared_elements][:, 0, :]
            v2 = self.nodes[self.shared_elements][:, 1, :]
            cp = np.zeros((v1.shape[0], self.ncps, 2))
            cp[:, 0] = 0.25 * v1 + 0.75 * v2
            cp[:, 1] = 0.75 * v1 + 0.25 * v2
            return cp, np.ones(cp.shape)
        raise NotImplementedError("Only 2 point quadrature is implemented")

    def get_edge_normal(self, e):
        v = self.nodes[self.shared_elements][:, 0, :] - self.nodes[self.shared_elements][:, 1, :]
        # e_len = np.linalg.norm(v, axis=1)
        normal = np.array([v[:, 1], -v[:, 0]]).T
        normal /= np.linalg.norm(normal, axis=1)[:, None]
        return normal<|MERGE_RESOLUTION|>--- conflicted
+++ resolved
@@ -58,7 +58,6 @@
         )
         return dxx, dyy, dxy
 
-<<<<<<< HEAD
         #     vertices = np.zeros((3,2))
         #     vertices[0,:] = [M[0,1],M[0,2]]
         #     vertices[1,:] = [M[1,1],M[1,2]]
@@ -131,111 +130,6 @@
         #         + self.hN[None, 1, :] * (jac[:, 1, 0] * jac[:, 1, 1])[:, None]
         #     )
 
-        # def evaluate_shape_d2(self, indexes):
-        #     """evaluate second derivatives of shape functions in s and t
-
-        #     Parameters
-        #     ----------
-        #     M : [type]
-        #         [description]
-
-        #     Returns
-        #     -------
-        #     [type]
-        #         [description]
-        #     """
-
-        #     vertices = self.nodes[self.elements[indexes], :]
-
-        #     jac = np.array(
-        #         [
-        #             [
-        #                 (vertices[:, 1, 0] - vertices[:, 0, 0]),
-        #                 (vertices[:, 1, 1] - vertices[:, 0, 1]),
-        #             ],
-        #             [
-        #                 vertices[:, 2, 0] - vertices[:, 0, 0],
-        #                 vertices[:, 2, 1] - vertices[:, 0, 1],
-        #             ],
-        #         ]
-        #     ).T
-        #     jac = np.linalg.inv(jac)
-        #     jac = jac * jac
-
-        d2_prod = np.einsum("lij,ik->lik", jac, self.hessian)
-=======
-    #     vertices = np.zeros((3,2))
-    #     vertices[0,:] = [M[0,1],M[0,2]]
-    #     vertices[1,:] = [M[1,1],M[1,2]]
-    #     vertices[2,:] = [M[2,1],M[2,2]]
-    #     jac  = np.array([[(vertices[1,0]-vertices[0,0]),(vertices[1,1]-vertices[0,1])],
-    #         [vertices[2,0]-vertices[0,0],vertices[2,1]-vertices[0,1]]])
-    #     Nst_coeff = jac[0,0]*jac[1,1]+jac[0,1]*jac[1,0]
-
-    #     #N_st
-    #     Nst = np.zeros(6)
-    #     Nst[0] = 4
-    #     Nst[1] = 0
-    #     Nst[2] = 0
-    #     Nst[3] = 4
-    #     Nst[4] = -4
-    #     Nst[5] = -4
-
-    #     hN = np.zeros((2,6))
-
-    #     #N_ss
-    #     hN[0,0] = 4
-    #     hN[0,1] = 4
-    #     hN[0,2] = 0
-    #     hN[0,3] = 0
-    #     hN[0,4] = 0
-    #     hN[0,5] = -8
-
-    #     #N_tt
-    #     hN[1,0] = 4
-    #     hN[1,1] = 0
-    #     hN[1,2] = 4
-    #     hN[1,3] = 0
-    #     hN[1,4] = -8
-    #     hN[1,5] = 0
-
-    #     xyConst = Nst*Nst_coeff + hN[0] * jac[0,0]*jac[1,0] + hN[1] * jac[1,0]*jac[1,1]
-    #     jac = np.linalg.inv(jac)
-    #     jac = jac*jac
-
-    #     d2_prod = np.dot(jac,hN)
-    #     d2Const = d2_prod[0] + d2_prod[1]
-    #     xxConst = d2_prod[0]
-    #     yyConst = d2_prod[1]
-
-    #     return xxConst,yyConst,xyConstz
-    # def evaluate_mixed_derivative(self, indexes):
-    #     """
-    #     evaluate partial of N with respect to st (to set u_xy=0)
-    #     """
-
-    #     vertices = self.nodes[self.elements[indexes], :]
-    #     jac = np.array(
-    #         [
-    #             [
-    #                 (vertices[:, 1, 0] - vertices[:, 0, 0]),
-    #                 (vertices[:, 1, 1] - vertices[:, 0, 1]),
-    #             ],
-    #             [
-    #                 vertices[:, 2, 0] - vertices[:, 0, 0],
-    #                 vertices[:, 2, 1] - vertices[:, 0, 1],
-    #             ],
-    #         ]
-    #     ).T
-    #     Nst_coeff = jac[:, 0, 0] * jac[:, 1, 1] + jac[:, 0, 1] * jac[:, 1, 0]
-
-    #     Nst = self.Nst[None, :] * Nst_coeff[:, None]
-    #     return (
-    #         Nst
-    #         + self.hN[None, 0, :] * (jac[:, 0, 0] * jac[:, 1, 0])[:, None]
-    #         + self.hN[None, 1, :] * (jac[:, 1, 0] * jac[:, 1, 1])[:, None]
-    #     )
-
     def evaluate_shape_d2(self, indexes):
         """evaluate second derivatives of shape functions in s and t
 
@@ -268,7 +162,6 @@
         jac = jac * jac
 
         d2_prod = np.einsum("lij,ik->lik", jac, self.hN)
->>>>>>> 57011003
         # d2Const = d2_prod[:, 0, :] + d2_prod[:, 1, :]
         xxConst = d2_prod[:, 0, :]
         yyConst = d2_prod[:, 1, :]
