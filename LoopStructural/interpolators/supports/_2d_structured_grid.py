"""
Cartesian grid for fold interpolator

"""
<<<<<<< HEAD
=======

import logging
>>>>>>> a76e718d

import logging
from typing import Tuple
import numpy as np
from . import SupportType
from ._base_support import BaseSupport

logger = logging.getLogger(__name__)


class StructuredGrid2D(BaseSupport):
    """ """

    dimension = 2

    def __init__(
        self,
        origin=np.zeros(2),
        nsteps=np.array([10, 10]),
        step_vector=np.ones(2),
    ):
        """

        Parameters
        ----------
        origin - 2d list or numpy array
        nsteps - 2d list or numpy array of ints
        step_vector - 2d list or numpy array of int
        """
        self.type = SupportType.StructuredGrid2D
        self.nsteps = np.array(nsteps)
        self.step_vector = np.array(step_vector)
        self.origin = np.array(origin)
        self.maximum = origin + self.nsteps * self.step_vector

        self.dim = 2
        self.nsteps_cells = self.nsteps - 1
        self.n_cell_x = self.nsteps[0] - 1
        self.n_cell_y = self.nsteps[1] - 1
        self.properties = {}

        # calculate the node positions using numpy (this should probably not
        # be stored as it defeats
        # the purpose of a structured grid

        # self.barycentre = self.cell_centres(np.arange(self.n_elements))

        self.regions = {}
        self.regions["everywhere"] = np.ones(self.n_nodes).astype(bool)

    @property
    def nodes(self):
        max = self.origin + self.nsteps_cells * self.step_vector
        x = np.linspace(self.origin[0], max[0], self.nsteps[0])
        y = np.linspace(self.origin[1], max[1], self.nsteps[1])
        xx, yy = np.meshgrid(x, y, indexing="ij")
        return np.array([xx.flatten(order="F"), yy.flatten(order="F")]).T

    @property
    def n_nodes(self):
        return self.nsteps[0] * self.nsteps[1]

    @property
    def n_elements(self):
        return self.nsteps_cells[0] * self.nsteps_cells[1]

    @property
    def element_size(self):
        return np.prod(self.step_vector)

    @property
    def barycentre(self):
        return self.cell_centres(np.arange(self.n_elements))

    # @property
    # def barycentre(self):
    #     return self.cell_centres(np.arange(self.n_elements))
    @property
    def elements(self) -> np.ndarray:
        global_index = np.arange(self.n_elements)
        cell_indexes = self.global_index_to_cell_index(global_index)

        return self.global_node_indices(self.cell_corner_indexes(cell_indexes))

    def print_geometry(self):
        print("Origin: %f %f %f" % (self.origin[0], self.origin[1], self.origin[2]))
        print(
            "Cell size: %f %f %f" % (self.step_vector[0], self.step_vector[1], self.step_vector[2])
        )
        max = self.origin + self.nsteps_cells * self.step_vector
        print("Max extent: %f %f %f" % (max[0], max[1], max[2]))

    def cell_centres(self, global_index: np.ndarray) -> np.ndarray:
        """[summary]

        [extended_summary]

        Parameters
        ----------
        global_index : [type]
            [description]

        Returns
        -------
        [type]
            [description]
        """
        cell_indexes = self.global_index_to_cell_index(global_index)
        cell_centres = np.zeros((cell_indexes.shape[0], 2))

        cell_centres[:, 0] = (
            self.origin[None, 0]
            + self.step_vector[None, 0] * 0.5
            + self.step_vector[None, 0] * cell_indexes[:, 0]
        )
        cell_centres[:, 1] = (
            self.origin[None, 1]
            + self.step_vector[None, 1] * 0.5
            + self.step_vector[None, 1] * cell_indexes[:, 1]
        )
        return cell_centres

    def position_to_cell_index(self, pos: np.ndarray) -> Tuple[np.ndarray, np.ndarray]:
        """[summary]

        [extended_summary]

        Parameters
        ----------
        pos : [type]
            [description]

        Returns
        -------
        [type]
            [description]
        """
        inside = self.inside(pos)
        cell_indexes = np.zeros((pos.shape[0], 2))
        cell_indexes[:, 0] = pos[:, 0] - self.origin[None, 0]
        cell_indexes[:, 1] = pos[:, 1] - self.origin[None, 1]
        cell_indexes /= self.step_vector[None, :]
        return cell_indexes.astype(int), inside

    def inside(self, pos: np.ndarray) -> np.ndarray:
        # check whether point is inside box
        inside = np.ones(pos.shape[0]).astype(bool)
        for i in range(self.dim):
            inside *= pos[:, i] > self.origin[None, i]
            inside *= (
                pos[:, i]
                < self.origin[None, i] + self.step_vector[None, i] * self.nsteps_cells[None, i]
            )
        return inside

    def check_position(self, pos: np.ndarray) -> np.ndarray:
        """[summary]

        [extended_summary]

        Parameters
        ----------
        pos : [type]
            [description]

        Returns
        -------
        [type]
            [description]
        """

        if len(pos.shape) == 1:
            pos = np.array([pos])
        if len(pos.shape) != 2:
            raise ValueError("Position array needs to be a list of points or a point")

        return pos

    def bilinear(self, local_coords: np.ndarray) -> np.ndarray:
        """
        returns the bilinear interpolation for the local coordinates
        Parameters
        ----------
        x - double, array of doubles
        y - double, array of doubles
        z - double, array of doubles

        Returns
        -------
        array of interpolation coefficients

        """

        return np.array(
            [
                (1 - local_coords[:, 0]) * (1 - local_coords[:, 1]),
                local_coords[:, 0] * (1 - local_coords[:, 1]),
                (1 - local_coords[:, 0]) * local_coords[:, 1],
                local_coords[:, 0] * local_coords[:, 1],
            ]
        ).T

    def position_to_local_coordinates(self, pos: np.ndarray) -> np.ndarray:
        """
        Convert from global to local coordinates within a cel
        Parameters
        ----------
        pos - array of positions inside

        Returns
        -------
        localx, localy, localz

        """
        # TODO check if inside mesh

        # calculate local coordinates for positions
        local_coords = np.zeros(pos.shape)
        local_coords[:, 0] = (
            (pos[:, 0] - self.origin[None, 0]) % self.step_vector[None, 0]
        ) / self.step_vector[None, 0]
        local_coords[:, 1] = (
            (pos[:, 1] - self.origin[None, 1]) % self.step_vector[None, 1]
        ) / self.step_vector[None, 1]

        return local_coords

    def position_to_dof_coefs(self, pos: np.ndarray):
        """
        global posotion to interpolation coefficients
        Parameters
        ----------
        pos

        Returns
        -------

        """
        local_coords = self.position_to_local_coordinates(pos)
        weights = self.bilinear(local_coords)
        return weights

    def neighbour_global_indexes(self, mask=None, **kwargs):
        """
        Get neighbour indexes

        Parameters
        ----------
        kwargs - indexes array specifying the cells to return neighbours

        Returns
        -------

        """
        indexes = None
        if "indexes" in kwargs:
            indexes = kwargs["indexes"]
        if "indexes" not in kwargs:
            ii = []
            jj = []
            for i in range(1, self.nsteps[0] - 1):
                for j in range(1, self.nsteps[1] - 1):
                    ii.append(i)
                    jj.append(j)
            indexes = np.array([ii, jj])
        # indexes = np.array(indexes).T
        if indexes.ndim != 2:
            print(indexes.ndim)
            return
        # determine which neighbours to return default is diagonals included.
        if mask is None:
            mask = np.array([[-1, 0, 1, -1, 0, 1, -1, 0, 1], [1, 1, 1, 0, 0, 0, -1, -1, -1]])
        neighbours = indexes[:, None, :] + mask[:, :, None]
        return (neighbours[0, :, :] + self.nsteps[0, None, None] * neighbours[1, :, :]).astype(
            np.int64
        )

    def cell_corner_indexes(self, cell_indexes: np.ndarray) -> np.ndarray:
        """
        Returns the indexes of the corners of a cell given its location xi,
        yi, zi

        Parameters
        ----------
        x_cell_index
        y_cell_index
        z_cell_index

        Returns
        -------

        """
        corner_indexes = np.zeros((cell_indexes.shape[0], 4, 2), dtype=np.int64)
        xcorner = np.array([0, 1, 0, 1])
        ycorner = np.array([0, 0, 1, 1])
        corner_indexes[:, :, 0] = (
            cell_indexes[:, None, 0] + corner_indexes[:, :, 0] + xcorner[None, :]
        )
        corner_indexes[:, :, 1] = (
            cell_indexes[:, None, 1] + corner_indexes[:, :, 1] + ycorner[None, :]
        )
        return corner_indexes

    def global_index_to_cell_index(self, global_index):
        """
        Convert from global indexes to xi,yi,zi

        Parameters
        ----------
        global_index

        Returns
        -------

        """
        # determine the ijk indices for the global index.
        # remainder when dividing by nx = i
        # remained when dividing modulus of nx by ny is j
        cell_indexes = np.zeros((global_index.shape[0], 2), dtype=np.int64)
        cell_indexes[:, 0] = global_index % self.nsteps_cells[0, None]
        cell_indexes[:, 1] = global_index // self.nsteps_cells[0, None] % self.nsteps_cells[1, None]
        return cell_indexes

    def global_index_to_node_index(self, global_index):
        cell_indexes = np.zeros((global_index.shape[0], 2), dtype=np.int64)
        cell_indexes[:, 0] = global_index % self.nsteps[0, None]
        cell_indexes[:, 1] = global_index // self.nsteps[0, None] % self.nsteps[1, None]
        return cell_indexes

    def _global_indices(self, indexes: np.ndarray, nsteps: np.ndarray) -> np.ndarray:
        if len(indexes.shape) == 1:
            raise ValueError("Indexes must be a 2D array")
        if indexes.shape[-1] != 2:
            raise ValueError("Last dimension of cell indexing needs to be ijk indexing")
        original_shape = indexes.shape
        indexes = indexes.reshape(-1, 2)
        gi = indexes[:, 0] + nsteps[0] * indexes[:, 1]
        return gi.reshape(original_shape[:-1])

    def global_cell_indices(self, indexes: np.ndarray) -> np.ndarray:
        return self._global_indices(indexes, self.nsteps_cells)

    def global_node_indices(self, indexes: np.ndarray) -> np.ndarray:
        return self._global_indices(indexes, self.nsteps)

    def node_indexes_to_position(self, node_indexes: np.ndarray) -> np.ndarray:

        original_shape = node_indexes.shape
        node_indexes = node_indexes.reshape((-1, 2))
        xy = np.zeros((node_indexes.shape[0], 2), dtype=float)
        xy[:, 0] = self.origin[0] + self.step_vector[0] * node_indexes[:, 0]
        xy[:, 1] = self.origin[1] + self.step_vector[1] * node_indexes[:, 1]
        xy = xy.reshape(original_shape)
        return xy

    def position_to_cell_corners(self, pos):
        corner_index, inside = self.position_to_cell_index(pos)
        corners = self.cell_corner_indexes(corner_index)
        globalidx = self.global_node_indices(corners)
        # if global index is not inside the support set to -1
        globalidx[~inside] = -1
        return globalidx, inside

    def evaluate_value(self, evaluation_points: np.ndarray, property_array: np.ndarray):
        """
        Evaluate the value of of the property at the locations.
        Trilinear interpolation dot corner values

        Parameters
        ----------
        evaluation_points np array of locations
        property_name string of property name

        Returns
        -------

        """
        idc, inside = self.position_to_cell_corners(evaluation_points)
        v = np.zeros(idc.shape)
        v[:, :] = np.nan

        v[inside, :] = self.position_to_dof_coefs(evaluation_points[inside, :])
        v[inside, :] *= property_array[idc[inside, :]]
        return np.sum(v, axis=1)

    def evaluate_gradient(self, evaluation_points, property_array):
        T = np.zeros((evaluation_points.shape[0], 2, 4))
        _vertices, T, elements, inside = self.get_element_gradient_for_location(evaluation_points)
        # indices = np.array([self.position_to_cell_index(evaluation_points)])
        # idc = self.global_indicies(indices.swapaxes(0,1))
        # print(idc)
        T[inside, 0, :] *= property_array[self.elements[elements[inside]]]
        T[inside, 1, :] *= property_array[self.elements[elements[inside]]]
        # T[inside, 2, :] *= self.properties[property_name][idc[inside, :]]
        return np.array([np.sum(T[:, 0, :], axis=1), np.sum(T[:, 1, :], axis=1)]).T

    def get_element_gradient_for_location(
        self, pos
    ) -> Tuple[np.ndarray, np.ndarray, np.ndarray, np.ndarray]:
        """
        Calculates the gradient matrix at location pos
        :param pos: numpy array of location Nx3
        :return: Nx3x4 matrix
        """
        pos = np.asarray(pos)
        T = np.zeros((pos.shape[0], 2, 4))
        local_coords = self.position_to_local_coordinates(pos)
        vertices, inside = self.position_to_cell_corners(pos)
        elements, inside = self.position_to_cell_index(pos)
        elements = self.global_cell_indices(elements)

        T[:, 0, 0] = -(1 - local_coords[:, 1])
        T[:, 0, 1] = 1 - local_coords[:, 1]
        T[:, 0, 2] = -local_coords[:, 1]
        T[:, 0, 3] = local_coords[:, 1]

        T[:, 1, 0] = -(1 - local_coords[:, 0])
        T[:, 1, 1] = -local_coords[:, 0]
        T[:, 1, 2] = 1 - local_coords[:, 0]
        T[:, 1, 3] = local_coords[:, 0]

        return vertices, T, elements, inside

    def get_element_for_location(
        self, pos: np.ndarray
    ) -> Tuple[np.ndarray, np.ndarray, np.ndarray, np.ndarray]:

        vertices, inside = self.position_to_cell_vertices(pos)
        vertices = np.array(vertices)
        # print("ver", vertices.shape)
        # vertices = vertices.reshape((vertices.shape[1], 8, 3))
        elements, inside = self.position_to_cell_corners(pos)
        elements, inside = self.position_to_cell_index(pos)
        elements = self.global_cell_indices(elements)
        a = self.position_to_dof_coefs(pos)
        return vertices, a, elements, inside

    def position_to_cell_vertices(self, pos):
        """Get the vertices of the cell a point is in

        Parameters
        ----------
        pos : np.array
            Nx3 array of xyz locations

        Returns
        -------
        np.array((N,3),dtype=float), np.array(N,dtype=int)
            vertices, inside
        """
        gi, inside = self.position_to_cell_corners(pos)

        node_indexes = self.global_index_to_node_index(gi.flatten())
        return self.node_indexes_to_position(node_indexes), inside

    def onGeometryChange(self):
        pass<|MERGE_RESOLUTION|>--- conflicted
+++ resolved
@@ -2,11 +2,9 @@
 Cartesian grid for fold interpolator
 
 """
-<<<<<<< HEAD
-=======
+
 
 import logging
->>>>>>> a76e718d
 
 import logging
 from typing import Tuple
