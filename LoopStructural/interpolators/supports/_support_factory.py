--- conflicted
+++ resolved
@@ -22,11 +22,7 @@
     def create_support_from_bbox(
         support_type, bounding_box, nelements, element_volume=None, buffer: float = 0.2
     ):
-<<<<<<< HEAD
-        if type(support_type) == str:
-=======
         if isinstance(support_type, str):
->>>>>>> 8277304e
             support_type = SupportType._member_map_[support_type].numerator
         bbox = bounding_box.with_buffer(buffer=buffer)
         bbox.nelements = nelements
