"""
Piecewise linear interpolator
"""

import logging
from typing import Optional

import numpy as np

from ..interpolators import DiscreteInterpolator
<<<<<<< HEAD
from ..utils import get_vectors
=======
>>>>>>> 8277304e

logger = logging.getLogger(__name__)


class P2Interpolator(DiscreteInterpolator):
    """ """

    def __init__(self, mesh):
        """
        Piecewise Linear Interpolator
        Approximates scalar field by finding coefficients to a piecewise linear
        equation on a tetrahedral mesh. Uses constant gradient regularisation.

        Parameters
        ----------
        mesh - TetMesh
            interpolation support
        """

        self.shape = "rectangular"
        DiscreteInterpolator.__init__(self, mesh)
        # whether to assemble a rectangular matrix or a square matrix
        self.interpolator_type = "P2"
        self.support = mesh

        self.interpolation_weights = {
            "cgw": 0.1,
            "cpw": 1.0,
            "npw": 1.0,
            "gpw": 1.0,
            "tpw": 1.0,
            "ipw": 1.0,
        }

    def setup_interpolator(self, **kwargs):
        """
        Searches through kwargs for any interpolation weights and updates
        the dictionary.
        Then adds the constraints to the linear system using the
        interpolation weights values
        Parameters
        ----------
        kwargs -
            interpolation weights

        Returns
        -------

        """
        # can't reset here, clears fold constraints
        # self.reset()
        for key in kwargs:
            if "regularisation" in kwargs:
                self.interpolation_weights["cgw"] = 0.1 * kwargs["regularisation"]
            self.up_to_date = False
            self.interpolation_weights[key] = kwargs[key]
        if self.interpolation_weights["cgw"] > 0.0:
            self.up_to_date = False
            self.minimise_edge_jumps(self.interpolation_weights["cgw"])
            #     direction_feature=kwargs.get("direction_feature", None),
            #     direction_vector=kwargs.get("direction_vector", None),
            # )
            self.minimise_grad_steepness(
                w=self.interpolation_weights.get("steepness_weight", 0.01),
                wtfunc=self.interpolation_weights.get("steepness_wtfunc", None),
            )
            logger.info(
                "Using constant gradient regularisation w = %f" % self.interpolation_weights["cgw"]
            )

        logger.info(
            "Added %i gradient constraints, %i normal constraints,"
            "%i tangent constraints and %i value constraints"
            % (self.n_g, self.n_n, self.n_t, self.n_i)
        )
        self.add_gradient_constraints(self.interpolation_weights["gpw"])
        self.add_norm_constraints(self.interpolation_weights["npw"])
        self.add_value_constraints(self.interpolation_weights["cpw"])
        self.add_tangent_constraints(self.interpolation_weights["tpw"])
        # self.add_interface_constraints(self.interpolation_weights["ipw"])

    def copy(self):
        return P2Interpolator(self.support)

    def add_gradient_constraints(self, w=1.0):
        points = self.get_gradient_constraints()
        if points.shape[0] > 0:
            grad, elements = self.support.evaluate_shape_derivatives(points[:, :3])
            inside = elements > -1
            area = self.support.element_size[elements[inside]]
            wt = np.ones(area.shape[0])
            wt *= w * area
            A = np.einsum("ikj,ij->ik", grad[inside, :], points[inside, 3:6])
            B = np.zeros(A.shape[0])
            elements = self.support[elements[inside]]
            self.add_constraints_to_least_squares(A * wt[:, None], B, elements, name="gradient")

    def add_gradient_orthogonal_constraints(self, points, vector, w=1.0, B=0):
        """
        constraints scalar field to be orthogonal to a given vector

        Parameters
        ----------
        position
        normals
        w
        B

        Returns
        -------

        """
        if points.shape[0] > 0:
            grad, elements = self.support.evaluate_shape_derivatives(points[:, :3])
            inside = elements > -1
            area = self.support.element_size[elements[inside]]
            wt = np.ones(area.shape[0])
            wt *= w * area
            A = np.einsum("ijk,ij->ik", grad[inside, :], vector[inside, :])
            B = np.zeros(A.shape[0])
            elements = self.support.elements[elements[inside]]
            self.add_constraints_to_least_squares(
                A * wt[:, None], B, elements, name="gradient orthogonal"
            )

    def add_norm_constraints(self, w=1.0):
        points = self.get_norm_constraints()
        if points.shape[0] > 0:
            grad, elements = self.support.evaluate_shape_derivatives(points[:, :3])
            inside = elements > -1
            area = self.support.element_size[elements[inside]]
            wt = np.ones(area.shape[0])
            wt *= w * area
            elements = np.tile(self.support.elements[elements[inside]], (3, 1, 1))
            elements = elements.swapaxes(0, 1)
            self.add_constraints_to_least_squares(
                grad[inside, :, :] * wt[:, None, None],
                points[inside, 3:6] * wt[:, None],
                elements,
                name="norm",
            )

    def add_value_constraints(self, w=1.0):
        points = self.get_value_constraints()
        if points.shape[0] > 1:
            N, elements, mask = self.support.evaluate_shape(points[:, :3])
            # mask = elements > 0
            size = self.support.element_size[elements[mask]]
            wt = np.ones(size.shape[0])
            wt *= w
            self.add_constraints_to_least_squares(
                N[mask, :],
                points[mask, 3],
                self.support.elements[elements[mask], :],
                w=wt,
                name="value",
            )

    def minimise_grad_steepness(
        self, w: float = 0.1, maskall: bool = False, wtfunc: Optional[callable] = None
    ):
        """This constraint minimises the second derivative of the gradient
        mimimising the 2nd derivative should prevent high curvature solutions
        It is not added on the borders

        Parameters
        ----------
        w : float, optional
            [description], by default 0.1
        maskall : bool, default False
            whether to apply on all elements or just internal elements (default)
        wtfunc :  callable, optional
            a function that returns the weight to be applied at xyz. Called on the barycentre
            of the tetrahedron
        """
        elements = np.arange(0, len(self.support.elements))
        mask = np.ones(self.support.neighbours.shape[0], dtype=bool)
        if not maskall:
            mask[:] = np.all(self.support.neighbours > 3, axis=1)

        d2 = self.support.evaluate_shape_d2(elements[mask])
        # d2 shape is [ele_idx, deriv, node]
        wt = np.ones(d2.shape[0])
        wt *= w  # * self.support.element_size[mask]
        if callable(wtfunc):
            logger.info("Using function to weight gradient steepness")
            wt = wtfunc(self.support.barycentre) * self.support.element_size[mask]
        idc = self.support.elements[elements[mask]]
        for i in range(d2.shape[1]):
            self.add_constraints_to_least_squares(
                d2[:, i, :],
                np.zeros(d2.shape[0]),
                idc[:, :],
                w=wt,
                name=f"gradsteepness_{i}",
            )

    def minimise_edge_jumps(
        self, w: float = 0.1, wtfunc: callable = None, vector_func: callable = None
    ):
        """_summary_

        Parameters
        ----------
        w : float, optional
            _description_, by default 0.1
        wtfunc : callable, optional
            _description_, by default None
        vector_func : callable, optional
            _description_, by default None
        """
        # NOTE: imposes \phi_T1(xi)-\phi_T2(xi) dot n =0
        # iterate over all triangles

        cp, weight = self.support.get_quadrature_points(3)

        norm = self.support.shared_element_norm

        # evaluate normal if using vector func for cp1
        for i in range(cp.shape[1]):
            if callable(vector_func):
                norm = vector_func(cp[:, i, :])
            # evaluate the shape function for the edges for each neighbouring triangle
            cp_Dt, cp_tri1 = self.support.evaluate_shape_derivatives(
                cp[:, i, :], elements=self.support.shared_element_relationships[:, 0]
            )
            cp_Dn, cp_tri2 = self.support.evaluate_shape_derivatives(
                cp[:, i, :], elements=self.support.shared_element_relationships[:, 1]
            )
            # constraint for each cp is triangle - neighbour create a Nx12 matrix
            const_t_cp = np.einsum("ij,ijk->ik", norm, cp_Dt)
            const_n_cp = -np.einsum("ij,ijk->ik", norm, cp_Dn)

            const_cp = np.hstack([const_t_cp, const_n_cp])
            tri_cp = np.hstack([self.support.elements[cp_tri1], self.support.elements[cp_tri2]])
            wt = np.zeros(tri_cp.shape[0])
            wt[:] = w
            if wtfunc:
                wt = wtfunc(tri_cp)
            self.add_constraints_to_least_squares(
                const_cp,
                np.zeros(const_cp.shape[0]),
                tri_cp,
                w=wt,
                name=f"shared element jump cp{i}",
            )

    def evaluate_d2(self, evaluation_points: np.ndarray) -> np.ndarray:
        evaluation_points = np.array(evaluation_points)
        evaluated = np.zeros(evaluation_points.shape[0])
        mask = np.any(evaluation_points == np.nan, axis=1)

        if evaluation_points[~mask, :].shape[0] > 0:
            evaluated[~mask] = self.support.evaluate_d2(evaluation_points[~mask], self.c)
        return evaluated<|MERGE_RESOLUTION|>--- conflicted
+++ resolved
@@ -8,10 +8,6 @@
 import numpy as np
 
 from ..interpolators import DiscreteInterpolator
-<<<<<<< HEAD
-from ..utils import get_vectors
-=======
->>>>>>> 8277304e
 
 logger = logging.getLogger(__name__)
 
