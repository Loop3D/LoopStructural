import logging

import numpy as np

from LoopStructural.utils.helper import get_vectors
<<<<<<< HEAD
import logging
=======
from .discete_interpolator import DiscreteInterpolator
from .operator import Operator
>>>>>>> b4ecfad0

logger = logging.getLogger(__name__)


class FiniteDifferenceInterpolator(DiscreteInterpolator):
    """
    Finite Difference Interpolator
    """

    def __init__(self, grid):
        """
        Finite difference interpolation on a regular cartesian grid

        Parameters
        ----------
        grid
        """
        self.shape = 'rectangular'
        DiscreteInterpolator.__init__(self, grid)
        # default weights for the interpolation matrix are 1 in x,y,z and
        # 1/
        self.interpolation_weights = {'dxy': .7,
                                      'dyz': .7,
                                      'dxz': .7,
                                      'dxx': 1.,
                                      'dyy': 1.,
                                      'dzz': 1.,
                                      'dx': 1.,
                                      'dy': 1.,
                                      'dz': 1.,
                                      'cpw': 1.,
                                      'gpw': 1.,
                                      'npw': 1.}
<<<<<<< HEAD
        self.vol = grid.step_vector[0] * grid.step_vector[1] * grid.step_vector[2]
=======
        self.vol = grid.step_vector[0] * grid.step_vector[1] * \
                   grid.step_vector[2]
>>>>>>> b4ecfad0

    def _setup_interpolator(self, **kwargs):
        """

        Parameters
        ----------
        kwargs
            possible kwargs are weights for the different masks and masks.

        Notes
        -----
        Default masks are the second derivative in x,y,z direction and the second derivative of x wrt
        y and y wrt z and z wrt x. Custom masks can be used by specifying the operator as a 3d numpy array
        e.g. [ [ [ 0 0 0 ]
                 [ 0 1 0 ]
                 [ 0 0 0 ] ]
                 [ [ 1 1 1 ]
                 [ 1 1 1 ]
                 [ 1 1 1 ] ]
                 [ [ 0 0 0 ]
                 [ 0 1 0 ]
                 [ 0 0 0 ] ]

        Returns
        -------

        """

        for key in kwargs:
            self.up_to_date = False
            if 'regularisation' in kwargs:
<<<<<<< HEAD
                self.interpolation_weights['dxy'] = kwargs['regularisation'] * 0.7
                self.interpolation_weights['dyz'] = kwargs['regularisation'] * 0.7
                self.interpolation_weights['dxz'] = kwargs['regularisation'] * 0.7
                self.interpolation_weights['dxx'] = kwargs['regularisation'] * 1.
                self.interpolation_weights['dyy'] = kwargs['regularisation'] * 1.
                self.interpolation_weights['dzz'] = kwargs['regularisation'] * 1.
=======
                self.interpolation_weights['dxy'] = kwargs[
                                                        'regularisation'] * 0.7
                self.interpolation_weights['dyz'] = kwargs[
                                                        'regularisation'] * 0.7
                self.interpolation_weights['dxz'] = kwargs[
                                                        'regularisation'] * 0.7
                self.interpolation_weights['dxx'] = kwargs[
                                                        'regularisation'] * 1.
                self.interpolation_weights['dyy'] = kwargs[
                                                        'regularisation'] * 1.
                self.interpolation_weights['dzz'] = kwargs[
                                                        'regularisation'] * 1.
>>>>>>> b4ecfad0
            self.interpolation_weights[key] = kwargs[key]
        # if we want to define the operators manually
        if 'operators' in kwargs:
            for n, o in kwargs['operators'].items():
                self.assemble_inner(o[0], o[1])
        # otherwise just use defaults
        if 'operators' not in kwargs:
            operator = Operator.Dxy_mask
<<<<<<< HEAD
            self.assemble_inner(operator, np.sqrt(2 * self.vol) * self.interpolation_weights['dxy'])
            operator = Operator.Dyz_mask
            self.assemble_inner(operator, np.sqrt(2 * self.vol) * self.interpolation_weights['dyz'])
            operator = Operator.Dxz_mask
            self.assemble_inner(operator, np.sqrt(2 * self.vol) * self.interpolation_weights['dxz'])
            operator = Operator.Dxx_mask
            self.assemble_inner(operator, np.sqrt(self.vol) * self.interpolation_weights['dxx'])
            operator = Operator.Dyy_mask
            self.assemble_inner(operator, np.sqrt(self.vol) * self.interpolation_weights['dyy'])
            operator = Operator.Dzz_mask
            self.assemble_inner(operator, np.sqrt(self.vol) * self.interpolation_weights['dzz'])
        self.add_norm_constraint(np.sqrt(self.vol) * self.interpolation_weights['npw'])
        self.add_gradient_constraint(np.sqrt(self.vol) * self.interpolation_weights['gpw'])
        self.add_vaue_constraint(np.sqrt(self.vol) * self.interpolation_weights['cpw'])
=======
            self.assemble_inner(operator, np.sqrt(2 * self.vol) *
                                self.interpolation_weights['dxy'])
            operator = Operator.Dyz_mask
            self.assemble_inner(operator, np.sqrt(2 * self.vol) *
                                self.interpolation_weights['dyz'])
            operator = Operator.Dxz_mask
            self.assemble_inner(operator, np.sqrt(2 * self.vol) *
                                self.interpolation_weights['dxz'])
            operator = Operator.Dxx_mask
            self.assemble_inner(operator,
                                np.sqrt(self.vol) * self.interpolation_weights[
                                    'dxx'])
            operator = Operator.Dyy_mask
            self.assemble_inner(operator,
                                np.sqrt(self.vol) * self.interpolation_weights[
                                    'dyy'])
            operator = Operator.Dzz_mask
            self.assemble_inner(operator,
                                np.sqrt(self.vol) * self.interpolation_weights[
                                    'dzz'])
        self.add_norm_constraint(
            np.sqrt(self.vol) * self.interpolation_weights['npw'])
        self.add_gradient_constraint(
            np.sqrt(self.vol) * self.interpolation_weights['gpw'])
        self.add_vaue_constraint(
            np.sqrt(self.vol) * self.interpolation_weights['cpw'])
>>>>>>> b4ecfad0

    def copy(self):
        """
        Create a new identical interpolator

        Returns
        -------
        returns a new empy interpolator from the same support
        """
        return FiniteDifferenceInterpolator(self.support)

    def add_vaue_constraint(self, w=1.):
        """

        Parameters
        ----------
        w : double or numpy array

        Returns
        -------

        """

        points = self.get_value_constraints()
        # check that we have added some points
        if points.shape[0] > 0:
<<<<<<< HEAD
            node_idx, inside = self.support.position_to_cell_corners(points[:, :3])
=======
            node_idx, inside = self.support.position_to_cell_corners(
                points[:, :3])
>>>>>>> b4ecfad0
            # print(points[inside,:].shape)

            gi = np.zeros(self.support.n_nodes)
            gi[:] = -1
            gi[self.region] = np.arange(0, self.nx)
            idc = gi[node_idx]
            inside = np.logical_and(~np.any(idc == -1, axis=1), inside)
            a = self.support.position_to_dof_coefs(points[inside, :3])
            # a*=w
<<<<<<< HEAD
            self.add_constraints_to_least_squares(a.T * w, points[inside, 3] * w, idc[inside, :])
=======
            self.add_constraints_to_least_squares(a.T * w,
                                                  points[inside, 3] * w,
                                                  idc[inside, :])
>>>>>>> b4ecfad0

    def add_gradient_constraint(self, w=1.):
        """

        Parameters
        ----------
        w : double / numpy array

        Returns
        -------

        """

        points = self.get_gradient_constraints()
        if points.shape[0] > 0:
            # calculate unit vector for orientation data
            # points[:,3:]/=np.linalg.norm(points[:,3:],axis=1)[:,None]

            node_idx, inside = self.support.position_to_cell_corners(
                points[:, :3])
            # calculate unit vector for node gradients
            # this means we are only constraining direction of grad not the
            # magnitude
            gi = np.zeros(self.support.n_nodes)
            gi[:] = -1
            gi[self.region] = np.arange(0, self.nx)
            idc = gi[node_idx]
            inside = np.logical_and(~np.any(idc == -1, axis=1), inside)

            T = self.support.calcul_T(points[inside, :3])
            strike_vector, dip_vector = get_vectors(points[inside, 3:])
            A = np.einsum('ij,ijk->ik', strike_vector.T, T)
            A += np.einsum('ij,ijk->ik', dip_vector.T, T)

            B = np.zeros(points[inside, :].shape[0])
            self.add_constraints_to_least_squares(A * w, B, idc[inside, :])

    def add_norm_constraint(self, w=1.):
        """
        Add constraints to control the norm of the gradient of the scalar field

        Parameters
        ----------
        w : double
            weighting of this constraint (double)

        Returns
        -------

        """
        points = self.get_norm_constraints()
        if points.shape[0] > 0:
            # calculate unit vector for orientation data
            # points[:,3:]/=np.linalg.norm(points[:,3:],axis=1)[:,None]

            node_idx, inside = self.support.position_to_cell_corners(
                points[:, :3])
            gi = np.zeros(self.support.n_nodes)
            gi[:] = -1
            gi[self.region] = np.arange(0, self.nx)
            idc = gi[node_idx]
            inside = np.logical_and(~np.any(idc == -1, axis=1), inside)

            # calculate unit vector for node gradients
            # this means we are only constraining direction of grad not the
            # magnitude
            T = self.support.calcul_T(points[inside, :3])
            # norm = np.linalg.norm(T,axis=2)
            # T /= norm[:,:,None]
            # points[inside,3:]/= norm
            # T /= np.linalg.norm(T,axis=1)[:,None,:]
            w /= 3
<<<<<<< HEAD
            self.add_constraints_to_least_squares(T[:, 0, :] * w, points[inside, 3] * w, idc[inside, :])
            self.add_constraints_to_least_squares(T[:, 1, :] * w, points[inside, 4] * w, idc[inside, :])
            self.add_constraints_to_least_squares(T[:, 2, :] * w, points[inside, 5] * w, idc[inside, :])

    def add_gradient_orthogonal_constraint(self, elements, normals, w=1.0, B=0):
=======
            self.add_constraints_to_least_squares(T[:, 0, :] * w,
                                                  points[inside, 3] * w,
                                                  idc[inside, :])
            self.add_constraints_to_least_squares(T[:, 1, :] * w,
                                                  points[inside, 4] * w,
                                                  idc[inside, :])
            self.add_constraints_to_least_squares(T[:, 2, :] * w,
                                                  points[inside, 5] * w,
                                                  idc[inside, :])

    def add_gradient_orthogonal_constraint(self, elements, normals, w=1.0,
                                           B=0):
>>>>>>> b4ecfad0
        """
        constraints scalar field to be orthogonal to a given vector

        Parameters
        ----------
        elements : numpy array
        normals : numpy array
        w : double
        B : numpy array

        Returns
        -------

        """
<<<<<<< HEAD
        pos = np.array(self.support.cell_centres(
            elements))  # np.array([np.mean(posx, axis=1),np.mean(posz, axis=1), np.mean(posz, axis=1)]).T
=======
        # get the cell gradient for the global indices
        # ix,iy,iz = self.support.global_index_to_cell_index(elements)
        # cornerx, cornery, cornerz = self.support.cell_corner_indexes(
        #     ix,iy,iz
        #     )
        # posx, posy, posz = self.support.node_indexes_to_position(cornerx,
        # cornery, cornerz)

        pos = np.array(self.support.cell_centres(
            elements))  # np.array([np.mean(posx, axis=1),np.mean(posz,
        # axis=1), np.mean(posz, axis=1)]).T
>>>>>>> b4ecfad0
        idc, inside = self.support.position_to_cell_corners(pos)

        T = self.support.calcul_T(pos)
        # find the dot product between the normals and the gradient and add
        # this as a
        # constraint
        A = np.einsum('ij,ijk->ik', normals, T)

        gi = np.zeros(self.support.n_nodes)
        gi[:] = -1
        gi[self.region] = np.arange(0, self.nx)
        idc = gi[idc]
        inside = np.logical_and(inside, ~np.any(idc == -1, axis=1))

        B = np.zeros(len(elements))
<<<<<<< HEAD
        self.add_constraints_to_least_squares(A[inside, :] * w, B[inside], idc[inside, :])
=======
        self.add_constraints_to_least_squares(A[inside, :] * w, B[inside],
                                              idc[inside, :])
>>>>>>> b4ecfad0

    def add_regularisation(self, operator, w=0.1):
        """

        Parameters
        ----------
        operator
        w

        Returns
        -------

        """
        self.assemble_inner(operator)
        # self.assemble_borders()

    def assemble_inner(self, operator, w):
        """

        Parameters
        ----------
        operator : Operator
        w : double

        Returns
        -------

        """
        # First get the global indicies of the pairs of neighbours this should be an
        # Nx27 array for 3d and an Nx9 array for 2d

        global_indexes = self.support.neighbour_global_indexes()  # np.array([ii,jj]))

        a = np.tile(operator.flatten(), (global_indexes.shape[1], 1))
        idc = global_indexes.T

        gi = np.zeros(self.support.n_nodes)
        gi[:] = -1
        gi[self.region] = np.arange(0, self.nx)
        idc = gi[idc]
        inside = ~np.any(idc == -1, axis=1)
        B = np.zeros(global_indexes.shape[1])
        self.add_constraints_to_least_squares(a[inside, :] * w,
                                              B[inside],
                                              idc[inside, :]
                                              )
        return<|MERGE_RESOLUTION|>--- conflicted
+++ resolved
@@ -3,12 +3,8 @@
 import numpy as np
 
 from LoopStructural.utils.helper import get_vectors
-<<<<<<< HEAD
-import logging
-=======
 from .discete_interpolator import DiscreteInterpolator
 from .operator import Operator
->>>>>>> b4ecfad0
 
 logger = logging.getLogger(__name__)
 
@@ -42,12 +38,9 @@
                                       'cpw': 1.,
                                       'gpw': 1.,
                                       'npw': 1.}
-<<<<<<< HEAD
-        self.vol = grid.step_vector[0] * grid.step_vector[1] * grid.step_vector[2]
-=======
+
         self.vol = grid.step_vector[0] * grid.step_vector[1] * \
                    grid.step_vector[2]
->>>>>>> b4ecfad0
 
     def _setup_interpolator(self, **kwargs):
         """
@@ -79,14 +72,6 @@
         for key in kwargs:
             self.up_to_date = False
             if 'regularisation' in kwargs:
-<<<<<<< HEAD
-                self.interpolation_weights['dxy'] = kwargs['regularisation'] * 0.7
-                self.interpolation_weights['dyz'] = kwargs['regularisation'] * 0.7
-                self.interpolation_weights['dxz'] = kwargs['regularisation'] * 0.7
-                self.interpolation_weights['dxx'] = kwargs['regularisation'] * 1.
-                self.interpolation_weights['dyy'] = kwargs['regularisation'] * 1.
-                self.interpolation_weights['dzz'] = kwargs['regularisation'] * 1.
-=======
                 self.interpolation_weights['dxy'] = kwargs[
                                                         'regularisation'] * 0.7
                 self.interpolation_weights['dyz'] = kwargs[
@@ -99,7 +84,6 @@
                                                         'regularisation'] * 1.
                 self.interpolation_weights['dzz'] = kwargs[
                                                         'regularisation'] * 1.
->>>>>>> b4ecfad0
             self.interpolation_weights[key] = kwargs[key]
         # if we want to define the operators manually
         if 'operators' in kwargs:
@@ -108,22 +92,7 @@
         # otherwise just use defaults
         if 'operators' not in kwargs:
             operator = Operator.Dxy_mask
-<<<<<<< HEAD
-            self.assemble_inner(operator, np.sqrt(2 * self.vol) * self.interpolation_weights['dxy'])
-            operator = Operator.Dyz_mask
-            self.assemble_inner(operator, np.sqrt(2 * self.vol) * self.interpolation_weights['dyz'])
-            operator = Operator.Dxz_mask
-            self.assemble_inner(operator, np.sqrt(2 * self.vol) * self.interpolation_weights['dxz'])
-            operator = Operator.Dxx_mask
-            self.assemble_inner(operator, np.sqrt(self.vol) * self.interpolation_weights['dxx'])
-            operator = Operator.Dyy_mask
-            self.assemble_inner(operator, np.sqrt(self.vol) * self.interpolation_weights['dyy'])
-            operator = Operator.Dzz_mask
-            self.assemble_inner(operator, np.sqrt(self.vol) * self.interpolation_weights['dzz'])
-        self.add_norm_constraint(np.sqrt(self.vol) * self.interpolation_weights['npw'])
-        self.add_gradient_constraint(np.sqrt(self.vol) * self.interpolation_weights['gpw'])
-        self.add_vaue_constraint(np.sqrt(self.vol) * self.interpolation_weights['cpw'])
-=======
+
             self.assemble_inner(operator, np.sqrt(2 * self.vol) *
                                 self.interpolation_weights['dxy'])
             operator = Operator.Dyz_mask
@@ -150,7 +119,6 @@
             np.sqrt(self.vol) * self.interpolation_weights['gpw'])
         self.add_vaue_constraint(
             np.sqrt(self.vol) * self.interpolation_weights['cpw'])
->>>>>>> b4ecfad0
 
     def copy(self):
         """
@@ -177,12 +145,9 @@
         points = self.get_value_constraints()
         # check that we have added some points
         if points.shape[0] > 0:
-<<<<<<< HEAD
-            node_idx, inside = self.support.position_to_cell_corners(points[:, :3])
-=======
+
             node_idx, inside = self.support.position_to_cell_corners(
                 points[:, :3])
->>>>>>> b4ecfad0
             # print(points[inside,:].shape)
 
             gi = np.zeros(self.support.n_nodes)
@@ -192,13 +157,10 @@
             inside = np.logical_and(~np.any(idc == -1, axis=1), inside)
             a = self.support.position_to_dof_coefs(points[inside, :3])
             # a*=w
-<<<<<<< HEAD
-            self.add_constraints_to_least_squares(a.T * w, points[inside, 3] * w, idc[inside, :])
-=======
+
             self.add_constraints_to_least_squares(a.T * w,
                                                   points[inside, 3] * w,
                                                   idc[inside, :])
->>>>>>> b4ecfad0
 
     def add_gradient_constraint(self, w=1.):
         """
@@ -271,13 +233,6 @@
             # points[inside,3:]/= norm
             # T /= np.linalg.norm(T,axis=1)[:,None,:]
             w /= 3
-<<<<<<< HEAD
-            self.add_constraints_to_least_squares(T[:, 0, :] * w, points[inside, 3] * w, idc[inside, :])
-            self.add_constraints_to_least_squares(T[:, 1, :] * w, points[inside, 4] * w, idc[inside, :])
-            self.add_constraints_to_least_squares(T[:, 2, :] * w, points[inside, 5] * w, idc[inside, :])
-
-    def add_gradient_orthogonal_constraint(self, elements, normals, w=1.0, B=0):
-=======
             self.add_constraints_to_least_squares(T[:, 0, :] * w,
                                                   points[inside, 3] * w,
                                                   idc[inside, :])
@@ -290,7 +245,6 @@
 
     def add_gradient_orthogonal_constraint(self, elements, normals, w=1.0,
                                            B=0):
->>>>>>> b4ecfad0
         """
         constraints scalar field to be orthogonal to a given vector
 
@@ -305,22 +259,9 @@
         -------
 
         """
-<<<<<<< HEAD
         pos = np.array(self.support.cell_centres(
             elements))  # np.array([np.mean(posx, axis=1),np.mean(posz, axis=1), np.mean(posz, axis=1)]).T
-=======
-        # get the cell gradient for the global indices
-        # ix,iy,iz = self.support.global_index_to_cell_index(elements)
-        # cornerx, cornery, cornerz = self.support.cell_corner_indexes(
-        #     ix,iy,iz
-        #     )
-        # posx, posy, posz = self.support.node_indexes_to_position(cornerx,
-        # cornery, cornerz)
-
-        pos = np.array(self.support.cell_centres(
-            elements))  # np.array([np.mean(posx, axis=1),np.mean(posz,
-        # axis=1), np.mean(posz, axis=1)]).T
->>>>>>> b4ecfad0
+
         idc, inside = self.support.position_to_cell_corners(pos)
 
         T = self.support.calcul_T(pos)
@@ -336,12 +277,8 @@
         inside = np.logical_and(inside, ~np.any(idc == -1, axis=1))
 
         B = np.zeros(len(elements))
-<<<<<<< HEAD
-        self.add_constraints_to_least_squares(A[inside, :] * w, B[inside], idc[inside, :])
-=======
         self.add_constraints_to_least_squares(A[inside, :] * w, B[inside],
                                               idc[inside, :])
->>>>>>> b4ecfad0
 
     def add_regularisation(self, operator, w=0.1):
         """
