"""
Discrete interpolator base for least squares
"""
import logging

import numpy as np
from scipy.sparse import coo_matrix, bmat, eye
from scipy.sparse import linalg as sla

from LoopStructural.interpolators.geological_interpolator import \
    GeologicalInterpolator

logger = logging.getLogger(__name__)


class DiscreteInterpolator(GeologicalInterpolator):
    """

    """
    def __init__(self, support):
        """
        Base class for a discrete interpolator e.g. piecewise linear or finite difference which is
        any interpolator that solves the system using least squares approximation

        Parameters
        ----------
        support 
            A discrete mesh with, nodes, elements, etc
        """
        GeologicalInterpolator.__init__(self)
        self.B = []
        self.support = support
        self.region_function = None
        self.region = np.arange(0, support.n_nodes)
        self.region_map = np.zeros(support.n_nodes).astype(int)
        # self.region_map[self.region] = np.array(range(0,
        # len(self.region_map[self.region])))
        self.nx = len(self.support.nodes[self.region])
        self.shape = 'rectangular'
        if self.shape == 'square':
            self.B = np.zeros(self.nx)
        self.c_ = 0
        self.A = []  # sparse matrix storage coo format
        self.col = []
        self.row = []  # sparse matrix storage
        self.solver = None
        self.eq_const_C = []
        self.eq_const_row = []
        self.eq_const_col = []
        self.eq_const_d = []
        self.eq_const_c_ = 0
        self.constraints = {}
        self.interpolation_weights= {}

    def set_property_name(self, propertyname):
        """
        Set the property name attribute, this is usually used to
        save the property on the support

        Parameters
        ----------
        propertyname

        Returns
        -------

        """
        self.propertyname = propertyname

    def set_region(self, region=None):
        """
        Set the region of the support the interpolator is working on

        Parameters
        ----------
        region - function(position)
            return true when in region, false when out

        Returns
        -------

        """
        # evaluate the region function on the support to determine
        # which nodes are inside update region map and degrees of freedom
        self.region_function = region
        self.region = region(self.support.nodes)
        self.region_map = np.zeros(self.support.n_nodes).astype(int)
        self.region_map[self.region] = np.array(
            range(0, len(self.region_map[self.region])))
        self.nx = len(self.support.nodes[self.region])
        
    def set_interpolation_weights(self, weights):
        """
        Set the interpolation weights dictionary

        Parameters
        ----------
        weights - dictionary
            Entry of new weights to assign to self.interpolation_weights

        Returns
        -------

        """
        for key in weights:
            self.up_to_date = False
            self.interpolation_weights[key] = weights[key]

    def reset(self):
        """
        Reset the interpolation constraints

        """
        logger.debug("Resetting interpolation constraints")
        self.c_ = 0
        self.A = []  # sparse matrix storage coo format
        self.col = []
        self.row = []  # sparse matrix storage
        self.eq_const_C = []
        self.eq_const_row = []
        self.eq_const_col = []
        self.eq_const_d = []
        self.eq_const_c_ = 0
        self.B = []
        self.n_constraints = 0

    def add_constraints_to_least_squares(self, A, B, idc, name='undefined'):
        """
        Adds constraints to the least squares system. Automatically works
        out the row
        index given the shape of the input arrays

        Parameters
        ----------
        A : numpy array / list
            RxC numpy array of constraints where C is number of columns,R rows
        B : numpy array /list
            B values array length R
        idc : numpy array/list
            RxC column index

        Returns
        -------
        list of constraint ids

        """
        A = np.array(A)
        B = np.array(B)
        idc = np.array(idc)

        nr = A.shape[0]
        if A.shape != idc.shape:
            return
        
        if len(A.shape) > 2:
            nr = A.shape[0] * A.shape[1]
            A = A.reshape((A.shape[0]*A.shape[1],A.shape[2]))
            idc = idc.reshape((idc.shape[0]*idc.shape[1],idc.shape[2]))
        # going to assume if any are nan they are all nan
        mask = np.any(np.isnan(A),axis=1)
        A[mask,:] = 0
        if np.any(np.isnan(idc)) or np.any(np.isnan(A)) or np.any(np.isnan(B)):
            logger.warning("Constraints contain nan not adding constraints: {}".format(name))
            # return
        
        rows = np.arange(0, nr).astype(int)
        rows += self.c_
        constraint_ids = rows.copy()

<<<<<<< HEAD
        if name in self.constraints:            
            # self.constraints[name]['rows'] = np.hstack([self.constraints[name]['rows'],
            #                                     constraint_ids]),
            self.constraints[name]['A'] =  np.vstack([self.constraints[name]['A'],A])
            self.constraints[name]['B'] =  np.vstack([self.constraints[name]['B'], B])
            self.constraints[name]['idc'] = np.vstack([self.constraints[name]['idc'],
                                                idc])
                                   
=======
        if name in self.constraints:
            self.constraints[name]['rows'] = np.hstack([self.constraints[name]['rows'],
                                                constraint_ids]),
            self.constraints[name]['A'] =  np.hstack([self.constraints[name]['A'],A])
            self.constraints[name]['B'] =  np.hstack([self.constraints[name]['B'], B.flatten()])
            self.constraints[name]['idc'] = np.hstack([self.constraints[name]['idc'],
                                                idc]),
>>>>>>> 8cea2487
        if name not in self.constraints:
            self.constraints[name] = {'node_indexes':constraint_ids,'A':A,'B':B.flatten(),'idc':idc}
        rows = np.tile(rows, (A.shape[-1], 1)).T

        self.c_ += nr
        if self.shape == 'rectangular':
            # don't add operator where it is = 0 to the sparse matrix!
            A = A.flatten()
            rows = rows.flatten()
            idc = idc.flatten()
            B = B.flatten()
            mask = A == 0
            self.A.extend(A[~mask].tolist())
            self.row.extend(rows[~mask].tolist())
            self.col.extend(idc[~mask].tolist())
            self.B.extend(B.tolist())
    
    def calculate_residual_for_constraints(self):
        residuals = {}
        for constraint_name, constraint in self.constraints:
            residuals[constraint_name] = np.einsum('ij,ij->i',constraint['A'], model['supergroup_0'].interpolator.c[constraint['idc'].astype(int)]) - constraint['B'].flatten()
        return residuals
    def remove_constraints_from_least_squares(self, name='undefined',
                                              constraint_ids=None):
        """
        Remove constraints from the least squares system using the constraint ids
        which corresponds to the rows in the interpolation matrix.

        Parameters
        ----------
        constraint_ids : np.array(dtype=int)
            id of constraints to remove

        Returns
        -------

        """

        if constraint_ids is None:
            constraint_ids = self.constraints[name]
        print("Removing {} {} constraints from least squares".format(len(constraint_ids), name))
        A = np.array(self.A)
        B = np.array(self.B)
        col = np.array(self.col)
        row = np.array(self.row)
        mask = np.any((row[:,None] == constraint_ids[None,:]) == True,
                      axis=1)
        # np.any((numbers[:, None] == np.array([0, 10, 30])[None, :]) == True,
        #        axis=1)
        bmask = np.ones(B.shape,dtype=bool)
        bmask[constraint_ids] = 0
        self.A = A[~mask].tolist()
        self.B = B[bmask]
        self.col = col[~mask].tolist()
        rowmax = np.max(row[mask])
        rowrange = rowmax-np.min(row[mask])
        # row[np.logical_and(~mask,row>rowmax)] -= rowrange
        return row[~mask]

    def add_equality_constraints(self, node_idx, values):
        """
        Adds hard constraints to the least squares system. For now this just
        sets
        the node values to be fixed using a lagrangian.

        Parameters
        ----------
        node_idx : numpy array/list
            int array of node indexes
        values : numpy array/list
            array of node values

        Returns
        -------

        """
        # map from mesh node index to region node index
        gi = np.zeros(self.support.n_nodes)
        gi[:] = -1
        gi[self.region] = np.arange(0, self.nx)
        idc = gi[node_idx]
        outside = ~(idc == -1)

        self.eq_const_C.extend(np.ones(idc[outside].shape[0]).tolist())
        self.eq_const_col.extend(idc[outside].tolist())
        self.eq_const_row.extend((np.arange(0, idc[outside].shape[0])))
        self.eq_const_d.extend(values[outside].tolist())
        self.eq_const_c_ += idc[outside].shape[0]

    def add_tangent_ctr_pts(self, w=1.0):
        """

        Parameters
        ----------
        w : double


        Returns
        -------

        """
        points = self.get_tangent_constraints()
        if points.shape[0] > 1:
            self.add_gradient_orthogonal_constraint(points[:,:3],points[:,3:6],w)

    def build_matrix(self, square=True, damp=True):
        """
        Assemble constraints into interpolation matrix. Adds equaltiy
        constraints
        using lagrange modifiers if necessary

        Parameters
        ----------
        damp: bool
            Flag whether damping should be added to the diagonal of the matrix
        Returns
        -------
        Interpolation matrix and B
        """

        logger.info("Interpolation matrix is %i x %i"%(self.c_,self.nx))
        cols = np.array(self.col)
        A = coo_matrix((np.array(self.A), (np.array(self.row), \
                                           cols)), shape=(self.c_, self.nx),
                       dtype=float)  # .tocsr()
        B = np.array(self.B)
        if not square:
            logger.info("Using rectangular matrix, equality constraints are not used")
            return A, B
        AAT = A.T.dot(A)
        BT = A.T.dot(B)
        # add a small number to the matrix diagonal to smooth the results
        # can help speed up solving, but might also introduce some errors

        if self.eq_const_c_ > 0:
            logger.info("Equality block is %i x %i"%(self.eq_const_c_,self.nx))
            # solving constrained least squares using
            # | ATA CT | |c| = b
            # | C   0  | |y|   d
            # where A is the interpoaltion matrix
            # C is the equality constraint matrix
            # b is the interpolation constraints to be honoured
            # in a least squares sense
            # and d are the equality constraints
            # c are the node values and y are the
            # lagrange multipliers#
            C = coo_matrix(
                (np.array(self.eq_const_C), (np.array(self.eq_const_row),
                                             np.array(self.eq_const_col))),
                shape=(self.eq_const_c_, self.nx))
            d = np.array(self.eq_const_d)
            AAT = bmat([[AAT, C.T], [C, None]])
            BT = np.hstack([BT, d])
        if damp:
            logger.info("Adding eps to matrix diagonal")
            AAT += eye(AAT.shape[0]) * np.finfo('float').eps
        return AAT, BT

    def _solve_lu(self, A, B):
        """
        Call scipy LU decomoposition

        Parameters
        ----------
        A : scipy square sparse matrix
        B : numpy vector

        Returns
        -------

        """
        lu = sla.splu(A.tocsc())
        sol = lu.solve(B)
        return sol[:self.nx]

    def _solve_lsqr(self, A, B, **kwargs):
        """
        Call scipy lsqr

        Parameters
        ----------
        A : rectangular sparse matrix
        B : vector

        Returns
        -------

        """

        lsqrargs = {}
        # lsqrargs['tol'] = 1e-12
        if 'iter_lim' in kwargs:
            logger.info("Using %i maximum iterations" % kwargs['iter_lim'])
            lsqrargs['iter_lim'] = kwargs['iter_lim']
        if 'damp' in kwargs:
            logger.info("Using damping coefficient")
            lsqrargs['damp'] = kwargs['damp']
        if 'atol' in kwargs:
            logger.info('Using a tolerance of %f' % kwargs['atol'])
            lsqrargs['atol'] = kwargs['atol']
        if 'btol' in kwargs:
            logger.info('Using btol of %f' % kwargs['btol'])
            lsqrargs['btol'] = kwargs['btol']
        if 'show' in kwargs:
            lsqrargs['show'] = kwargs['show']
        if 'conlim' in kwargs:
            lsqrargs['conlim'] = kwargs['conlim']
        return sla.lsqr(A,B, **lsqrargs)[0]

    def _solve_chol(self, A, B):
        """
        Call suitesparse cholmod through scikitsparse
        LINUX ONLY!

        Parameters
        ----------
        A : scipy.sparse.matrix
            square sparse matrix
        B : numpy array
            RHS of equation

        Returns
        -------

        """
        try:
            from sksparse.cholmod import cholesky
            factor = cholesky(A.tocsc())
            return factor(B)[:self.nx]
        except ImportError:
            logger.warning("Scikit Sparse not installed try using cg instead")
            return False

    def _solve_cg(self, A, B, precon=None, **kwargs):
        """
        Call scipy conjugate gradient

        Parameters
        ----------
        A : scipy.sparse.matrix
            square sparse matrix
        B : numpy vector
        precon : scipy.sparse.matrix
            a preconditioner for the conjugate gradient system
        kwargs
            kwargs to pass to scipy solve e.g. atol, btol, callback etc

        Returns
        -------
        numpy array
        """
        cgargs = {}
        cgargs['tol'] = 1e-12
        cgargs['atol'] = 0
        if 'maxiter' in kwargs:
            logger.info("Using %i maximum iterations"%kwargs['maxiter'])
            cgargs['maxiter'] = kwargs['maxiter']
        if 'x0' in kwargs:
            logger.info("Using starting guess")
            cgargs['x0'] = kwargs['x0']
        if 'tol' in kwargs:
            logger.info('Using tolerance of %f'%kwargs['tol'])
            cgargs['tol'] = kwargs['tol']
        if 'atol' in kwargs:
            logger.info('Using atol of %f'%kwargs['atol'])
            cgargs['atol'] = kwargs['atol']
        if 'callback' in kwargs:
            cgargs['callback'] = kwargs['callback']
        if precon is not None:
            cgargs['M'] = precon(A)
        return sla.cg(A, B, **cgargs)[0][:self.nx]

    def _solve_pyamg(self, A, B):
        """
        Solve least squares system using pyamg algorithmic multigrid solver

        Parameters
        ----------
        A :  scipy.sparse.matrix
        B : numpy array

        Returns
        -------

        """
        import pyamg
        return pyamg.solve(A, B, verb=False)[:self.nx]

    def _solve(self, solver='cg', **kwargs):
        """
        Main entry point to run the solver and update the node value
        attribute for the
        discreteinterpolator class

        Parameters
        ----------
        solver : string
            solver e.g. cg, lu, chol, custom
        kwargs
            kwargs for solver e.g. maxiter, preconditioner etc, damping for
        
        Returns
        -------
        bool
            True if the interpolation is run

        """
        self.c = np.zeros(self.support.n_nodes)
        self.c[:] = np.nan
        damp = True
        if 'damp' in kwargs:
            damp = kwargs['damp']
        if solver == 'lu':
            logger.info("Forcing matrix damping for LU")
            damp = True
        if solver == 'lsqr':
            A, B =  self.build_matrix(False)
        else:
            A, B = self.build_matrix(damp=damp)

        # run the chosen solver
        if solver == 'cg':
            logger.info("Solving using conjugate gradient")
            self.c[self.region] = self._solve_cg(A, B, **kwargs)
        if solver == 'chol':
            self.c[self.region] = self._solve_chol(A, B)
        if solver == 'lu':
            logger.info("Solving using scipy LU")
            self.c[self.region] = self._solve_lu(A, B)
        if solver == 'pyamg':
            try:
                logger.info("Solving with pyamg solve")
                self.c[self.region] = self._solve_pyamg(A, B)
            except ImportError:
                logger.warn("Pyamg not installed using cg instead")
                self.c[self.region] = self._solve_cg(A, B)
        if solver == 'lsqr':
            self.c[self.region] = self._solve_lsqr(A, B, **kwargs)
        if solver == 'external':
            logger.warning("Using external solver")
            self.c[self.region] = kwargs['external'](A, B)[:self.nx]
        # check solution is not nan
        self.support.properties[self.propertyname] = self.c
        if np.all(self.c == np.nan):
            logger.warning("Solver not run, no scalar field")
        # if solution is all 0, probably didn't work
        if np.all(self.c[self.region] == 0):
            logger.warning("No solution, scalar field 0. Add more data.")

    def update(self):
        """
        Check if the solver is up to date, if not rerun interpolation using
        the previously used solver. If the interpolation has not been run
        before it will
        return False

        Returns
        -------
        bool

        """
        if self.solver is None:
            logging.debug("Cannot rerun interpolator")
            return False
        if not self.up_to_date:
            self.setup_interpolator()
            return self._solve(self.solver)

    def evaluate_value(self, evaluation_points):
        evaluation_points = np.array(evaluation_points)
        evaluated = np.zeros(evaluation_points.shape[0])
        mask = np.any(evaluation_points == np.nan, axis=1)

        if evaluation_points[~mask, :].shape[0] > 0:
            evaluated[~mask] = self.support.evaluate_value(
                evaluation_points[~mask], self.propertyname)
        return evaluated

    def evaluate_gradient(self, evaluation_points):
        """
        Evaluate the gradient of the scalar field at the evaluation points
        Parameters
        ----------
        evaluation_points : np.array
            xyz locations to evaluate the gradient

        Returns
        -------

        """
        if evaluation_points.shape[0] > 0:
            return self.support.evaluate_gradient(evaluation_points,
                                                  self.propertyname)
        return np.zeros((0, 3))<|MERGE_RESOLUTION|>--- conflicted
+++ resolved
@@ -167,7 +167,6 @@
         rows += self.c_
         constraint_ids = rows.copy()
 
-<<<<<<< HEAD
         if name in self.constraints:            
             # self.constraints[name]['rows'] = np.hstack([self.constraints[name]['rows'],
             #                                     constraint_ids]),
@@ -176,15 +175,6 @@
             self.constraints[name]['idc'] = np.vstack([self.constraints[name]['idc'],
                                                 idc])
                                    
-=======
-        if name in self.constraints:
-            self.constraints[name]['rows'] = np.hstack([self.constraints[name]['rows'],
-                                                constraint_ids]),
-            self.constraints[name]['A'] =  np.hstack([self.constraints[name]['A'],A])
-            self.constraints[name]['B'] =  np.hstack([self.constraints[name]['B'], B.flatten()])
-            self.constraints[name]['idc'] = np.hstack([self.constraints[name]['idc'],
-                                                idc]),
->>>>>>> 8cea2487
         if name not in self.constraints:
             self.constraints[name] = {'node_indexes':constraint_ids,'A':A,'B':B.flatten(),'idc':idc}
         rows = np.tile(rows, (A.shape[-1], 1)).T
