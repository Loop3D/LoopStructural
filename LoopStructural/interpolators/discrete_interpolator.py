"""
Discrete interpolator base for least squares
"""
import logging

import numpy as np
from scipy.sparse import coo_matrix, bmat, eye
from scipy.sparse import linalg as sla
from scipy.sparse.linalg import norm
from sklearn.preprocessing import normalize
from LoopStructural.interpolators import InterpolatorType

from LoopStructural.interpolators import GeologicalInterpolator
from LoopStructural.utils import getLogger
from LoopStructural.utils.exceptions import LoopImportError

logger = getLogger(__name__)


class DiscreteInterpolator(GeologicalInterpolator):
    """ """

    def __init__(self, support):
        """
        Base class for a discrete interpolator e.g. piecewise linear or finite difference which is
        any interpolator that solves the system using least squares approximation

        Parameters
        ----------
        support
            A discrete mesh with, nodes, elements, etc
        """
        GeologicalInterpolator.__init__(self)
        self.B = []
        self.support = support
        self.region_function = lambda xyz: np.ones(xyz.shape[0], dtype=bool)
        # self.region_map[self.region] = np.array(range(0,
        # len(self.region_map[self.region])))
        self.shape = "rectangular"
        if self.shape == "square":
            self.B = np.zeros(self.nx)
        self.c_ = 0
        # self.A = []  # sparse matrix storage coo format
        # self.col = []
        # self.row = []  # sparse matrix storage
        # self.w = []
        self.solver = None

        self.eq_const_C = []
        self.eq_const_row = []
        self.eq_const_col = []
        self.eq_const_d = []

        self.equal_constraints = {}
        self.eq_const_c = 0
        self.ineq_constraints = {}
        self.ineq_const_c = 0

        self.non_linear_constraints = []
        self.constraints = {}
        self.interpolation_weights = {}
        logger.info(
            "Creating discrete interpolator with {} degrees of freedom".format(self.nx)
        )
        self.type = InterpolatorType.BASE_DISCRETE

    @property
    def nx(self):
        return len(self.support.nodes[self.region])

    @property
    def region(self):
        return self.region_function(self.support.nodes)

    @property
    def region_map(self):
        region_map = np.zeros(self.support.n_nodes).astype(int)
        region_map[self.region] = np.array(range(0, len(region_map[self.region])))
        return region_map

    def set_property_name(self, propertyname):
        """
        Set the property name attribute, this is usually used to
        save the property on the support

        Parameters
        ----------
        propertyname

        Returns
        -------

        """
        self.propertyname = propertyname

    def set_region(self, region=None):
        """
        Set the region of the support the interpolator is working on

        Parameters
        ----------
        region - function(position)
            return true when in region, false when out

        Returns
        -------

        """
        # evaluate the region function on the support to determine
        # which nodes are inside update region map and degrees of freedom
        self.region_function = region
        logger.info(
            "Interpolation now uses region and has {} degrees of freedom".format(
                self.nx
            )
        )

    def set_interpolation_weights(self, weights):
        """
        Set the interpolation weights dictionary

        Parameters
        ----------
        weights - dictionary
            Entry of new weights to assign to self.interpolation_weights

        Returns
        -------

        """
        for key in weights:
            self.up_to_date = False
            self.interpolation_weights[key] = weights[key]

    def reset(self):
        """
        Reset the interpolation constraints

        """
        logger.debug("Resetting interpolation constraints")
        

    def add_constraints_to_least_squares(self, A, B, idc, w=1.0, name="undefined"):
        """
        Adds constraints to the least squares system. Automatically works
        out the row
        index given the shape of the input arrays

        Parameters
        ----------
        A : numpy array / list
            RxC numpy array of constraints where C is number of columns,R rows
        B : numpy array /list
            B values array length R
        idc : numpy array/list
            RxC column index

        Returns
        -------
        list of constraint ids

        """
        A = np.array(A)
        B = np.array(B)
        idc = np.array(idc)
        nr = A.shape[0]
        # logger.debug('Adding constraints to interpolator: {} {} {}'.format(A.shape[0]))
        # print(A.shape,B.shape,idc.shape)
        if A.shape != idc.shape:
            return

        if len(A.shape) > 2:
            nr = A.shape[0] * A.shape[1]
            w = np.tile(w, (A.shape[1]))
            A = A.reshape((A.shape[0] * A.shape[1], A.shape[2]))
            idc = idc.reshape((idc.shape[0] * idc.shape[1], idc.shape[2]))
            B = B.reshape((A.shape[0]))
            # w = w.reshape((A.shape[0]))
        # normalise by rows of A
        length = np.linalg.norm(A, axis=1)  # .getcol(0).norm()
        B[length > 0] /= length[length > 0]
        # going to assume if any are nan they are all nan
        mask = np.any(np.isnan(A), axis=1)
        A[mask, :] = 0
        A[length > 0, :] /= length[length > 0, None]
        if isinstance(w, (float, int)):
            w = np.ones(A.shape[0]) * w

        if isinstance(w, np.ndarray) == False:
            raise BaseException("w must be a numpy array")

        if w.shape[0] != A.shape[0]:
            #     # make w the same size as A
            #     w = np.tile(w,(A.shape[1],1)).T
            # else:
            raise BaseException("Weight array does not match number of constraints")
        if np.any(np.isnan(idc)) or np.any(np.isnan(A)) or np.any(np.isnan(B)):
            logger.warning(
                "Constraints contain nan not adding constraints: {}".format(name)
            )
            # return
        rows = np.arange(0, nr).astype(int)
        rows += self.c_
        constraint_ids = rows.copy()
        base_name = name
        while name in self.constraints:
            count = 0
            if "_" in name:
                count = int(name.split("_")[1]) + 1
            name = base_name + "_{}".format(count)

            # self.constraints[name]['A'] =  A#np.vstack([self.constraints[name]['A'],A])
            # self.constraints[name]['B'] =  B#np.hstack([self.constraints[name]['B'], B])
            # self.constraints[name]['idc'] = idc#np.vstack([self.constraints[name]['idc'],
            #                                     idc])
        rows = np.tile(rows, (A.shape[-1], 1)).T
        self.constraints[name] = {
            "node_indexes": constraint_ids,
            "A": A,
            "B": B.flatten(),
            "col": idc,
            "w": w,
            "row": rows,
        }

        self.c_ += nr

    def calculate_residual_for_constraints(self):
        residuals = {}
        for constraint_name, constraint in self.constraints:
            residuals[constraint_name] = (
                np.einsum(
                    "ij,ij->i", constraint["A"], self.c[constraint["idc"].astype(int)]
                )
                - constraint["B"].flatten()
            )
        return residuals

    def remove_constraints_from_least_squares(
        self, name="undefined", constraint_ids=None
    ):
        """
        Remove constraints from the least squares system using the constraint ids
        which corresponds to the rows in the interpolation matrix.

        Parameters
        ----------
        constraint_ids : np.array(dtype=int)
            id of constraints to remove

        Returns
        -------

        """

        pass

    def add_equality_constraints(self, node_idx, values,name="undefined"):
        """
        Adds hard constraints to the least squares system. For now this just
        sets
        the node values to be fixed using a lagrangian.

        Parameters
        ----------
        node_idx : numpy array/list
            int array of node indexes
        values : numpy array/list
            array of node values

        Returns
        -------

        """
        # map from mesh node index to region node index
        gi = np.zeros(self.support.n_nodes)
        gi[:] = -1
        gi[self.region] = np.arange(0, self.nx)
        idc = gi[node_idx]
        outside = ~(idc == -1)
        self.equal_constraints[name] = {
            "A": np.ones(idc[outside].shape[0]).tolist(),
            "B": values[outside].tolist(),
            "col": idc[outside].tolist(),
            # "w": w,
            "row": np.arange(self.eq_const_c, self.eq_const_c+idc[outside].shape[0])
            
        }
        self.eq_const_c += idc[outside].shape[0]
        # ,'C':np.ones(idc[outside].shape[0]).tolist(),}
        # self.eq_const_C.extend(np.ones(idc[outside].shape[0]).tolist())
        # self.eq_const_col.extend(idc[outside].tolist())
        # self.eq_const_row.extend((np.arange(0, idc[outside].shape[0])))
        # self.eq_const_d.extend(values[outside].tolist())
        # self.eq_const_c_ += idc[outside].shape[0]

    def add_non_linear_constraints(self, nonlinear_constraint):
        self.non_linear_constraints.append(nonlinear_constraint)

    def add_inequality_constraints_to_matrix(self, A, l, u, idc, name="undefined"):
        """Adds constraints for a matrix where the linear function
        l < Ax > u constrains the objective function


        Parameters
        ----------
        A : numpy array
            matrix of coefficients
        l : numpy array
            lower bounds
        u : numpy array
            upper bounds
        idc : numpy array
            index of constraints
        Returns
        -------

        """
        # map from mesh node index to region node index
        gi = np.zeros(self.support.n_nodes)
        gi[:] = -1
        gi[self.region] = np.arange(0, self.nx)
        idc = gi[idc]
        rows = np.arange(self.ineq_const_c, self.ineq_const_c+idc.shape[0])
        rows =  np.tile(rows, (A.shape[-1], 1)).T
        self.ineq_constraints[name] = {
            "A": A,
            "l": l,
            "col": idc,
            "u": u,
            "row": rows
        }
        self.ineq_const_c+=idc.shape[0]

    def add_tangent_constraints(self, w=1.0):
        """

        Parameters
        ----------
        w : double


        Returns
        -------

        """
        points = self.get_tangent_constraints()
        if points.shape[0] > 1:
            self.add_gradient_orthogonal_constraints(points[:, :3], points[:, 3:6], w)

    def build_matrix(self, square=True, damp=0.0, ie=False):
        """
        Assemble constraints into interpolation matrix. Adds equaltiy
        constraints
        using lagrange modifiers if necessary

        Parameters
        ----------
        damp: bool
            Flag whether damping should be added to the diagonal of the matrix
        Returns
        -------
        Interpolation matrix and B
        """

        logger.info("Interpolation matrix is %i x %i" % (self.c_, self.nx))
        # To keep the solvers consistent for different model scales the range of the constraints should be similar.
        # We normalise the row vectors for the interpolation matrix
        # Each constraint can then be weighted separately for the least squares problem
        # The weights are normalised so that the max weight is 1.0
        # This means that the tolerance and other parameters for the solver
        # are kept the same between iterations.
        # #TODO currently the element size is not incorporated into the weighting.
        # For cartesian grids this is probably ok but for tetrahedron could be more problematic if
        # the tetras have different volumes. Would expect for the size of the element to influence
        # how much it contributes to the system.
        # It could be implemented by multiplying the weight array by the element size.
        # I am not sure how to integrate regularisation into this framework as my gut feeling is the regularisation
        # should be weighted by the area of the element face and not element volume, but this means the weight decreases with model scale
        # which is not ideal.
        max_weight = 0
        for c in self.constraints.values():
            if len(c["w"]) == 0:
                continue
            if c["w"].max() > max_weight:
                max_weight = c["w"].max()
        a = []
        b = []
        rows = []
        cols = []
        for c in self.constraints.values():
            if len(c["w"]) == 0:
                continue
            aa = (c["A"] * c["w"][:, None] / max_weight).flatten()
            b.extend((c["B"] * c["w"] / max_weight).tolist())
            mask = aa == 0
            a.extend(aa[~mask].tolist())
            rows.extend(c["row"].flatten()[~mask].tolist())
            cols.extend(c["col"].flatten()[~mask].tolist())

        A = coo_matrix(
            (np.array(a), (np.array(rows), cols)), shape=(self.c_, self.nx), dtype=float
        ).tocsc()  # .tocsr()

        B = np.array(b)
        if not square:
            logger.info("Using rectangular matrix, equality constraints are not used")
            return A, B
        ATA = A.T.dot(A)
        ATB = A.T.dot(B)
        # add a small number to the matrix diagonal to smooth the results
        # can help speed up solving, but might also introduce some errors

        if len(self.equal_constraints) > 0:
            logger.info("Equality block is %i x %i" % (self.eq_const_c_, self.nx))
            # solving constrained least squares using
            # | ATA CT | |c| = b
            # | C   0  | |y|   d
            # where A is the interpoaltion matrix
            # C is the equality constraint matrix
            # b is the interpolation constraints to be honoured
            # in a least squares sense
            # and d are the equality constraints
            # c are the node values and y are the
            # lagrange multipliers#
            nc = 0
            for c in self.equal_constraints.values():
                aa = (c["A"]).flatten()
                b.extend((c["B"] ).tolist())
                mask = aa == 0
                a.extend(aa[~mask].tolist())
                rows.extend(c["row"].flatten()[~mask].tolist())
                cols.extend(c["col"].flatten()[~mask].tolist())
            C = coo_matrix(
                
                    (np.array(a), (np.array(rows), cols)), shape=(self.eq_const_c_, self.nx), dtype=float
                ).tocsr()
                
            d = np.array(b)
            ATA = bmat([[ATA, C.T], [C, None]])
            ATB = np.hstack([ATB, d])
        
        if isinstance(damp, bool):
            if damp == True:
                damp = np.finfo("float").eps
            if damp == False:
                damp = 0.0
        if isinstance(damp, float):
            logger.info("Adding eps to matrix diagonal")
            ATA += eye(ATA.shape[0]) * damp
        if len(self.ineq_constraints) > 0 and ie:
            print('using inequality constraints')
            a = []
            l = []
            u = []
            rows = []
            cols = []
            for c in self.ineq_constraints.values():
                aa = (c["A"]).flatten()
                l.extend((c["l"]).tolist())
                u.extend((c["u"]).tolist())

                mask = aa == 0
                a.extend(aa[~mask].tolist())
                rows.extend(c["row"].flatten()[~mask].tolist())
                cols.extend(c["col"].flatten()[~mask].tolist())
            Aie = coo_matrix(
            (np.array(a), (np.array(rows), cols)), shape=(self.ineq_const_c, self.nx), dtype=float
            ).tocsc()    # .tocsr()

            uie = np.array(u)
            lie = np.array(l)

            return ATA, ATB, Aie.T.dot(Aie), Aie.T.dot(uie), Aie.T.dot(lie)
        return ATA, ATB
    def _solve_osqp(self, P, A, q, l, u):
        
<<<<<<< HEAD
        
        import osqp
=======
        try:
            import osqp
        except ImportError:
            raise LoopImportError("Missing osqp pip install osqp")
        # m = A.shape[0]
        # n = A.shape[1]
        # Ad = sparse.random(m, n, density=0.7, format='csc')
        # b = np.random.randn(m)

        # # OSQP data
        # P = sparse.block_diag([sparse.csc_matrix((n, n)), sparse.eye(m)], format='csc')
        # q = np.zeros(n+m)
        # A = sparse.vstack([
        #         sparse.hstack([Ad, -sparse.eye(m)]),
        #         sparse.hstack([sparse.eye(n), sparse.csc_matrix((n, m))])], format='csc')
        # l = np.hstack([b, np.zeros(n)])
        # u = np.hstack([b, np.ones(n)])

        # # Create an OSQP object
        # prob = osqp.OSQP()

        # # Setup workspace
        # prob.setup(P, q, A, l, u)

        # # Solve problem
        # res = prob.solve()


>>>>>>> 2493c8f1
        # Create an OSQP object
        prob = osqp.OSQP()

        # Setup workspace
        # osqp likes csc matrices
        prob.setup(P.tocsc(), np.array(q), A.tocsc(), np.array(u), np.array(l))
        res = prob.solve()
        return res.x

    def _solve_lu(self, A, B):
        """
        Call scipy LU decomoposition

        Parameters
        ----------
        A : scipy square sparse matrix
        B : numpy vector

        Returns
        -------

        """
        lu = sla.splu(A.tocsc())
        sol = lu.solve(B)
        return sol[: self.nx]

    def _solve_lsqr(self, A, B, **kwargs):
        """
        Call scipy lsqr

        Parameters
        ----------
        A : rectangular sparse matrix
        B : vector

        Returns
        -------

        """

        lsqrargs = {}
        lsqrargs["btol"] = 1e-12
        lsqrargs["atol"] = 0
        if "iter_lim" in kwargs:
            logger.info("Using %i maximum iterations" % kwargs["iter_lim"])
            lsqrargs["iter_lim"] = kwargs["iter_lim"]
        if "damp" in kwargs:
            logger.info("Using damping coefficient")
            lsqrargs["damp"] = kwargs["damp"]
        if "atol" in kwargs:
            logger.info("Using a tolerance of %f" % kwargs["atol"])
            lsqrargs["atol"] = kwargs["atol"]
        if "btol" in kwargs:
            logger.info("Using btol of %f" % kwargs["btol"])
            lsqrargs["btol"] = kwargs["btol"]
        if "show" in kwargs:
            lsqrargs["show"] = kwargs["show"]
        if "conlim" in kwargs:
            lsqrargs["conlim"] = kwargs["conlim"]
        return sla.lsqr(A, B, **lsqrargs)[0]

    def _solve_chol(self, A, B):
        """
        Call suitesparse cholmod through scikitsparse
        LINUX ONLY!

        Parameters
        ----------
        A : scipy.sparse.matrix
            square sparse matrix
        B : numpy array
            RHS of equation

        Returns
        -------

        """
        try:
            from sksparse.cholmod import cholesky

            factor = cholesky(A.tocsc())
            return factor(B)[: self.nx]
        except ImportError:
            logger.warning("Scikit Sparse not installed try using cg instead")
            return False

    def _solve_cg(self, A, B, precon=None, **kwargs):
        """
        Call scipy conjugate gradient

        Parameters
        ----------
        A : scipy.sparse.matrix
            square sparse matrix
        B : numpy vector
        precon : scipy.sparse.matrix
            a preconditioner for the conjugate gradient system
        kwargs
            kwargs to pass to scipy solve e.g. atol, btol, callback etc

        Returns
        -------
        numpy array
        """
        cgargs = {}
        cgargs["tol"] = 1e-12
        cgargs["atol"] = 1e-10
        if "maxiter" in kwargs:
            logger.info("Using %i maximum iterations" % kwargs["maxiter"])
            cgargs["maxiter"] = kwargs["maxiter"]
        if "x0" in kwargs:
            logger.info("Using starting guess")
            cgargs["x0"] = kwargs["x0"]
        if "tol" in kwargs:
            logger.info("Using tolerance of %f" % kwargs["tol"])
            cgargs["tol"] = kwargs["tol"]
        if "atol" in kwargs:
            logger.info("Using atol of %f" % kwargs["atol"])
            cgargs["atol"] = kwargs["atol"]
        if "callback" in kwargs:
            cgargs["callback"] = kwargs["callback"]
        if precon is not None:
            cgargs["M"] = precon(A)
        return sla.cg(A, B, **cgargs)[0][: self.nx]

    def _solve_pyamg(self, A, B, tol=1e-12, x0=None, verb=False, **kwargs):
        """
        Solve least squares system using pyamg algorithmic multigrid solver

        Parameters
        ----------
        A :  scipy.sparse.matrix
        B : numpy array

        Returns
        -------

        """
        import pyamg

        logger.info("Solving using pyamg: tol {}".format(tol))
        return pyamg.solve(A, B, tol=tol, x0=x0, verb=verb)[: self.nx]

    def _solve(self, solver="cg", **kwargs):
        """
        Main entry point to run the solver and update the node value
        attribute for the
        discreteinterpolator class

        Parameters
        ----------
        solver : string
            solver e.g. cg, lu, chol, custom
        kwargs
            kwargs for solver e.g. maxiter, preconditioner etc, damping for

        Returns
        -------
        bool
            True if the interpolation is run

        """
        logger.info("Solving interpolation for {}".format(self.propertyname))
        self.c = np.zeros(self.support.n_nodes)
        self.c[:] = np.nan
        damp = True
        if "damp" in kwargs:
            damp = kwargs["damp"]
        if solver == "lu":
            logger.info("Forcing matrix damping for LU")
            damp = True
        if solver == "lsqr":
            A, B = self.build_matrix(False)
        elif solver =='osqp':
            P, q, A, l, u = self.build_matrix(True,ie=True)
        else:
            A, B = self.build_matrix(damp=damp)

        # run the chosen solver
        if solver == "cg":
            logger.info("Solving using conjugate gradient")
            self.c[self.region] = self._solve_cg(A, B, **kwargs)
        if solver == "chol":
            self.c[self.region] = self._solve_chol(A, B)
        if solver == "lu":
            logger.info("Solving using scipy LU")
            self.c[self.region] = self._solve_lu(A, B)
        if solver == "pyamg":
            try:
                logger.info("Solving with pyamg solve")
                self.c[self.region] = self._solve_pyamg(A, B, **kwargs)
            except ImportError:
                logger.warn("Pyamg not installed using cg instead")
                self.c[self.region] = self._solve_cg(A, B)
        if solver == "lsqr":
            self.c[self.region] = self._solve_lsqr(A, B, **kwargs)
        if solver == "external":
            logger.warning("Using external solver")
            self.c[self.region] = kwargs["external"](A, B)[: self.nx]
        if solver == 'osqp':
            self.c[self.region] = self._solve_osqp(P, A, q, l, u)#, **kwargs)
        # check solution is not nan
        # self.support.properties[self.propertyname] = self.c
        if np.all(self.c == np.nan):
            self.valid = False
            logger.warning("Solver not run, no scalar field")
            return
        # if solution is all 0, probably didn't work
        if np.all(self.c[self.region] == 0):
            self.valid = False
            logger.warning(
                "No solution, {} scalar field 0. Add more data.".format(
                    self.propertyname
                )
            )
            return
        self.valid = True

    def update(self):
        """
        Check if the solver is up to date, if not rerun interpolation using
        the previously used solver. If the interpolation has not been run
        before it will
        return False

        Returns
        -------
        bool

        """
        if self.solver is None:
            logging.debug("Cannot rerun interpolator")
            return False
        if not self.up_to_date:
            self.setup_interpolator()
            return self._solve(self.solver)

    def evaluate_value(self, evaluation_points):
        evaluation_points = np.array(evaluation_points)
        evaluated = np.zeros(evaluation_points.shape[0])
        mask = np.any(evaluation_points == np.nan, axis=1)

        if evaluation_points[~mask, :].shape[0] > 0:
            evaluated[~mask] = self.support.evaluate_value(
                evaluation_points[~mask], self.c
            )
        return evaluated

    def evaluate_gradient(self, evaluation_points):
        """
        Evaluate the gradient of the scalar field at the evaluation points
        Parameters
        ----------
        evaluation_points : np.array
            xyz locations to evaluate the gradient

        Returns
        -------

        """
        if evaluation_points.shape[0] > 0:
            return self.support.evaluate_gradient(evaluation_points, self.c)
        return np.zeros((0, 3))<|MERGE_RESOLUTION|>--- conflicted
+++ resolved
@@ -475,10 +475,6 @@
         return ATA, ATB
     def _solve_osqp(self, P, A, q, l, u):
         
-<<<<<<< HEAD
-        
-        import osqp
-=======
         try:
             import osqp
         except ImportError:
@@ -507,7 +503,6 @@
         # res = prob.solve()
 
 
->>>>>>> 2493c8f1
         # Create an OSQP object
         prob = osqp.OSQP()
 
