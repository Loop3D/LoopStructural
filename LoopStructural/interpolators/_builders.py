from LoopStructural.utils.exceptions import LoopException
import numpy as np
from typing import Optional
from LoopStructural.interpolators import (
<<<<<<< HEAD
    PiecewiseLinearInterpolator,
=======
>>>>>>> 8277304e
    P1Interpolator,
    P2Interpolator,
    FiniteDifferenceInterpolator,
    GeologicalInterpolator,
    DiscreteFoldInterpolator,
    StructuredGrid,
    TetMesh,
)
from LoopStructural.utils import BoundingBox
from LoopStructural.utils.logging import getLogger

logger = getLogger(__name__)


def get_interpolator(
    bounding_box: BoundingBox,
    interpolatortype: str,
    nelements: int,
    element_volume: Optional[float] = None,
    buffer: float = 0.2,
    dimensions: int = 3,
    support=None,
) -> GeologicalInterpolator:
    # add a buffer to the interpolation domain, this is necessary for
    # faults but also generally a good
    # idea to avoid boundary problems
    # buffer = bb[1, :]
    origin = bounding_box.with_buffer(buffer).origin
    maximum = bounding_box.with_buffer(buffer).maximum
    box_vol = np.prod(maximum - origin)
    if interpolatortype == "PLI":
        if support is None:
            if element_volume is None:
                # nelements /= 5
                element_volume = box_vol / nelements
            # calculate the step vector of a regular cube
            step_vector = np.zeros(3)
            step_vector[:] = element_volume ** (1.0 / 3.0)
            # step_vector /= np.array([1,1,2])
            # number of steps is the length of the box / step vector
            nsteps = np.ceil((maximum - origin) / step_vector).astype(int)
            if np.any(np.less(nsteps, 3)):
                axis_labels = ["x", "y", "z"]
                for i in range(3):
                    if nsteps[i] < 3:
                        nsteps[i] = 3
                        logger.error(
                            f"Number of steps in direction {axis_labels[i]} is too small, try increasing nelements"
                        )
                logger.error("Cannot create interpolator: number of steps is too small")
                raise ValueError("Number of steps too small cannot create interpolator")

            support = TetMesh(origin=origin, nsteps=nsteps, step_vector=step_vector)
        logger.info(
            "Creating regular tetrahedron mesh with %i elements \n"
            "for modelling using PLI" % (support.ntetra)
        )

        return P1Interpolator(support)
    if interpolatortype == "P2":
        if support is not None:
            logger.info(
                "Creating regular tetrahedron mesh with %i elements \n"
                "for modelling using P2" % (support.ntetra)
            )
            return P2Interpolator(support)
        else:
            raise ValueError(
                "Cannot create P2 interpolator without support, try using PLI"
            )

    if interpolatortype == "FDI":
        # find the volume of one element
        if element_volume is None:
            element_volume = box_vol / nelements
        # calculate the step vector of a regular cube
        step_vector = np.zeros(3)
        step_vector[:] = element_volume ** (1.0 / 3.0)
        # number of steps is the length of the box / step vector
        nsteps = np.ceil((maximum - origin) / step_vector).astype(int)
        if np.any(np.less(nsteps, 3)):
            logger.error("Cannot create interpolator: number of steps is too small")
            axis_labels = ["x", "y", "z"]
            for i in range(3):
                if nsteps[i] < 3:
                    nsteps[i] = 3
            #         logger.error(
            #             f"Number of steps in direction {axis_labels[i]} is too small, try increasing nelements"
            #         )
            # raise ValueError("Number of steps too small cannot create interpolator")
        # create a structured grid using the origin and number of steps

        grid = StructuredGrid(origin=origin, nsteps=nsteps, step_vector=step_vector)
        logger.info(
            f"Creating regular grid with {grid.n_elements} elements \n"
            "for modelling using FDI"
        )
        return FiniteDifferenceInterpolator(grid)
    if interpolatortype == "DFI":
        if element_volume is None:
            nelements /= 5
            element_volume = box_vol / nelements
        # calculate the step vector of a regular cube
        step_vector = np.zeros(3)
        step_vector[:] = element_volume ** (1.0 / 3.0)
        # number of steps is the length of the box / step vector
        nsteps = np.ceil((maximum - origin) / step_vector).astype(int)
        # create a structured grid using the origin and number of steps

        mesh = TetMesh(origin=origin, nsteps=nsteps, step_vector=step_vector)
        logger.info(
            f"Creating regular tetrahedron mesh with {mesh.ntetra} elements \n"
            "for modelling using DFI"
        )
        return DiscreteFoldInterpolator(mesh, None)
    raise LoopException("No interpolator")
    # fi interpolatortype == "DFI" and dfi is True:
    #     if element_volume is None:
    #         nelements /= 5
    #         element_volume = box_vol / nelements
    #     # calculate the step vector of a regular cube
    #     step_vector = np.zeros(3)
    #     step_vector[:] = element_volume ** (1.0 / 3.0)
    #     # number of steps is the length of the box / step vector
    #     nsteps = np.ceil((bb[1, :] - bb[0, :]) / step_vector).astype(int)
    #     # create a structured grid using the origin and number of steps
    #     if "meshbuilder" in kwargs:
    #         mesh = kwargs["meshbuilder"].build(bb, nelements)
    #     else:
    #         mesh = kwargs.get(
    #             "mesh",
    #             TetMesh(origin=bb[0, :], nsteps=nsteps, step_vector=step_vector),
    #         )
    #     logger.info(
    #         f"Creating regular tetrahedron mesh with {mesh.ntetra} elements \n"
    #         "for modelling using DFI"
    #     )
    #     return DFI(mesh, kwargs["fold"])
    # if interpolatortype == "Surfe" or interpolatortype == "surfe":
    #     # move import of surfe to where we actually try and use it
    #     if not surfe:
    #         logger.warning("Cannot import Surfe, try another interpolator")
    #         raise ImportError("Cannot import surfepy, try pip install surfe")
    #     method = kwargs.get("method", "single_surface")
    #     logger.info("Using surfe interpolator")
    #     return SurfeRBFInterpolator(method)
    # logger.warning("No interpolator")
    # raise InterpolatorError("Could not create interpolator")<|MERGE_RESOLUTION|>--- conflicted
+++ resolved
@@ -2,10 +2,7 @@
 import numpy as np
 from typing import Optional
 from LoopStructural.interpolators import (
-<<<<<<< HEAD
-    PiecewiseLinearInterpolator,
-=======
->>>>>>> 8277304e
+    P1Interpolator,
     P1Interpolator,
     P2Interpolator,
     FiniteDifferenceInterpolator,
@@ -65,6 +62,7 @@
         )
 
         return P1Interpolator(support)
+        return P1Interpolator(support)
     if interpolatortype == "P2":
         if support is not None:
             logger.info(
@@ -73,9 +71,7 @@
             )
             return P2Interpolator(support)
         else:
-            raise ValueError(
-                "Cannot create P2 interpolator without support, try using PLI"
-            )
+            raise ValueError("Cannot create P2 interpolator without support, try using PLI")
 
     if interpolatortype == "FDI":
         # find the volume of one element
@@ -100,8 +96,7 @@
 
         grid = StructuredGrid(origin=origin, nsteps=nsteps, step_vector=step_vector)
         logger.info(
-            f"Creating regular grid with {grid.n_elements} elements \n"
-            "for modelling using FDI"
+            f"Creating regular grid with {grid.n_elements} elements \n" "for modelling using FDI"
         )
         return FiniteDifferenceInterpolator(grid)
     if interpolatortype == "DFI":
