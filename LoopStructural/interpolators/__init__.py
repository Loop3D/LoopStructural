--- conflicted
+++ resolved
@@ -85,11 +85,6 @@
 except ImportError:
     logger.warning('Can\'t import surfepy - to install "pip install surfe"')
 
-<<<<<<< HEAD
-from ._p1interpolator import P1Interpolator
-from ._p2interpolator import P2Interpolator
-=======
->>>>>>> 8277304e
 
 interpolator_map = {
     InterpolatorType.BASE: GeologicalInterpolator,
