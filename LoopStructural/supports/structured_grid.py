import logging

import numpy as np
from skimage.measure import marching_cubes_lewiner as marching_cubes
<<<<<<< HEAD
import logging
=======

>>>>>>> b4ecfad0
logger = logging.getLogger(__name__)


class StructuredGrid:
    def __init__(self,
                 origin=np.zeros(3),
                 nsteps=np.array([10, 10, 10]),
                 step_vector=np.ones(3),
                 maximum=None
                 ):
        """

        Parameters
        ----------
        origin - 3d list or numpy array
        nsteps - 3d list or numpy array of ints
        step_vector - 3d list or numpy array of int
        maximum
        """

        self.nsteps = np.array(nsteps)
        self.step_vector = np.array(step_vector)
        self.origin = np.array(origin)
        # self.nsteps+=1
        self.n_nodes = self.nsteps[0] * self.nsteps[1] * self.nsteps[2]
        # self.nsteps-=1
        self.dim = 3
        self.nsteps_cells = self.nsteps - 1
        self.n_cell_x = self.nsteps[0] - 1
        self.n_cell_y = self.nsteps[1] - 1
        self.n_cell_z = self.nsteps[2] - 1
        self.properties = {}
        self.n_elements = self.n_cell_x * self.n_cell_y * self.n_cell_z

        # calculate the node positions using numpy (this should probably not
        # be stored as it defeats
        # the purpose of a structured grid
        max = self.origin + self.nsteps_cells * self.step_vector
        x = np.linspace(origin[0], max[0], nsteps[0])
        y = np.linspace(origin[1], max[1], nsteps[1])
        z = np.linspace(origin[2], max[2], nsteps[2])
        xx, yy, zz = np.meshgrid(x, y, z, indexing='ij')
        self.nodes = np.array([xx.flatten(order='F'), yy.flatten(order='F'),
                               zz.flatten(order='F')]).T
        self.barycentre = self.cell_centres(np.arange(self.n_elements))

        self.regions = {}
        self.regions['everywhere'] = np.ones(self.n_nodes).astype(bool)

    def print_geometry(self):
        print('Origin: %f %f %f' % (
            self.origin[0], self.origin[1], self.origin[2]))
        print('Cell size: %f %f %f' % (
            self.step_vector[0], self.step_vector[1], self.step_vector[2]))
        max = self.origin + self.nsteps_cells * self.step_vector
        print('Max extent: %f %f %f' % (max[0], max[1], max[2]))

    def update_property(self, propertyname, values):
        if values.shape[0] == self.n_nodes:
            self.properties[propertyname] = values
        if values.shape[0] == self.n_elements:
            self.cell_properties[propertyname] = values

    def cell_centres(self, global_index):
        ix, iy, iz = self.global_index_to_cell_index(global_index)
        x = self.origin[None, 0] + self.step_vector[None, 0] * .5 + \
            self.step_vector[None, 0] * ix
        y = self.origin[None, 1] + self.step_vector[None, 1] * .5 + \
            self.step_vector[None, 1] * iy
        z = self.origin[None, 2] + self.step_vector[None, 2] * .5 + \
            self.step_vector[None, 2] * iz
        return np.array([x, y, z]).T

    def position_to_cell_index(self, pos):

        pos = self.check_position(pos)

        ix = pos[:, 0] - self.origin[None, 0]
        iy = pos[:, 1] - self.origin[None, 1]
        iz = pos[:, 2] - self.origin[None, 2]
        ix = ix // self.step_vector[None, 0]
        iy = iy // self.step_vector[None, 1]
        iz = iz // self.step_vector[None, 2]
        return ix.astype(int), iy.astype(int), iz.astype(int)

    def inside(self, pos):

        # check whether point is inside box
        inside = np.ones(pos.shape[0]).astype(bool)
        for i in range(3):
            inside *= pos[:, i] > self.origin[None, i]
            inside *= pos[:, i] < self.origin[None, i] + \
                      self.step_vector[None, i] * self.nsteps_cells[None, i]
        return inside

    def check_position(self, pos):

        if len(pos.shape) == 1:
            pos = np.array([pos])
        if len(pos.shape) != 2:
            print("Position array needs to be a list of points or a point")
            return False
        return pos

    def trilinear(self, x, y, z):
        """
        returns the trilinear interpolation for the local coordinates
        Parameters
        ----------
        x - double, array of doubles
        y - double, array of doubles
        z - double, array of doubles

        Returns
        -------
        array of interpolation coefficients

        """
        return np.array([(1 - x) * (1 - y) * (1 - z),
                         x * (1 - y) * (1 - z),
                         (1 - x) * y * (1 - z),
                         (1 - x) * (1 - y) * z,
                         x * (1 - y) * z,
                         (1 - x) * y * z,
                         x * y * (1 - z),
                         x * y * z])

    def position_to_local_coordinates(self, pos):
        """
        Convert from global to local coordinates within a cel
        Parameters
        ----------
        pos - array of positions inside

        Returns
        -------
        localx, localy, localz

        """
        # TODO check if inside mesh

        # calculate local coordinates for positions
        local_x = ((pos[:, 0] - self.origin[None, 0]) % self.step_vector[
            None, 0]) / self.step_vector[None, 0]
        local_y = ((pos[:, 1] - self.origin[None, 1]) % self.step_vector[
            None, 1]) / self.step_vector[None, 1]
        local_z = ((pos[:, 2] - self.origin[None, 2]) % self.step_vector[
            None, 2]) / self.step_vector[None, 2]

        return local_x, local_y, local_z

    def position_to_dof_coefs(self, pos):
        """
        global posotion to interpolation coefficients
        Parameters
        ----------
        pos

        Returns
        -------

        """
        x_local, y_local, local_z = self.position_to_local_coordinates(pos)
        weights = self.trilinear(x_local, y_local, local_z)
        return weights

    def global_indicies(self, indexes):
        """
        xi, yi, zi to global index
        Parameters
        ----------
        indexes

        Returns
        -------

        """
        indexes = np.array(indexes).swapaxes(0, 2)
        return indexes[:, :, 0] + self.nsteps[None, None, 0] * indexes[:, :,
                                                               1] + \
               self.nsteps[None, None, 0] * self.nsteps[
                   None, None, 1] * indexes[:, :, 2]

    def neighbour_global_indexes(self, **kwargs):
        """
        Get neighbour indexes
        Parameters
        ----------
        kwargs - indexes array specifying the cells to return neighbours

        Returns
        -------

        """
        indexes = None
        if "indexes" in kwargs:
            indexes = kwargs['indexes']
        if "indexes" not in kwargs:
            ii = []
            jj = []
            kk = []
            for i in range(1, self.nsteps[0] - 1):
                for j in range(1, self.nsteps[1] - 1):
                    for k in range(1, self.nsteps[2] - 1):
                        kk.append(k)
                        ii.append(i)
                        jj.append(j)
            indexes = np.array([ii, jj, kk])
        # indexes = np.array(indexes).T
        if indexes.ndim != 2:
            print(indexes.ndim)
            return
        mask = np.array([
            [-1, 0, 1, -1, 0, 1, -1, 0, 1,
             -1, 0, 1, -1, 0, 1, -1, 0, 1,
             -1, 0, 1, -1, 0, 1, -1, 0, 1],
            [-1, -1, -1, 0, 0, 0, 1, 1, 1,
             -1, -1, -1, 0, 0, 0, 1, 1, 1,
             -1, -1, -1, 0, 0, 0, 1, 1, 1],
            [-1, -1, -1, -1, -1, -1, -1, -1, -1,
             0, 0, 0, 0, 0, 0, 0, 0, 0,
             1, 1, 1, 1, 1, 1, 1, 1, 1]
        ])
        neighbours = indexes[:, None, :] + mask[:, :, None]
        return neighbours[0, :, :] + self.nsteps[0, None, None] * neighbours[1,
                                                                  :, :] + \
               self.nsteps[0, None, None] * self.nsteps[
                   1, None, None] * neighbours[2, :, :]

    def cell_corner_indexes(self, x_cell_index, y_cell_index, z_cell_index):
        """
        Returns the indexes of the corners of a cell given its location xi,
        yi, zi
        Parameters
        ----------
        x_cell_index
        y_cell_index
        z_cell_index

        Returns
        -------

        """
        xcorner = np.array([0, 1, 0, 0, 1, 0, 1, 1])
        ycorner = np.array([0, 0, 1, 0, 0, 1, 1, 1])
        zcorner = np.array([0, 0, 0, 1, 1, 1, 0, 1])
        xcorners = x_cell_index[:, None] + xcorner[None, :]
        ycorners = y_cell_index[:, None] + ycorner[None, :]
        zcorners = z_cell_index[:, None] + zcorner[None, :]
        return xcorners, ycorners, zcorners

    def global_index_to_cell_index(self, global_index):
        """
        Convert from global indexes to xi,yi,zi
        Parameters
        ----------
        global_index

        Returns
        -------

        """
        # determine the ijk indices for the global index.
        # remainder when dividing by nx = i
        # remained when dividing modulus of nx by ny is j

        x_index = global_index % self.nsteps_cells[0, None]
        y_index = global_index // self.nsteps_cells[0, None] % \
                  self.nsteps_cells[1, None]
        z_index = global_index // self.nsteps_cells[0, None] // \
                  self.nsteps_cells[1, None]
        return x_index, y_index, z_index

    def node_indexes_to_position(self, xindex, yindex, zindex):

        x = self.origin[0] + self.step_vector[0] * xindex
        y = self.origin[1] + self.step_vector[1] * yindex
        z = self.origin[2] + self.step_vector[2] * zindex

        return x, y, z

    def position_to_cell_corners(self, pos):

        inside = self.inside(pos)
        ix, iy, iz = self.position_to_cell_index(pos)
        cornersx, cornersy, cornersz = self.cell_corner_indexes(ix, iy, iz)
        globalidx = self.global_indicies(
            np.dstack([cornersx, cornersy, cornersz]).T)
        return globalidx, inside

    def evaluate_value(self, evaluation_points, property_name):
        """
        Evaluate the value of of the property at the locations.
        Trilinear interpolation dot corner values
        Parameters
        ----------
        evaluation_points np array of locations
        property_name string of property name

        Returns
        -------

        """
        idc, inside = self.position_to_cell_corners(evaluation_points)
        v = np.zeros(idc.shape)
        v[:, :] = np.nan

        v[inside, :] = self.position_to_dof_coefs(
            evaluation_points[inside, :]).T
        v[inside, :] *= self.properties[property_name][idc[inside, :]]
        return np.sum(v, axis=1)

    def evaluate_gradient(self, evaluation_points, property_name):
        idc, inside = self.position_to_cell_corners(evaluation_points)
        T = np.zeros((idc.shape[0], 3, 8))
        T[inside, :, :] = self.calcul_T(evaluation_points[inside, :])
        # indices = np.array([self.position_to_cell_index(evaluation_points)])
        # idc = self.global_indicies(indices.swapaxes(0,1))
        # print(idc)
        T[inside, 0, :] *= self.properties[property_name][idc[inside, :]]
        T[inside, 1, :] *= self.properties[property_name][idc[inside, :]]
        T[inside, 2, :] *= self.properties[property_name][idc[inside, :]]
        return np.array(
            [np.sum(T[:, 0, :], axis=1) / 8, np.sum(T[:, 1, :], axis=1) / 8,
             np.sum(T[:, 2, :], axis=1) / 8]).T

    def calcul_T(self, pos):
        """
        Calculates the gradient matrix at location pos
        :param pos: numpy array of location Nx3
        :return: Nx3x4 matrix
        """
        #   6_ _ _ _ 8
        #   /|    /|
        # 4 /_|  5/ |
        # | 2|_ _|_| 7
        # | /    | /
        # |/_ _ _|/
        # 0      1
        #
        # xindex, yindex, zindex = self.position_to_cell_index(pos)
        # cellx, celly, cellz = self.cell_corner_indexes(xindex, yindex,zindex)
        # x, y, z = self.node_indexes_to_position(cellx, celly, cellz)
        T = np.zeros((pos.shape[0], 3, 8))
        x, y, z = self.position_to_local_coordinates(pos)
        # div = self.step_vector[0] * self.step_vector[1] * self.step_vector[2]

        T[:, 0, 0] = -(1 - y) * (1 - z)  # v000
        T[:, 0, 1] = (1 - y) * (1 - z)  # (y[:, 3] - pos[:, 1]) / div
        T[:, 0, 2] = -y * (1 - z)  # (pos[:, 1] - y[:, 0]) / div
        T[:, 0, 3] = -(1 - y) * z  # (pos[:, 1] - y[:, 1]) / div
        T[:, 0, 4] = (1 - y) * z
        T[:, 0, 5] = - y * z
        T[:, 0, 6] = y * (1 - z)
        T[:, 0, 7] = y * z

        T[:, 1, 0] = - (1 - x) * (1 - z)
        T[:, 1, 1] = - x * (1 - z)
        T[:, 1, 2] = (1 - x) * (1 - z)
        T[:, 1, 3] = -(1 - x) * z
        T[:, 1, 4] = -x * z
        T[:, 1, 5] = (1 - x) * z
        T[:, 1, 6] = x * (1 - z)
        T[:, 1, 7] = x * z

        T[:, 2, 0] = -(1 - x) * (1 - y)
        T[:, 2, 1] = - x * (1 - y)
        T[:, 2, 2] = - (1 - x) * y
        T[:, 2, 3] = (1 - x) * (1 - y)
        T[:, 2, 4] = x * (1 - y)
        T[:, 2, 5] = (1 - x) * y
        T[:, 2, 6] = - x * y
        T[:, 2, 7] = x * y
        return T

    def slice(self, propertyname, isovalue, region):
        logger.error("function has been removed, please use the modelviewer class")
        return
        #
        # verts, faces, normals, values = marching_cubes(
        #     self.properties[propertyname].reshape(self.nsteps, order='F'),
        #     isovalue,
        #     spacing=self.step_vector)
        # return faces, verts + self.origin[None, :]<|MERGE_RESOLUTION|>--- conflicted
+++ resolved
@@ -2,11 +2,7 @@
 
 import numpy as np
 from skimage.measure import marching_cubes_lewiner as marching_cubes
-<<<<<<< HEAD
-import logging
-=======
-
->>>>>>> b4ecfad0
+
 logger = logging.getLogger(__name__)
 
 
