--- conflicted
+++ resolved
@@ -1,40 +1,27 @@
-<<<<<<< HEAD
-from dataclasses import dataclass
-import numpy as np
-=======
+
 import numpy as np
 from dataclasses import dataclass
->>>>>>> 8d704db3
 
 
 @dataclass
 class StructuredGrid:
     origin: np.ndarray
-<<<<<<< HEAD
     maximum: np.ndarray
     step_vector: np.ndarray
     nsteps: np.ndarray
     data: np.ndarray
-=======
-    nsteps: np.ndarray
-    step_vector: np.ndarray
-    data: np.ndarray
     name: str
->>>>>>> 8d704db3
 
     def to_dict(self):
         return {
             "origin": self.origin,
-<<<<<<< HEAD
             "maximum": self.maximum,
             "step_vector": self.step_vector,
             "nsteps": self.nsteps,
             "data": self.data,
         }
 
-    def vtk(self):
-        pass
-=======
+    
             "nsteps": self.nsteps,
             "step_vector": self.step_vector,
             "data": self.data,
@@ -60,5 +47,4 @@
             z,
         )
         grid[self.name] = self.data.flatten(order="F")
-        return grid
->>>>>>> 8d704db3
+        return grid