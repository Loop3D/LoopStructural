import logging

import numpy as np

logger = logging.getLogger(__name__)


class FoldEvent:
<<<<<<< HEAD
    def __init__(self, foldframe, fold_axis_rotation=None, fold_limb_rotation=None, fold_axis = None):
=======
    """
    A fold event describes the geometry of the fold using a fold frame
    and two geometrical descriptors
    """

    def __init__(self, foldframe, fold_axis_rotation=None,
                 fold_limb_rotation=None, fold_axis=None):
>>>>>>> b4ecfad0
        """
        A fold event describes the geometry of the fold using a fold frame
        and two geometrical descriptors

        Parameters
        ----------
        foldframe the fold frame object
        fold_axis_rotation function for the fold axis rotation angle
        fold_limb_rotation function for the fold limb rotation angle
        """

        self.foldframe = foldframe
        self.fold_axis_rotation = fold_axis_rotation
        self.fold_limb_rotation = fold_limb_rotation
        self.fold_axis = fold_axis

    def get_fold_axis_orientation(self, points):
        """
        gets the fold axis orientation for evaluation points

        Parameters
        ----------
        points locations to calculate fold axis numpy array Nx3

        Returns
        -------

        """
        # evaluate fold axis from rotation angle
        if self.fold_axis_rotation is not None:
            # get the gz direction
            dgx = self.foldframe.features[0].evaluate_gradient(points)
            dgy = self.foldframe.features[1].evaluate_gradient(points)
            dgx /= np.linalg.norm(dgx, axis=1)[:, None]
            dgy /= np.linalg.norm(dgy, axis=1)[:, None]
            # get gy
            gy = self.foldframe.features[0].evaluate_value(points)
            R1 = self.rot_mat(-dgx, self.fold_axis_rotation(gy))
            fold_axis = np.einsum('ijk,ki->kj', R1, dgy)
            fold_axis /= np.linalg.norm(fold_axis, axis=1)[:, None]
            return fold_axis

        # use constant fold axis
        if self.fold_axis is not None:
            return np.tile(self.fold_axis, (points.shape[0], 1))

    def get_deformed_orientation(self, points):
        """
        Calculate the normal to the folded foliation at locations

        Parameters
        ----------
        points - np.array
            location Nx3 array of x,y,z locations to evaluate fold

        Returns
        -------

        """
        fold_axis = self.get_fold_axis_orientation(points)
        gx = self.foldframe.features[0].evaluate_value(points)
        dgx = self.foldframe.features[0].evaluate_gradient(points)
        dgx /= np.linalg.norm(dgx, axis=1)[:, None]
        dgz = self.foldframe.features[2].evaluate_gradient(points)
        dgz /= np.linalg.norm(dgz, axis=1)[:, None]

        R2 = self.rot_mat(fold_axis, self.fold_limb_rotation(gx))
        fold_direction = np.einsum('ijk,ki->kj', R2, dgx)
        fold_direction /= np.sum(fold_direction, axis=1)[:, None]
        # calculate dot product between fold_direction and axis
        # if its less than 0 then inverse dgz
        d = np.einsum('ij,ik->i', fold_direction, fold_axis)
        dgz[d < 0] = -dgz[d < 0]
        return fold_direction, fold_axis, dgz

    def get_regularisation_direction(self, points):
        self.foldframe.features[2].evaluate_gradient(points)

    def rot_mat(self, axis, angle):
        """
        Create a rotation matrix for axis and angle

        Parameters
        ----------
        axis Nx3 vector for axis
        angle N array for angle in degrees

        Returns 3,3,N rotation matrix
        -------

        """
        c = np.cos(np.deg2rad(angle))
        s = np.sin(np.deg2rad(angle))
        C = 1.0 - c
        x = axis[:, 0]
        y = axis[:, 1]
        z = axis[:, 2]
        xs = x * s
        ys = y * s
        zs = z * s
        xC = x * C
        yC = y * C
        zC = z * C
        xyC = x * yC
        yzC = y * zC
        zxC = z * xC
        rotation_mat = np.zeros((3, 3, len(angle)))
        rotation_mat[0, 0, :] = x * xC + c
        rotation_mat[0, 1, :] = xyC - zs
        rotation_mat[0, 2, :] = zxC + ys

        rotation_mat[1, 0, :] = xyC + zs
        rotation_mat[1, 1, :] = y * yC + c
        rotation_mat[1, 2, :] = yzC - xs

        rotation_mat[2, 0, :] = zxC - ys
        rotation_mat[2, 1, :] = yzC + xs
        rotation_mat[2, 2, :] = z * zC + c
        return rotation_mat<|MERGE_RESOLUTION|>--- conflicted
+++ resolved
@@ -6,17 +6,7 @@
 
 
 class FoldEvent:
-<<<<<<< HEAD
     def __init__(self, foldframe, fold_axis_rotation=None, fold_limb_rotation=None, fold_axis = None):
-=======
-    """
-    A fold event describes the geometry of the fold using a fold frame
-    and two geometrical descriptors
-    """
-
-    def __init__(self, foldframe, fold_axis_rotation=None,
-                 fold_limb_rotation=None, fold_axis=None):
->>>>>>> b4ecfad0
         """
         A fold event describes the geometry of the fold using a fold frame
         and two geometrical descriptors
