import logging

import numpy as np

from LoopStructural.modelling.features.structural_frame import StructuralFrame

from LoopStructural.utils import getLogger

logger = getLogger(__name__)


class FoldFrame(StructuralFrame):
    def __init__(self, name, features, fold=None):
        """
        A structural frame that can calculate the fold axis/limb rotation angle
        Same constructor arguments as parent StructuralFrame

        Parameters
        ----------
        name
        features
        """
        super().__init__(name, features, fold)
        self.model = None

    def calculate_fold_axis_rotation(self, feature_builder, fold_axis=None):
        """
        Calculate the fold axis rotation angle by finding the angle between the
        intersection lineation and the gradient to the 1st coordinate of the
        fold frame
        Parameters
        ----------
        feature_builder - GeologicalFeatureInterpolator
            - the builder for the geological feature that is folded

        Returns
        -------

        """
        gpoints = feature_builder.get_gradient_constraints()[:, :6]
        npoints = feature_builder.get_norm_constraints()[:, :6]
        points = []
        if gpoints.shape[0] > 0:
            points.append(gpoints)
        if npoints.shape[0] > 0:
            points.append(npoints)
        if fold_axis is not None:
            if fold_axis.shape[0] > 0 and fold_axis.shape[1] == 6:
                points.append(fold_axis)
        if len(points) == 0:
            return 0, 0
        points = np.vstack(points)
        # We need to ignore the fault when we are calculating the splot because it is done
        # in the restored space
        # self.features[0].faults_enabled = False
        # self.features[1].faults_enabled = False
        s1g = self.features[0].evaluate_gradient(points[:, :3])
        s1g /= np.linalg.norm(s1g, axis=1)[:, None]
        s1gyg = self.features[1].evaluate_gradient(points[:, :3])
        s1gyg /= np.linalg.norm(s1gyg, axis=1)[:, None]
        l1 = points[:, 3:]
        l1 /= np.linalg.norm(l1, axis=1)[:, None]
        fad = self.features[1].evaluate_value(points[:, :3])
        # Turn the faults back on
        # self.features[0].faults_enabled = True
        # self.features[1].faults_enabled = True

        # project s0 onto axis plane B X A X B
        projected_l1 = np.cross(
            s1g, np.cross(l1, s1g, axisa=1, axisb=1), axisa=1, axisb=1
        )
        projected_s1gyg = np.cross(
            s1g, np.cross(s1gyg, s1g, axisa=1, axisb=1), axisa=1, axisb=1
        )

        # einsum dot product
        far = np.einsum("ij,ij->i", projected_l1, projected_s1gyg)
        far = np.rad2deg(np.arccos(far))
        # scalar triple product
        stp = np.einsum("ij,ij->i", np.cross(l1, s1gyg, axisa=1, axisb=1), s1g)
        # check bounds
        far -= 90
        # far[stp < 0] = 360.- far[stp < 0]
        far[far > 90] = far[far > 90] + -180
        far[far < -90] = far[far < -90] + 180

        return far, fad

    def calculate_fold_limb_rotation(self, feature_builder, axis=None):
        """
        Calculate the fold limb rotation angle using the axis specified and
        the normals to the folded foliation
        Parameters
        ----------
        feature_builder - GeologicalFeatureInterpolator
            the feature interpolator for the folded feature that has the
            datapoints the fold limb rotation angle is
            going to be calculated for
        axis - GeologicalFeature
            Optional. Fold axis feature that when queried for location
            returns the fold axis

        Returns
        -------
        fold_limb_rotation, coordinate_0
        """
        # self.features[0].faults_enabled = False
        # self.features[1].faults_enabled = False

        gpoints = feature_builder.interpolator.get_gradient_constraints()[:, :6]
        npoints = feature_builder.interpolator.get_norm_constraints()[:, :6]
        points = []
        if gpoints.shape[0] > 0:
            points.append(gpoints)
        if npoints.shape[0] > 0:
            points.append(npoints)
        if len(points) == 0:
            logger.error("No points to calculate fold rotation angle")
            return np.array([0]), np.array([0])
        points = np.vstack(points)
        # for f in feature_builder.faults:
        #     points[:,:3] = f.apply_to_points(points[:,:3])
        # get the normals from the points array
        s0g = points[:, 3:]

        s0g /= np.linalg.norm(s0g, axis=1)[:, None]
        # calculate the gradient and value of the first coordinate of the
        # fold frame
        # for the locations and normalise
        s1g = self.features[0].evaluate_gradient(points[:, :3])
        s1g /= np.linalg.norm(s1g, axis=1)[:, None]
        s1 = self.features[0].evaluate_value(points[:, :3])
        # self.features[0].faults_enabled = True
        # self.features[1].faults_enabled = True

        if axis is None:
            logger.info("Not using fold axis for fold limb rotation angle calculation")
            r2 = np.einsum("ij,ij->i", s1g, s0g)

            return np.rad2deg(np.arcsin(r2)), s1
        if axis is not None:
            fold_axis = axis(points[:, :3])
            # project s0 onto axis plane B X A X B
            projected_s0 = np.cross(
                fold_axis, np.cross(s0g, fold_axis, axisa=1, axisb=1), axisa=1, axisb=1
            )
            projected_s1 = np.cross(
                fold_axis, np.cross(s1g, fold_axis, axisa=1, axisb=1), axisa=1, axisb=1
            )
            projected_s0 /= np.linalg.norm(projected_s0, axis=1)[:, None]
            projected_s1 /= np.linalg.norm(projected_s1, axis=1)[:, None]
            r2 = np.einsum("ij,ij->i", projected_s1, projected_s0)  #
            # adjust the fold rotation angle so that its always between -90
            # and 90
            vv = np.cross(s1g, s0g, axisa=1, axisb=1)
            ds = np.einsum("ij,ij->i", fold_axis, vv)
            flr = np.rad2deg(
                np.arcsin(r2)
<<<<<<< HEAD
            )  # np.where(np.abs(ds) < 0.5, np.rad2deg(np.arcsin(r2)),
            # (- np.rad2deg(np.arcsin(r2))))
=======
            )  # np.where(ds > 0, np.rad2deg(np.arcsin(r2)),
            # (- )))
            flr[ds < 0] *= -1

>>>>>>> ef109d19
            # flr = np.where(flr < -90, (180. + flr), flr)
            # flr = np.where(flr > 90, -(180. - flr), flr)
            return flr, s1

    def calculate_intersection_lineation(self, feature_builder):
        """
        Calculate the intersection lineation by finding the cross product
        between the first fold frame
        coordinate and the vector representing the normal to the folded
        foliation
        Parameters
        ----------
        feature_builder - GeologicalFeatureInterpolator
            the feature builder that contains the data points that the
            intersection lineation is calculated for


        Returns Nx3 array of doubles
        -------

        """
        self.features[0].faults_enabled = False
        gpoints = feature_builder.interpolator.get_gradient_constraints()[:, :6]
        npoints = feature_builder.interpolator.get_norm_constraints()[:, :6]
        points = []
        if gpoints.shape[0] > 0:
            points.append(gpoints)
        if npoints.shape[0] > 0:
            points.append(npoints)
        if len(points) == 0:
            logger.error("No points to calculate intersection lineation")
            raise ValueError(
                "No data points associated with {}".format(feature_builder.name)
            )
        points = np.vstack(points)
        s1g = self.features[0].evaluate_gradient(points[:, :3])
        s1g /= np.linalg.norm(points[:, :3], axis=1)[:, None]
        s0g = points[:, 3:]
        s0g /= np.linalg.norm(s0g, axis=1)[:, None]
        l1 = np.cross(s1g, s0g, axisa=1, axisb=1)
        l1 /= np.linalg.norm(l1, axis=1)[:, None]
        self.features[0].faults_enabled = True
        return l1<|MERGE_RESOLUTION|>--- conflicted
+++ resolved
@@ -156,15 +156,10 @@
             ds = np.einsum("ij,ij->i", fold_axis, vv)
             flr = np.rad2deg(
                 np.arcsin(r2)
-<<<<<<< HEAD
-            )  # np.where(np.abs(ds) < 0.5, np.rad2deg(np.arcsin(r2)),
-            # (- np.rad2deg(np.arcsin(r2))))
-=======
             )  # np.where(ds > 0, np.rad2deg(np.arcsin(r2)),
             # (- )))
             flr[ds < 0] *= -1
 
->>>>>>> ef109d19
             # flr = np.where(flr < -90, (180. + flr), flr)
             # flr = np.where(flr > 90, -(180. - flr), flr)
             return flr, s1
