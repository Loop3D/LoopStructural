--- conflicted
+++ resolved
@@ -76,11 +76,7 @@
             fold_limb_rotation.fit_fourier_series(wl=l_wl, **kwargs)
         self.fold.fold_limb_rotation = fold_limb_rotation
 
-<<<<<<< HEAD
-    def build(self, data_region=None, constrained=True, **kwargs):
-=======
     def build(self, data_region=None, constrained=None, **kwargs):
->>>>>>> ef109d19
         """[summary]
 
         Parameters
