--- conflicted
+++ resolved
@@ -55,25 +55,15 @@
             wl = wl[0]
         guess = np.zeros(4)
         guess[3] = wl  # np.max(limb_wl)
-<<<<<<< HEAD
-        logger.info("Guess: %f %f %f %f" % (guess[0], guess[1], guess[2], guess[3]))
-=======
         logger.info(f"Guess: {guess[0]} {guess[1]} {guess[2]} {guess[3]}")
->>>>>>> ef109d19
         # mask nans
         mask = np.logical_or(
             ~np.isnan(self.fold_frame_coordinate), ~np.isnan(self.rotation_angle)
         )
         logger.info(
-<<<<<<< HEAD
-            "There are %i nans for the fold limb rotation angle and "
-            "%i observations" % (np.sum(~mask), np.sum(mask))
-        )
-=======
             f"There are {np.sum(~mask)} nans for the fold limb rotation angle and { np.sum(mask)} observations"
         )
 
->>>>>>> ef109d19
         if np.sum(mask) < len(guess):
             logger.error(
                 "Not enough data points to fit Fourier series setting "
@@ -103,11 +93,7 @@
                     # otherwise set the fourier series parameters to 0
                     popt = guess
                     logger.error("Could not fit curve to S-Plot, check the wavelength")
-<<<<<<< HEAD
-            logger.info("Fitted: %f %f %f %f" % (popt[0], popt[1], popt[2], popt[3]))
-=======
             logger.info(f"Fitted: {popt[0]} {popt[1]} {popt[2]} {popt[3]}")
->>>>>>> ef109d19
             self.fold_rotation_function = lambda x: np.rad2deg(
                 np.arctan(fourier_series(x, popt[0], popt[1], popt[2], popt[3]))
             )
