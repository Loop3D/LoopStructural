import logging

import numpy as np

logger = logging.getLogger(__name__)


class CubicFunction:
    def __init__(self):
        """
        Class to represent a cubic function
        """
        self.A = []  # np.zeros((4,4))
        self.B = []  # np.zeros((4))
        self.max_v = 999999
        self.min_v = -99999
        self.w = None

    def add_cstr(self, x, y):
        self.A.append([x ** 3, x ** 2, x, 1.])
        self.B.append(y)

    def add_grad(self, x, g):
        self.A.append([3 * x ** 2, 2 * x, 1., 0.])
        self.B.append(g)

    def add_max(self, max_v):
        self.max_v = max_v

    def add_min(self, min_v):
        self.min_v = min_v

    def __call__(self, v):
        if len(self.B) < 3:
            print("underdetermined")
            return
        if self.w is None:
            A = np.array(self.A)
            B = np.array(self.B)
            ATA = A.T @ A
            ATB = A.T @ B
            self.w = np.linalg.lstsq(ATA, ATB, rcond=None)[0]
        eva = self.w[0] * v ** 3 + self.w[1] * v ** 2 + self.w[2] * v + self.w[
            3]
        eva[v > self.max_v] = self.w[0] * self.max_v ** 3 + \
                              self.w[1] * self.max_v ** 2 + self.w[
                                  2] * self.max_v + self.w[3]
        eva[v < self.min_v] = self.w[0] * self.min_v ** 3 + \
                              self.w[1] * self.min_v ** 2 + self.w[
                                  2] * self.min_v + self.w[3]
        return eva


class Composite():
    def __init__(self, positive, negative):
        self.positive = positive
        self.negative = negative

    def __call__(self, v):
        v = np.array(v)
        r = np.zeros(v.shape)
        r[v > 0] = self.positive(v[v > 0])
        r[v < 0] = self.negative(v[v < 0])
        return r


class Ones:
    def __init__(self):
        pass

    def __call__(self, v):
        v = np.array(v)
        return np.ones(v.shape)


class Zeros:
    def __init__(self):
        pass

    def __call__(self, v):
        v = np.array(v)
        return np.zeros(v.shape)


class FaultDisplacement:
    def __init__(self, hw=None, fw=None, gx=None, gy=None, gz=None, **kwargs):
        self.gx = gx
        if hw is not None and fw is not None:
            self.__gx = Composite(hw, fw)
        self.gy = gy
        self.gz = gz
        self.gx_bounds = None
        self.gy_bounds = None
        self.gz_bounds = None

        if self.gx == None:
            print('Gx function none setting to ones')
            self.gx = Ones()
        if self.gy == None:
            print('Gy function none setting to ones')
            self.gy = Ones()
        if self.gz == None:
            print('Gz function none setting to ones')
            self.gz = Ones()
        if 'gxmax' in kwargs and 'gxmin' in kwargs:
            self.gx_bounds = (kwargs['gxmin'], kwargs['gxmax'])

        if 'gymax' in kwargs and 'gymin' in kwargs:
            self.gy_bounds = (kwargs['gymin'], kwargs['gymax'])

        if 'gzmax' in kwargs and 'gzmin' in kwargs:
            self.gz_bounds = (kwargs['gzmin'], kwargs['gzmax'])

    def __call__(self, gx, gy, gz):
        if self.gx_bounds is not None:
<<<<<<< HEAD
            mid =(self.gx_bounds[1]+self.gx_bounds[0])/2.
            gx = (gx -mid) / (self.gx_bounds[1]-self.gx_bounds[0])
        if self.gy_bounds is not None:
            mid =  (self.gy_bounds[1]+self.gy_bounds[0])/2.
            gy = (gy -mid) / (self.gy_bounds[1]-self.gy_bounds[0])
        if self.gz_bounds is not None:
            mid =(self.gz_bounds[1]+self.gz_bounds[0])/2.
            gz = (gz -mid) / (self.gz_bounds[1]-self.gz_bounds[0])
        return self.gx(gx)*self.gy(gy)*self.gz(gz)
=======
            gx = (gx) / (self.gx_bounds[1] - self.gx_bounds[0])
        if self.gy_bounds is not None:
            gy = (gy) / (self.gy_bounds[1] - self.gy_bounds[0])
        if self.gz_bounds is not None:
            gz = (gz) / (self.gz_bounds[1] - self.gz_bounds[0])
        return self.gx(gx) * self.gy(gy) * self.gz(gz)
>>>>>>> b4ecfad0

    def evaluate(self, gy, gz):
        if self.gy_bounds is not None:
<<<<<<< HEAD
            mid =  (self.gy_bounds[1]+self.gy_bounds[0])/2.
            gy = (gy -mid) / (self.gy_bounds[1]-self.gy_bounds[0])
        if self.gz_bounds is not None:
            mid =(self.gz_bounds[1]+self.gz_bounds[0])/2.
            gz = (gz -mid) / (self.gz_bounds[1]-self.gz_bounds[0])
        return self.gy(gy)*self.gz(gz)
=======
            gy = (gy) / (self.gy_bounds[1] - self.gy_bounds[0])
        if self.gz_bounds is not None:
            gz = (gz) / (self.gz_bounds[1] - self.gz_bounds[0])
        return self.gy(gy) * self.gz(gz)
>>>>>>> b4ecfad0
<|MERGE_RESOLUTION|>--- conflicted
+++ resolved
@@ -113,7 +113,6 @@
 
     def __call__(self, gx, gy, gz):
         if self.gx_bounds is not None:
-<<<<<<< HEAD
             mid =(self.gx_bounds[1]+self.gx_bounds[0])/2.
             gx = (gx -mid) / (self.gx_bounds[1]-self.gx_bounds[0])
         if self.gy_bounds is not None:
@@ -123,27 +122,12 @@
             mid =(self.gz_bounds[1]+self.gz_bounds[0])/2.
             gz = (gz -mid) / (self.gz_bounds[1]-self.gz_bounds[0])
         return self.gx(gx)*self.gy(gy)*self.gz(gz)
-=======
-            gx = (gx) / (self.gx_bounds[1] - self.gx_bounds[0])
-        if self.gy_bounds is not None:
-            gy = (gy) / (self.gy_bounds[1] - self.gy_bounds[0])
-        if self.gz_bounds is not None:
-            gz = (gz) / (self.gz_bounds[1] - self.gz_bounds[0])
-        return self.gx(gx) * self.gy(gy) * self.gz(gz)
->>>>>>> b4ecfad0
 
     def evaluate(self, gy, gz):
         if self.gy_bounds is not None:
-<<<<<<< HEAD
             mid =  (self.gy_bounds[1]+self.gy_bounds[0])/2.
             gy = (gy -mid) / (self.gy_bounds[1]-self.gy_bounds[0])
         if self.gz_bounds is not None:
             mid =(self.gz_bounds[1]+self.gz_bounds[0])/2.
             gz = (gz -mid) / (self.gz_bounds[1]-self.gz_bounds[0])
         return self.gy(gy)*self.gz(gz)
-=======
-            gy = (gy) / (self.gy_bounds[1] - self.gy_bounds[0])
-        if self.gz_bounds is not None:
-            gz = (gz) / (self.gz_bounds[1] - self.gz_bounds[0])
-        return self.gy(gy) * self.gz(gz)
->>>>>>> b4ecfad0
