--- conflicted
+++ resolved
@@ -13,11 +13,7 @@
         interpolators=None,
         model=None,
         fault_bounding_box_buffer=0.2,
-<<<<<<< HEAD
-        **kwargs
-=======
         **kwargs,
->>>>>>> ef109d19
     ):
         """A specialised structural frame builder for building a fault
 
@@ -35,11 +31,6 @@
         """
 
         StructuralFrameBuilder.__init__(self, interpolator, interpolators, **kwargs)
-<<<<<<< HEAD
-        self.origin = np.array([np.nan, np.nan, np.nan])
-        self.maximum = np.array([np.nan, np.nan, np.nan])
-=======
->>>>>>> ef109d19
         self.model = model
         self.origin = np.array([np.nan, np.nan, np.nan])
         self.maximum = np.array(
@@ -111,13 +102,6 @@
             distance = np.linalg.norm(
                 fault_trace[:, None, :] - fault_trace[None, :, :], axis=2
             )
-<<<<<<< HEAD
-            if len(distance) == 0:
-                logger.error("There is no fault trace for {}".format(self.name))
-                return
-            major_axis = np.max(distance)
-            logger.warning("Fault major axis using map length: {}".format(major_axis))
-=======
             if len(distance) == 0 or np.sum(distance) == 0:
                 logger.warning("There is no fault trace for {}".format(self.name))
                 # this can mean there is only a single data point for the fault, its not critical
@@ -129,7 +113,6 @@
                 return
             major_axis = np.max(distance)
             logger.warning(f"Fault major axis using map length: {major_axis}")
->>>>>>> ef109d19
 
         if minor_axis is None:
             minor_axis = major_axis / 2.0
@@ -177,9 +160,6 @@
                         0,
                         w,
                     ]
-<<<<<<< HEAD
-                if points == False:
-=======
                     logger.warning("Converting fault norm data to gradient data")
                     mask = np.logical_and(data["coord"] == 0, ~np.isnan(data["nx"]))
                     data.loc[mask, ["gx", "gy", "gz"]] = data.loc[
@@ -190,15 +170,10 @@
                     logger.warning(
                         "Rescaling fault norm constraint length for fault frame"
                     )
->>>>>>> ef109d19
                     mask = np.logical_and(data["coord"] == 0, ~np.isnan(data["gx"]))
                     data.loc[mask, ["gx", "gy", "gz"]] /= np.linalg.norm(
                         data.loc[mask, ["gx", "gy", "gz"]], axis=1
                     )[:, None]
-<<<<<<< HEAD
-                    # scale vector so that the distance between -1 and 1 is the minor axis length
-                    data.loc[mask, ["gx", "gy", "gz"]] /= minor_axis * 0.5
-=======
                     # scale vector so that the distance between -1 and 1 is the minor axis length
                     data.loc[mask, ["gx", "gy", "gz"]] /= minor_axis * 0.5
                     mask = np.logical_and(data["coord"] == 0, ~np.isnan(data["nx"]))
@@ -207,7 +182,6 @@
                     )[:, None]
                     # scale vector so that the distance between -1 and 1 is the minor axis length
                     data.loc[mask, ["nx", "ny", "nz"]] /= minor_axis * 0.5
->>>>>>> ef109d19
             if major_axis is not None:
                 fault_tips[0, :] = fault_center[:3] + strike_vector * 0.5 * major_axis
                 fault_tips[1, :] = fault_center[:3] - strike_vector * 0.5 * major_axis
@@ -262,20 +236,10 @@
                     1,
                     w,
                 ]
-<<<<<<< HEAD
-                # data.loc[len(data),['X','Y','Z','feature_name','val','coord']] = \
-                #     [fault_depth[1,0],fault_depth[1,1],fault_depth[1,2],self.name,-1,1]
-                self.update_geometry(fault_depth)
-                # TODO need to add data here
-                # print(np.linalg.norm(slip_vector))
-                # slip_vector /= intermediate_axis
-                # print(np.linalg.norm(slip_vector))
-=======
 
                 self.update_geometry(fault_depth)
                 # TODO need to add data here
                 slip_vector /= intermediate_axis
->>>>>>> ef109d19
                 data.loc[
                     len(data),
                     [
@@ -302,12 +266,6 @@
                     1,
                     w,
                 ]
-<<<<<<< HEAD
-        # add strike vector to constraint fault extent
-        # data.loc[len(data),['X','Y','Z','feature_name','nx','ny','nz','coord']] = [fault_center[0],fault_center[1],fault_center[2],\
-        #     self.name, strike_vector[0], strike_vector[1], strike_vector[2], 2]
-=======
->>>>>>> ef109d19
         self.add_data_from_data_frame(data)
         self.update_geometry(data[["X", "Y", "Z"]].to_numpy())
 
@@ -320,16 +278,6 @@
             percentage of length to add to edges
         """
         length = np.max(self.maximum - self.origin)
-<<<<<<< HEAD
-        # origin = self.builders[0].interpolator.support.origin
-        # maximum = self.builders[0].interpolator.support.maximum#set_interpolation_geometry
-        # if origin[2]>self.origin[2]:
-        #     origin[2]=self.origin[2]
-        # if maximum[2]<self.maximum[2]:
-        #     maximum[2]=self.maximum[2]
-        # self.builders[0].set_interpolation_geometry(origin,maximum)
-=======
->>>>>>> ef109d19
         # for builder in self.builders:
         # all three coordinates share the same support
         self.builders[0].set_interpolation_geometry(
@@ -360,13 +308,7 @@
                     return mask
                 else:
                     logger.warning(
-<<<<<<< HEAD
-                        "Not adding splay, cannot identify splay overlap region for {} and {}".format(
-                            self.name, splay.name
-                        )
-=======
                         f"Not adding splay, cannot identify splay overlap region for {self.name} and {splay.name}"
->>>>>>> ef109d19
                     )
                     return mask
 
