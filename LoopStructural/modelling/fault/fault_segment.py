--- conflicted
+++ resolved
@@ -1,15 +1,6 @@
 import logging
-<<<<<<< HEAD
 from LoopStructural.modelling.fault.fault_function_feature import FaultDisplacementFeature
 from concurrent.futures import ThreadPoolExecutor
-=======
-
-import numpy as np
-
-from LoopStructural.modelling.fault.fault_function_feature import \
-    FaultDisplacementFeature
-
->>>>>>> b4ecfad0
 logger = logging.getLogger(__name__)
 from concurrent.futures import ThreadPoolExecutor
 
@@ -240,17 +231,4 @@
                     g *= (1. / steps) * 1. * self.displacement
                     g[np.any(np.isnan(g), axis=1)] = np.zeros(3)
                     d.pos = d.pos + g[0]
-<<<<<<< HEAD
-=======
-
-    def slice(self, isovalue, bounding_box=None, nsteps=None, region=None):
-        # if there is a fault function we only want to display the fault
-        # where the displacement is > 0
-        if region is None:
-            if self.faultfunction is not None:
-                region = lambda \
-                    pos: self.displacementfeature.evaluate_on_surface(
-                    pos) > 0.01
-        return self.faultframe[0].slice(isovalue, bounding_box=bounding_box,
-                                        nsteps=nsteps, region=region)
->>>>>>> b4ecfad0
+
