--- conflicted
+++ resolved
@@ -17,19 +17,6 @@
         m2l_directory : path
             path to a m2l root directory
         """
-<<<<<<< HEAD
-        groups = pd.read_csv(m2l_directory + "/tmp/all_sorts_clean.csv", index_col=0)
-        orientations = pd.read_csv(m2l_directory + "/output/orientations_clean.csv")
-        formation_thickness = pd.read_csv(
-            m2l_directory + "/output/formation_summary_thicknesses.csv"
-        )
-        contacts = pd.read_csv(m2l_directory + "/output/contacts_clean.csv")
-        fault_displacements = pd.read_csv(
-            m2l_directory + "/output/fault_displacements3.csv"
-        )
-        fault_orientations = pd.read_csv(
-            m2l_directory + "/output/fault_orientations.csv"
-=======
         groups = pd.read_csv(f"{m2l_directory}/tmp/all_sorts_clean.csv", index_col=0)
         orientations = pd.read_csv(f"{m2l_directory}/output/orientations_clean.csv")
         formation_thickness = pd.read_csv(
@@ -41,28 +28,18 @@
         )
         fault_orientations = pd.read_csv(
             f"{m2l_directory}/output/fault_orientations.csv"
->>>>>>> ef109d19
         )
         fault_locations = pd.read_csv(m2l_directory + "/output/faults.csv")
         fault_strat = pd.read_csv(
             f"{m2l_directory}/output/supergroup-fault-relationships.csv"
         )
         fault_dimensions = pd.read_csv(
-<<<<<<< HEAD
-            m2l_directory + "/output/fault_dimensions.csv", index_col="Fault"
-        )
-        fault_graph = networkx.read_gml(m2l_directory + "/tmp/fault_network.gml")
-        fault_orientations.rename(columns={"formation": "fault_name"}, inplace=True)
-
-        bb = np.loadtxt(m2l_directory + "/tmp/bbox.csv", skiprows=1, delimiter=",")
-=======
             f"{m2l_directory}/output/fault_dimensions.csv", index_col="Fault"
         )
         fault_graph = networkx.read_gml(f"{m2l_directory}/tmp/fault_network.gml")
         fault_orientations.rename(columns={"formation": "fault_name"}, inplace=True)
 
         bb = np.loadtxt(f"{m2l_directory}/tmp/bbox.csv", skiprows=1, delimiter=",")
->>>>>>> ef109d19
         fault_dimensions["displacement"] = np.nan
         fault_dimensions["downthrow_dir"] = np.nan
         fault_dimensions["dip_dir"] = np.nan
@@ -103,11 +80,7 @@
         # make sure supergroups are in the groups dataframe
 
         supergroups = {}
-<<<<<<< HEAD
-        with open(m2l_directory + "/tmp/super_groups.csv") as f:
-=======
         with open(f"{m2l_directory}/tmp/super_groups.csv") as f:
->>>>>>> ef109d19
             for line in f:
 
                 i = 0
@@ -185,13 +158,9 @@
         """
         for fname in fault_properties.index:
             if fault_properties.loc[fname, "downthrow_dir"] == 1.0:
-<<<<<<< HEAD
-                logger.info("Estimating downthrow direction using fault intersections")
-=======
                 logger.info(
                     f"{fname}: Estimating downthrow direction using fault intersections"
                 )
->>>>>>> ef109d19
             # fault_intersection_angles[f]
             if (
                 np.abs(
