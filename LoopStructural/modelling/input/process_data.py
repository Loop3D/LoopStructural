import pandas as pd
import numpy as np
from .fault_network import FaultNetwork
from LoopStructural.utils import strike_dip_vector
from LoopStructural.utils import getLogger

logger = getLogger(__name__)


class ProcessInputData:
    def __init__(
        self,
        contacts=None,
        contact_orientations=None,
        stratigraphic_order=None,
        fault_orientations=None,
        fault_locations=None,
        fault_properties=None,
        fault_edges=None,
        intrusions=None,
        fault_stratigraphy=None,
        thicknesses=None,
        colours=None,
        use_thickness=None,
        fault_edge_properties=None,
    ):
        """Object to generate loopstructural input dataset from a geological map

        Parameters
        ----------
        contacts : DataFrame
            x,y,z,name for each contact
        contact_orientations : DataFrame
            x,y,z,strike,dip,name for each contact
        stratigraphic_order : nested list
            a nested list e.g. [['a','b','c'],['d','e']]
            a->b->c are the youngest supergroup, d->e older.
        fault_orientations : DataFrame, optional
            data frame with x,y,z,strike,fault_name, by default None
        fault_locations : DataFrame, optional
            data frame with x,y,z,fault_name, by default None
        fault_properties : DataFrame, optional
            dataframe with properties used for building fault
        fault_edges : list, optional
            intersections between faults, by default None
        intrusions : list, optional
            list containing any intrusions, assumes data in contacts/orientations, by default None
        fault_stratigraphy : graph, optional
            fault stratigraphy intersection, by default None
        thicknesses : dict, optional
            dictionary with stratigraphic thicknesses, by default None
        colours : dict, optional
            dictionary with stratigraphic unit colours, by default None
        use_thickness : bool, optional
            assign value to stratigraphic unit or use interface constraints, by default None
        Notes
        ------

        The processor will generate the best possible data set given the input data. If you only want to build a fault
        network then only fault locations, orientations edges and properties are required
        """
        self._stratigraphic_order = None
        self.stratigraphic_order = stratigraphic_order
        self._thicknesses = thicknesses
        self._use_thickness = use_thickness
        if self.thicknesses is None:
            self._use_thickness = False
        if self._use_thickness is None:
            self._use_thickness = True
        self._vector_scale = 1.0
        self._gradient = False
        # all of the properties are processed using setter and getter methods
        # using the property decorator. This means that you can changet he underlying data
        # e.g. the contact dataframe and the model input data will be updated.
        self._contacts = None
        self.contacts = contacts
        self._contact_orientations = None
        self.contact_orientations = contact_orientations
        self._fault_orientations = None
        self.fault_orientations = fault_orientations
        self._fault_locations = None
        self.fault_locations = fault_locations
        # self._fault_dimensions = None
        self._fault_properties = None
        self.fault_properties = fault_properties
        self._fault_network = None
        if fault_edges is not None and fault_edge_properties is not None:
            self.set_fault_network(fault_edges, fault_edge_properties)  # = fault_graph
        self._fault_stratigraphy = fault_stratigraphy
        self._intrusions = intrusions
        self._thicknesses = thicknesses
        self._data = None
        self._colours = {}
        self.colours = colours
        # flags
        self._foliation_properties = {}  # empty dictionary of foliation parameters
        self.foliation_properties = None

    @property
    def stratigraphic_order(self):
        return self._stratigraphic_order

    @stratigraphic_order.setter
    def stratigraphic_order(self, stratigraphic_order):
        if isinstance(stratigraphic_order[0][1], list) == False:
            raise TypeError(
                "Stratigraphic_order must of the format [[('group_name',['unit1','unit2']),('group_name2',['unit3','unit4'])]]"
            )
        if isinstance(stratigraphic_order, list) == False:
            raise TypeError("Stratigraphic_order must be a list")
        if isinstance(stratigraphic_order[0][1][0], str) == False:
            raise TypeError("Stratigraphic_order elements must be strings")
        self._stratigraphic_order = stratigraphic_order

    @property
    def colours(self):
        return self._colours

    @colours.setter
    def colours(self, colours):
        if colours is None:
            self._colours = {}
            for s in self.stratigraphic_name:
                self._colours[s] = np.random.random(3)
        else:
            self._colours = colours

    @property
    def stratigraphic_column(self):
        stratigraphic_column = {}
        # add stratigraphy into the column
        unit_id = 0
        val = self._stratigraphic_value()
        for name, sg in self._stratigraphic_order:
            stratigraphic_column[name] = {}
            for g in reversed(sg):
                if g in self.thicknesses:
                    stratigraphic_column[name][g] = {
                        "max": val[g] + self.thicknesses[g],
                        "min": val[g],
                        "id": unit_id,
                        "colour": self.colours[g],
                    }
                unit_id += 1
        # add faults into the column
        if self.fault_properties is not None:
            stratigraphic_column["faults"] = self.fault_properties.to_dict("index")
        return stratigraphic_column

    @property
    def fault_stratigraphy(self):
        return self._fault_stratigraphy

    def stratigraphy_cmap(self, supergroup="supergroup_0"):
        """create a colour map for the stratigraphy scalar field
        this is stretched to account for unit thicknesses

        Parameters
        ----------
        supergroup : string, optional
            name of the geological feature to creat this cmap of, by default 'supergroup_0'

        Returns
        -------
        dict
            containing a colourmap, minimum value for the scalar field and maximum value for the scalar field

        Examples
        --------
        Add a isosurfaces to the model coloured by the map colours

        >>> model, processor = GeologicalModel.from_map2loop_directory(directory)
        >>> view = LavaVuModelViewer(model)
        >>> view.add_isosurface(model['supergroup_0'],**processor.stratigraphy_cmap('supergroup_0'))
        >>> view.interactive()


        Raises
        ------
        ImportError
            matplotlib not installed
        ValueError
            supergroup not in stratigraphic column
        """
        try:
            from matplotlib import cm
            from matplotlib import colors
        except ImportError:
            logger.error("matplotlib is needed for creating a custom colourmap")
            raise ImportError("matplotlib cannot be imported")
        # define colourmap from stratigraphic column stretching it for the thickness variation
        if supergroup not in self.stratigraphic_column:
<<<<<<< HEAD
            raise ValueError(
                "supergroup {} not in stratigraphic column".format(supergroup)
            )
=======
            raise ValueError(f"supergroup {supergroup} not in stratigraphic column")
>>>>>>> ef109d19
        colours = []
        boundaries = []
        data = []
        vmax = -99999.0
        vmin = 99999.0
        for u, v in self.stratigraphic_column[supergroup].items():
            colours.append(v["colour"])
            boundaries.append(v["min"])
            vmax = np.max([vmax, v["max"]])
            vmin = np.min([vmin, v["min"]])
        # normalise so between 0,1
        boundaries = np.array(boundaries)
        boundaries /= np.max(boundaries)
        cmap_stretched = colors.LinearSegmentedColormap.from_list(
            "mycmap", list(zip(boundaries, colours))
        )
        # lavavu needs a list of colours rather than a mpl segmented colourmap
        # create a listedcolourmap by sampling from segmented colourmap evenly
        cmap3 = colors.ListedColormap(cmap_stretched(np.linspace(0, 1, 40)))
        cmap = []
        # convert from rbga to hex for lavavu
        for i in range(len(cmap3.colors)):
            cmap.append(colors.to_hex(cmap3.colors[i, :]))
        return {"cmap": cmap, "vmin": vmin, "vmax": vmax}

    @property
    def foliation_properties(self):
        return self._foliation_properties

    @foliation_properties.setter
    def foliation_properties(self, foliation_properties):
        if foliation_properties is None:
            for k in self.stratigraphic_column.keys():
                if k != "faults":
                    self._foliation_properties[k] = {}
        else:
            self._foliation_properties = foliation_properties

    @property
    def fault_properties(self):
        return self._fault_properties

    @fault_properties.setter
    def fault_properties(self, fault_properties):
        if fault_properties is None:
            return

        fault_properties = fault_properties.copy()
        if (
            "centreEasting" not in fault_properties.columns
            or "centreNorthing" not in fault_properties.columns
            or "centreAltitude" not in fault_properties
        ):
            fault_properties["centreEasting"] = np.nan
            fault_properties["centreNorthing"] = np.nan
            fault_properties["centreAltitude"] = np.nan
            for fname in fault_properties.index:
                pts = self.fault_locations.loc[
                    self.fault_locations["feature_name"] == fname, ["X", "Y", "Z"]
                ]
                fault_properties.loc[
                    fname, ["centreEasting", "centreNorthing", "centreAltitude"]
                ] = np.nanmean(pts, axis=0)
        if (
            "avgNormalEasting" not in fault_properties.columns
            or "avgNormalNorthing" not in fault_properties.columns
            or "avgNormalAltitude" not in fault_properties
        ):
            fault_properties["avgNormalEasting"] = np.nan
            fault_properties["avgNormalNorthing"] = np.nan
            fault_properties["avgNormalAltitude"] = np.nan

            for fname in fault_properties.index:
                pts = self.fault_orientations.loc[
                    self.fault_orientations["feature_name"] == fname, ["gx", "gy", "gz"]
                ]
                fault_properties.loc[
                    fname,
                    ["avgNormalEasting", "avgNormalNorthing", "avgNormalAltitude"],
                ] = np.nanmean(pts, axis=0)
        if (
            "avgSlipDirEasting" not in fault_properties.columns
            or "avgSlipDirNorthing" not in fault_properties.columns
            or "avgSlipDirAltitude" not in fault_properties
        ):
            fault_properties["avgSlipDirEasting"] = np.nan
            fault_properties["avgSlipDirNorthing"] = np.nan
            fault_properties["avgSlipDirAltitude"] = np.nan
            for fname in fault_properties.index:
                if (
                    "sx" not in self.fault_orientations.columns
                    or "sy" not in self.fault_orientations.columns
                    or "sz" not in self.fault_orientations
                ):
                    # if we don't know slip assume its down
                    fault_properties.loc[
                        fname,
                        [
                            "avgSlipDirEasting",
                            "avgSlipDirNorthing",
                            "avgSlipDirAltitude",
                        ],
                    ] = np.array([0.0, 0.0, -1.0])
                else:
                    pts = self.fault_orientations.loc[
                        self.fault_orientations["feature_name"] == fname,
                        ["sx", "sy", "sz"],
                    ]
                    fault_properties.loc[
                        fname,
                        [
                            "avgSlipDirEasting",
                            "avgSlipDirNorthing",
                            "avgSlipDirAltitude",
                        ],
                    ] = np.mean(pts, axis=0)
        self._fault_properties = fault_properties
        self._fault_network = FaultNetwork(list(self.fault_properties.index))

    @property
    def fault_network(self):
        return self._fault_network

    def set_fault_network(self, edges, edge_properties=None):
        if self._fault_network is None:
            self._fault_network = FaultNetwork(list(self.fault_properties.index))
        if edge_properties is None:
            edge_properties = [{} for i in range(len(edges))]
        if edges is None:
            return
        # self._fault_network = FaultNetwork(list(fault_network.nodes))
        for i, e in enumerate(edges):
            self._fault_network.add_connection(e[0], e[1], edge_properties[i])

    def fault_interesections_angle(self, fault1, fault2):
        return np.abs(
            self.fault_properties.loc[fault1, "dip_dir"]
            - self.fault_properties.loc[fault2, "dip_dir"]
        )

    @property
    def fault_names(self):
        return list(self.fault_properties.index)

    @property
    def data(self):
        """This is the main function that does all the work, should be called
        before any of the calculated attributes are accessed
        """
        dataframes = []
        if self.contacts is not None:
            dataframes.append(self.contacts)
        if self.contact_orientations is not None:
            dataframes.append(self.contact_orientations)
        if self.fault_orientations is not None:
            dataframes.append(self.fault_orientations)
        if self.fault_locations is not None:
            dataframes.append(self.fault_locations)
        data = pd.concat(dataframes)
        data.reset_index(inplace=True)
        return data

    @property
    def thicknesses(self):
        return self._thicknesses

    @thicknesses.setter
    def thicknesses(self, thicknesses):
        self._thicknesses = thicknesses

    @property
    def vector_scale(self):
        return self._vector_scale

    @vector_scale.setter
    def vector_scale(self, vector_scale):
        self._vector_scale = vector_scale

    @property
    def stratigraphic_name(self):
        names = []
        for name, sg in self._stratigraphic_order:
            for g in sg:
                names.append(g)
        return names

    def _stratigraphic_value(self):
        """Calculate the stratigraphic values using stratigraphic order and
        thickness

        Returns
        -------
        dict
            keys are unit name, value is cumulative thickness/implicit function value
        """
        stratigraphic_value = {}
        for name, sg in self.stratigraphic_order:
            value = 0.0  # reset for each supergroup
            for g in reversed(sg):
                if g not in self.thicknesses:
<<<<<<< HEAD
                    logger.warning("No thicknesses for {}".format(g))
=======
                    logger.warning("No thicknesses for {g}")
>>>>>>> ef109d19
                    stratigraphic_value[g] = np.nan
                else:
                    stratigraphic_value[g] = value
                    value += self.thicknesses[g]
        return stratigraphic_value

    def _update_feature_names(self, dataframe):
        """Function for populating the feature name for stratigraphy using the stratigraphic
        order.

        Parameters
        ----------
        dataframe : DataFrame
            the dataframe to add the new column to
        """
        dataframe["feature_name"] = None
        for name, sg in self._stratigraphic_order:
            for g in sg:
                dataframe.loc[dataframe["name"] == g, "feature_name"] = name

    @property
    def contacts(self):
        return self._contacts

    @contacts.setter
    def contacts(self, contacts):
        """Function to convert input contact to loopstructural input

        either uses the thickness values or assigns unique ids given
        the units named in stratigraphic order

        Returns
        -------
        DataFrame
            data frame with x,y,y,val/interface,feature_name
        """
        if contacts is None:
            return
        contacts = contacts.copy()
        self._update_feature_names(contacts)
        if self._use_thickness:
            contacts["val"] = np.nan
            for k, v in self._stratigraphic_value().items():
                contacts.loc[contacts["name"] == k, "val"] = v

            self._contacts = contacts.loc[
                ~np.isnan(contacts["val"]), ["X", "Y", "Z", "feature_name", "val"]
            ]
        if not self._use_thickness:
            contacts["interface"] = np.nan
            interface_val = 0
            for k in self._stratigraphic_value().keys():
                contacts.loc[contacts["name"] == k, "interface"] = interface_val
            self._contacts = contacts.loc[
                ~np.isnan(contacts["interface"]),
                ["X", "Y", "Z", "feature_name", "interface"],
            ]

    @property
    def contact_orientations(self):
        if self._contact_orientations is None:
            return None
        contact_orientations = self._contact_orientations.copy()
        # scale
        contact_orientations.loc[
            ~np.isnan(contact_orientations["nz"]), ["nx", "ny", "nz"]
        ] *= (self.vector_scale * contact_orientations["polarity"].to_numpy()[:, None])
        if self._gradient:
            contact_orientations.rename(
                columns={"nx": "gx", "ny": "gy", "nz": "gz"}, inplace=True
            )
        return contact_orientations

    @contact_orientations.setter
    def contact_orientations(self, contact_orientations):
        """process orientation data so strike and dip are converted to normal vectors
        scale vectors as required and convert polarity

        Returns
        -------
        DataFrame
            DataFrame containing orientation data
        """
        if contact_orientations is None:
            return
        if "polarity" not in contact_orientations.columns:
            contact_orientations["polarity"] = 1.0
        contact_orientations = contact_orientations.copy()

        contact_orientations["strike"] = contact_orientations["azimuth"] - 90
        contact_orientations["nx"] = np.nan
        contact_orientations["ny"] = np.nan
        contact_orientations["nz"] = np.nan
        contact_orientations[["nx", "ny", "nz"]] = strike_dip_vector(
            contact_orientations["strike"], contact_orientations["dip"]
        )
        self._update_feature_names(contact_orientations)
        self._contact_orientations = contact_orientations[
            ["X", "Y", "Z", "nx", "ny", "nz", "feature_name", "polarity"]
        ]

    @property
    def fault_orientations(self):
        return self._fault_orientations

    @fault_orientations.setter
    def fault_orientations(self, fault_orientations):
        """convert fault orientation data to vectors

        Returns
        -------
        DataFrame
            data frame with x,y,z,gx,gy,gz,coord,feature_name
        """
        if fault_orientations is None:
            return
        fault_orientations = fault_orientations.copy()
        fault_orientations["coord"] = 0
        fault_orientations["gx"] = np.nan
        fault_orientations["gy"] = np.nan
        fault_orientations["gz"] = np.nan
        fault_orientations[["gx", "gy", "gz"]] = strike_dip_vector(
            fault_orientations["strike"], fault_orientations["dip"]
        )
        fault_orientations["feature_name"] = fault_orientations["fault_name"]
        self._fault_orientations = fault_orientations[
            ["X", "Y", "Z", "gx", "gy", "gz", "coord", "feature_name"]
        ]

    @property
    def fault_locations(self):
        return self._fault_locations

    @fault_locations.setter
    def fault_locations(self, fault_locations):
        """Convert fault traces into input

        Returns
        -------
        Dataframe
            daaframe with x,y,z,val,coord,feature_name
        """
        if fault_locations is None:
            return
        fault_locations = fault_locations.copy()
        fault_locations["coord"] = 0
        fault_locations["val"] = 0
        fault_locations["feature_name"] = fault_locations["fault_name"]
        self._fault_locations = fault_locations[
            ["X", "Y", "Z", "val", "feature_name", "coord"]
        ]<|MERGE_RESOLUTION|>--- conflicted
+++ resolved
@@ -190,13 +190,7 @@
             raise ImportError("matplotlib cannot be imported")
         # define colourmap from stratigraphic column stretching it for the thickness variation
         if supergroup not in self.stratigraphic_column:
-<<<<<<< HEAD
-            raise ValueError(
-                "supergroup {} not in stratigraphic column".format(supergroup)
-            )
-=======
             raise ValueError(f"supergroup {supergroup} not in stratigraphic column")
->>>>>>> ef109d19
         colours = []
         boundaries = []
         data = []
@@ -397,11 +391,7 @@
             value = 0.0  # reset for each supergroup
             for g in reversed(sg):
                 if g not in self.thicknesses:
-<<<<<<< HEAD
-                    logger.warning("No thicknesses for {}".format(g))
-=======
                     logger.warning("No thicknesses for {g}")
->>>>>>> ef109d19
                     stratigraphic_value[g] = np.nan
                 else:
                     stratigraphic_value[g] = value
