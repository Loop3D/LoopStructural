"""
Main entry point for creating a geological model
"""
import logging

import numpy as np
import pandas as pd
from LoopStructural.datasets import normal_vector_headers
from LoopStructural.interpolators.discrete_fold_interpolator import \
    DiscreteFoldInterpolator as DFI
from LoopStructural.interpolators.finite_difference_interpolator import \
    FiniteDifferenceInterpolator as FDI
from LoopStructural.interpolators.piecewiselinear_interpolator import \
    PiecewiseLinearInterpolator as PLI


from LoopStructural.interpolators.structured_grid import StructuredGrid
from LoopStructural.interpolators.structured_tetra import TetMesh
from LoopStructural.modelling.fault.fault_segment import FaultSegment
from LoopStructural.modelling.fault import FaultBuilder
from LoopStructural.modelling.features import (GeologicalFeatureInterpolator,
                                               RegionFeature,
                                               StructuralFrameBuilder,
                                               UnconformityFeature)
from LoopStructural.modelling.fold import FoldRotationAngle
from LoopStructural.modelling.fold.fold import FoldEvent
from LoopStructural.modelling.fold.foldframe import FoldFrame
from LoopStructural.utils.exceptions import LoopBaseException
from LoopStructural.utils.helper import (all_heading, gradient_vec_names,
                                         strike_dip_vector)

from LoopStructural.utils import getLogger, log_to_file
logger = getLogger(__name__)



def _calculate_average_intersection(series_builder, fold_frame, fold,
                                    **kwargs):
    """

    Parameters
    ----------
    series_builder
    fold_frame
    fold

    Returns
    -------

    """
    l2 = fold_frame.calculate_intersection_lineation(
        series_builder)
    fold.fold_axis = np.mean(l2, axis=0)


class GeologicalModel:
    """
    A geological model is the recipe for building a 3D model and  can include
    the rescaling of the model between 0 and 1.

    Attributes
    ----------
    features : list
        Contains all features youngest to oldest
    feature_name_index : dict
        maps feature name to the list index of the features
    data : pandas dataframe
        the dataframe used for building the geological model
    nsteps : tuple/np.array(3,dtype=int)
        the number of steps x,y,z to evaluate the model
    origin : tuple/np.array(3,dtype=doubles)
        the origin of the model box
    parameters : dict
        a dictionary tracking the parameters used to build the model
    scale_factor : double
        the scale factor used to rescale the model


    """
    def __init__(self, origin, maximum, rescale=True, nsteps=(40, 40, 40),
                 reuse_supports=False, logfile=None, loglevel='info'):
        """
        Parameters
        ----------
        origin : numpy array
            specifying the origin of the model
        maximum : numpy array
            specifying the maximum extent of the model
        rescale : bool
            whether to rescale the model to between 0/1

        Examples
        --------
        Demo data
        
        >>> from LoopStructural.datasets import load_claudius
        >>> from LoopStructural import GeologicalModel
        
        >>> data, bb = load_claudius()
        
        >>> model = GeologicalModel(bb[:,0],bb[:,1] 
        >>> model.set_model_data(data)
        >>> model.create_and_add_foliation('strati')
        
        >>> y = np.linspace(model.bounding_box[0, 1], model.bounding_box[1, 1],
                        nsteps[1])
        >>> z = np.linspace(model.bounding_box[1, 2], model.bounding_box[0, 2],
                        nsteps[2])
        >>> xx, yy, zz = np.meshgrid(x, y, z, indexing='ij')
        >>> xyz = np.array([xx.flatten(), yy.flatten(), zz.flatten()]).T
        >>> model.evaluate_feature_value('strati',xyz,scale=False)


        """
        if logfile:
            self.logfile = logfile
            log_to_file(logfile,loglevel)
        
        logger.info('Initialising geological model')
        self.features = []
        self.feature_name_index = {}
        self.data = None
        self.nsteps = nsteps
        self._str = 'Instance of LoopStructural.GeologicalModel \n'
        self._str += '------------------------------------------ \n'
        # we want to rescale the model area so that the maximum length is
        # 1
        self.origin = np.array(origin).astype(float)
        originstr = 'Model origin: {} {} {}'.format(self.origin[0],self.origin[1],self.origin[2])
        logger.info(originstr)
        self._str+=originstr+'\n'
        self.maximum = np.array(maximum).astype(float)
        maximumstr = 'Model maximum: {} {} {}'.format(self.maximum[0],self.maximum[1],self.maximum[2])
        logger.info(maximumstr)
        self._str+=maximumstr+'\n'

        lengths = self.maximum - self.origin
        self.scale_factor = 1.
        self.bounding_box = np.zeros((2, 3))
        self.bounding_box[1, :] = self.maximum - self.origin
        self.bounding_box[1, :] = self.maximum - self.origin
        if rescale:
            self.scale_factor = float(np.max(lengths))
            logger.info('Rescaling model using scale factor {}'.format(self.scale_factor))
        self._str+='Model rescale factor: {} \n'.format(self.scale_factor)
        self._str+='The model contains {} GeologicalFeatures \n'.format(len(self.features))
        self._str+=''
        self._str += '------------------------------------------ \n'
        self._str += ''
        self.bounding_box /= self.scale_factor
        self.support = {}
        self.reuse_supports = reuse_supports
        if self.reuse_supports:
            logger.warning("Supports are shared between geological features \n"
                                "this may cause unexpected behaviour and should only\n"
                                "be use by advanced users")
        logger.info('Reusing interpolation supports: {}'.format(self.reuse_supports))
        self.stratigraphic_column = None
        self.parameters = {'features': [], 'model': {'bounding_box': self.origin.tolist() + self.maximum.tolist(),
                                                     'rescale': rescale,
                                                     'nsteps': nsteps,
                                                     'reuse_supports': reuse_supports}}
        
    def __str__(self):
        return self._str

    def _ipython_key_completions_(self):
        return self.feature_name_index.keys()
        
    @classmethod
    def from_map2loop_directory(cls, m2l_directory,**kwargs):
        """Alternate constructor for a geological model using m2l output

        Uses the information saved in the map2loop files to build a geological model.
        You can specify kwargs for building foliation using foliation_params and for 
        faults using fault_params.  faults is a flag that allows for the faults to be skipped.

        Parameters
        ----------
        m2l_directory : string
            path to map2loop directory

        Returns
        -------
        (GeologicalModel, dict)
            the created geological model and a dictionary of the map2loop data
        """
        from LoopStructural.utils import build_model, process_map2loop
        logger.info('LoopStructural model initialised from m2l directory: {}'.format(m2l_directory))
        m2lflags = kwargs.pop('m2lflags',{})
        m2l_data = process_map2loop(m2l_directory,m2lflags)
        return build_model(m2l_data,**kwargs), m2l_data

    @classmethod
    def from_file(cls, file):
        """Load a geological model from file

        Parameters
        ----------
        file : string
            path to the file

        Returns
        -------
        GeologicalModel
            the geological model object
        """        
        try:
            import dill as pickle
        except ImportError:
            logger.error("Cannot import from file, dill not installed")
            return None
        model = pickle.load(open(file,'rb'))
        if type(model) == GeologicalModel:
            logger.info('GeologicalModel initialised from file')
            return model
        else:
            logger.error('{} does not contain a geological model'.format(file))
            return None
        
    def __getitem__(self, feature_name):
        """Accessor for feature in features using feature_name_index

        Parameters
        ----------
        feature_name : string
            name of the feature to return
        """
        return self.get_feature_by_name(feature_name)
    
    def feature_names(self):
        return self.feature_name_index.keys()

    def fault_names(self):
        pass

    def check_inialisation(self):
        if self.data is None:
            logger.error("Data not associated with GeologicalModel. Run set_data")
            return False
        
    def to_file(self, file):
        """Save a model to a pickle file requires dill

        Parameters
        ----------
        file : string
            path to file location
        """        
        try:
            import dill as pickle
        except ImportError:
            logger.error("Cannot write to file, dill not installed \n"
                        "pip install dill")
            return
        try:
            logger.info('Writing GeologicalModel to: {}'.format(file))
            pickle.dump(self,open(file,'wb'))
        except pickle.PicklingError:
            logger.error('Error saving file')

    def _add_feature(self, feature):
        """
        Add a feature to the model stack

        Parameters
        ----------
        feature : GeologicalFeature
            the geological feature to add

        """

        if feature.name in self.feature_name_index:
            logger.info("Feature %s already exists at %i, overwriting" %
                        (feature.name, self.feature_name_index[feature.name]))
            self.features[self.feature_name_index[feature.name]] = feature
        else:
            self._str += 'GeologicalFeature: {} of type - {} \n'.format(feature.name,feature.type)
            self.features.append(feature)
            self.feature_name_index[feature.name] = len(self.features) - 1
            logger.info("Adding %s to model at location %i" % (
                feature.name, len(self.features)))
        self._add_domain_fault_above(feature)
        self._add_unconformity_above(feature)
        feature.set_model(self)
    
    def data_for_feature(self,feature_name):
        return self.data.loc[self.data['feature_name'] == feature_name,:]
        
    def set_model_data(self, data):
        """
        Set the data array for the model

        Parameters
        ----------
        data : pandas data frame
            with column headers corresponding to the
         type, X, Y, Z, nx, ny, nz, val, strike, dip, dip_dir, plunge,
         plunge_dir, azimuth

        Returns
        -------
        Note
        ----
        Type can be any unique identifier for the feature the data point
        'eg' 'S0', 'S2', 'F1_axis'
        it is then used by the create functions to get the correct data
        """
        if type(data) != pd.DataFrame:
            logger.warning(
                "Data is not a pandas data frame, trying to read data frame "
                "from csv")
            try:
                data = pd.read_csv(data)
            except:
                logger.error("Could not load pandas data frame from data")
        logger.info('Adding data to GeologicalModel with {} data points'.format(len(data)))
        self.data = data.copy()
        self.data['X'] -= self.origin[0]
        self.data['Y'] -= self.origin[1]
        self.data['Z'] -= self.origin[2]
        self.data['X'] /= self.scale_factor
        self.data['Y'] /= self.scale_factor
        self.data['Z'] /= self.scale_factor
        if 'type' in self.data:
            logger.warning("'type' is depreciated replace with 'feature_name' \n")
            self.data.rename(columns={'type':'feature_name'},inplace=True)
        for h in all_heading():
            if h not in self.data:
                self.data[h] = np.nan
                if h == 'w':
                    self.data[h] = 1.
                if h == 'coord':
                    self.data[h] = 0
        
        if 'strike' in self.data and 'dip' in self.data:
            logger.info('Converting strike and dip to vectors')
            mask = np.all(~np.isnan(self.data.loc[:, ['strike', 'dip']]),
                          axis=1)
            self.data.loc[mask, gradient_vec_names()] = strike_dip_vector(
                self.data.loc[mask, 'strike'], self.data.loc[mask, 'dip'])
            self.data.drop(['strike', 'dip'], axis=1, inplace=True)
        #     self.data.loc
        # if 'nx' in self.data and 'ny' in self.data and 'nz' in self.data:
        #     mask = np.all(~np.isnan(self.data.loc[:, ['nx', 'ny','nz']]),
        #                   axis=1)
        #     self.data.loc[mask,['nx', 'ny','nz']] /= self.scale_factor
    def extend_model_data(self, newdata):
        """
        Extends the data frame

        Parameters
        ----------
        newdata : pandas data frame
            data to add to the existing dataframe
        Returns
        -------
        """
        logger.warning("Extend data is untested and may have unexpected consequences")
        data_temp = newdata.copy()
        data_temp['X'] -= self.origin[0]
        data_temp['Y'] -= self.origin[1]
        data_temp['Z'] -= self.origin[2]
        data_temp['X'] /= self.scale_factor
        data_temp['Y'] /= self.scale_factor
        data_temp['Z'] /= self.scale_factor
        self.data.concat([self.data, data_temp], sort=True)

    def set_stratigraphic_column(self, stratigraphic_column,cmap='tab20'):
        """
        Adds a stratigraphic column to the model

        Parameters
        ----------
        stratigraphic_column : dictionary
        cmap : matplotlib.cmap
        Returns
        -------

        Notes
        -----
        stratigraphic_column is a nested dictionary with the format
        {'group':
                {'series1':
                            {'min':0., 'max':10.,'id':0,'colour':}
                }
        }

        """
        # if the colour for a unit hasn't been specified we can just sample from 
        # a colour map e.g. tab20
        logger.info('Adding stratigraphic column to model')
        random_colour = True
        n_units=0
        for g in stratigraphic_column.keys():
            for u in stratigraphic_column[g].keys():
                if 'colour' in stratigraphic_column[g][u]:
                    random_colour = False
                    break
                n_units+=1
        if random_colour:
            import matplotlib.cm as cm
            cmap = cm.get_cmap(cmap,n_units)
            cmap_colours = cmap.colors
            ci = 0
            for g in stratigraphic_column.keys():
                for u in stratigraphic_column[g].keys():
                    stratigraphic_column[g][u]['colour'] = cmap_colours[ci,:]
        
        self.stratigraphic_column = stratigraphic_column

    def create_from_feature_list(self, features):
        """Initialises a model from a dictionary containing the features

        Parameters
        ----------
        features : [type]
            [description]

        Raises
        ------
        LoopBaseException
            [description]
        """        
        for f in features:
            featuretype = f.pop('featuretype', None)
            if featuretype is None:
                raise LoopBaseException
            if featuretype == 'strati':
                self.create_and_add_foliation(f)
            # if featuretype == 'fault':
            #     self.create_and_add_fault(f)
            if featuretype == 'folded_strati':
                self.create_and_add_folded_foliation(f)

    def get_interpolator(self, interpolatortype='PLI', nelements=1e5,
                         buffer=0.2, element_volume = None, **kwargs):
        """
        Returns an interpolator given the arguments, also constructs a
        support for a discrete interpolator

        Parameters
        ----------
        interpolatortype : string
            define the interpolator type
        nelements : int
            number of elements in the interpolator
        buffer : double or numpy array 3x1
            value(s) between 0,1 specifying the buffer around the bounding box
        data_bb : bool
            whether to use the model boundary or the boundary around
        kwargs : no kwargs used, this just catches any additional arguments

        Returns
        -------
        """
        # get an interpolator for
        interpolator = None
        bb = np.copy(self.bounding_box)
        # add a buffer to the interpolation domain, this is necessary for
        # faults but also generally a good
        # idea to avoid boundary problems
        # buffer = bb[1, :]
        buffer = (bb[1,:]-bb[0,:])*buffer
        bb[0, :] -= buffer  # *(bb[1,:]-bb[0,:])
        bb[1, :] += buffer  # *(bb[1,:]-bb[0,:])
        box_vol = (bb[1, 0]-bb[0, 0]) * (bb[1, 1]-bb[0, 1]) * (bb[1, 2]-bb[0, 2])
        if interpolatortype == "PLI":
            if element_volume is None:
                nelements /= 5
                element_volume = box_vol / nelements
            # calculate the step vector of a regular cube
            step_vector = np.zeros(3)
            step_vector[:] = element_volume ** (1. / 3.)
            # step_vector /= np.array([1,1,2])
            # number of steps is the length of the box / step vector
            nsteps = np.ceil((bb[1, :] - bb[0, :]) / step_vector).astype(int)
            # create a structured grid using the origin and number of steps
            if self.reuse_supports:
                mesh_id = 'mesh_{}'.format(nelements)
                mesh = self.support.get(mesh_id,
                                        TetMesh(origin=bb[0, :], nsteps=nsteps,
                                                step_vector=step_vector))
                if mesh_id not in self.support:
                    self.support[mesh_id] = mesh
            else:
                mesh = TetMesh(origin=bb[0, :], nsteps=nsteps, step_vector=step_vector)
            logger.info("Creating regular tetrahedron mesh with %i elements \n"
                        "for modelling using PLI" % (mesh.ntetra))

            return PLI(mesh)

        if interpolatortype == 'FDI':

            # find the volume of one element
            if element_volume is None:
                element_volume = box_vol / nelements
            # calculate the step vector of a regular cube
            step_vector = np.zeros(3)
            step_vector[:] = element_volume ** (1. / 3.)
            # number of steps is the length of the box / step vector
            nsteps = np.ceil((bb[1, :] - bb[0, :]) / step_vector).astype(int)
            if np.any(np.less(nsteps, 3)):
                logger.error("Cannot create interpolator: number of steps is too small")
                return None
            # create a structured grid using the origin and number of steps
            if self.reuse_supports:
                grid_id = 'grid_{}'.format(nelements)
                grid = self.support.get(grid_id, StructuredGrid(origin=bb[0, :],
                                                            nsteps=nsteps,
                                                            step_vector=step_vector))
                if grid_id not in self.support:
                    self.support[grid_id] = grid
            else:
                grid = StructuredGrid(origin=bb[0, :], nsteps=nsteps,step_vector=step_vector)
            logger.info("Creating regular grid with %i elements \n"
                        "for modelling using FDI" % grid.n_elements)
            return FDI(grid)

        if interpolatortype == "DFI":  # "fold" in kwargs:
            if element_volume is None:
                nelements /= 5
                element_volume = box_vol / nelements
            # calculate the step vector of a regular cube
            step_vector = np.zeros(3)
            step_vector[:] = element_volume ** (1. / 3.)
            # number of steps is the length of the box / step vector
            nsteps = np.ceil((bb[1, :] - bb[0, :]) / step_vector).astype(int)
            # create a structured grid using the origin and number of steps
            mesh = kwargs.get('mesh', TetMesh(origin=bb[0, :], nsteps=nsteps,
                                              step_vector=step_vector))
            logger.info("Creating regular tetrahedron mesh with %i elements \n"
                        "for modelling using DFI" % mesh.ntetra)
            return DFI(mesh, kwargs['fold'])
        if interpolatortype == 'Surfe' or interpolatortype == 'surfe':
            # move import of surfe to where we actually try and use it
            try:
                from LoopStructural.interpolators.surfe_wrapper import \
                    SurfeRBFInterpolator as Surfe

                surfe = True

            except ImportError:
                surfe = False
            if not surfe:
                logger.warning("Cannot import Surfe, try another interpolator")
                raise ImportError
            method = kwargs.get('method', 'single_surface')
            logger.info("Using surfe interpolator")
            return Surfe(method)
        logger.warning("No interpolator")
        return interpolator

    def create_and_add_foliation(self, series_surface_data, **kwargs):
        """
        Parameters
        ----------
        series_surface_data : string
            corresponding to the feature_name in the data
        kwargs

        Returns
        -------
        feature : GeologicalFeature
            the created geological feature
        """
        if self.check_inialisation() == False:
            return False
        self.parameters['features'].append({'feature_type': 'foliation', 'feature_name': series_surface_data, **kwargs})
        interpolator = self.get_interpolator(**kwargs)
        series_builder = GeologicalFeatureInterpolator(interpolator,
                                                       name=series_surface_data,
                                                       **kwargs)
        # add data
        series_data = self.data[self.data['feature_name'] == series_surface_data]
        if series_data.shape[0] == 0:
            logger.warning("No data for %s, skipping" % series_surface_data)
            return
        series_builder.add_data_from_data_frame(series_data)
        self._add_faults(series_builder)

        # build feature
        # series_feature = series_builder.build(**kwargs)
        series_feature = series_builder.feature
        series_builder.build_arguments = kwargs
        series_feature.type = 'series'
        # see if any unconformities are above this feature if so add region
        # self._add_unconformity_above(series_feature)self._add_feature(series_feature)
        self._add_feature(series_feature)
        return series_feature

    def create_and_add_dtm(self, series_surface_data, **kwargs):
        """
        Parameters
        ----------
        series_surface_data : string
            corresponding to the feature_name in the data
        kwargs

        Returns
        -------
        feature : GeologicalFeature
            the created geological feature
        """
        if self.check_inialisation() == False:
            return False
        self.parameters['features'].append({'feature_type': 'foliation', 'feature_name': series_surface_data, **kwargs})
        interpolator = self.get_interpolator(**kwargs)
        series_builder = GeologicalFeatureInterpolator(interpolator,
                                                       name=series_surface_data,
                                                       **kwargs)
        # add data
        series_data = self.data[self.data['feature_name'] == series_surface_data]
        if series_data.shape[0] == 0:
            logger.warning("No data for %s, skipping" % series_surface_data)
            return
        series_builder.add_data_from_data_frame(series_data)
        # self._add_faults(series_builder)

        # build feature
        # series_feature = series_builder.build(**kwargs)
        series_feature = series_builder.feature
        series_builder.build_arguments = kwargs
        series_feature.type = 'dtm'
        # see if any unconformities are above this feature if so add region
        # self._add_unconformity_above(series_feature)self._add_feature(series_feature)
        self._add_feature(series_feature)
        return series_feature
        
    def create_and_add_fold_frame(self, foldframe_data, **kwargs):
        """
        Parameters
        ----------
        foldframe_data : string
            unique string in feature_name column

        kwargs

        Returns
        -------
        fold_frame : FoldFrame
            the created fold frame
        """
        if self.check_inialisation() == False:
            return False
        self.parameters['features'].append({'feature_type': 'fold_frame', 'feature_name': foldframe_data, **kwargs})
        # create fault frame
        interpolator = self.get_interpolator(**kwargs)
        #
        fold_frame_builder = StructuralFrameBuilder(interpolator,
                                                    name=foldframe_data,
                                                    **kwargs)
        # add data
        fold_frame_data = self.data[self.data['feature_name'] == foldframe_data]
        fold_frame_builder.add_data_from_data_frame(fold_frame_data)
        self._add_faults(fold_frame_builder[0])
        self._add_faults(fold_frame_builder[1])
        self._add_faults(fold_frame_builder[2])

        fold_frame = fold_frame_builder.build(frame=FoldFrame, **kwargs)
        # for i in range(3):
        #     self._add_unconformity_above(fold_frame[i])
        fold_frame.type = 'structuralframe'
        self._add_feature(fold_frame)
        
        return fold_frame

    def create_and_add_folded_foliation(self, foliation_data, fold_frame=None, svario=True,
                                        **kwargs):
        """
        Create a folded foliation field from data and a fold frame

        Parameters
        ----------
        foliation_data : str
            unique string in type column of data frame
        fold_frame :  FoldFrame
        svario  : Boolean
            whether to calculate svariograms, saves time if avoided
        kwargs
            additional kwargs to be passed through to other functions

        Returns
        -------
        feature : GeologicalFeature
            created geological feature
        """
        if self.check_inialisation() == False:
            return False
        self.parameters['features'].append(
            {'feature_type': 'fold_foliation', 'feature_name': foliation_data, 'fold_frame': fold_frame, **kwargs})
        if fold_frame is None:
            logger.info("Using last feature as fold frame")
            fold_frame = self.features[-1]
        assert type(fold_frame) == FoldFrame, "Please specify a FoldFrame"
        fold = FoldEvent(fold_frame,name='Fold_{}'.format(foliation_data))
        fold_interpolator = self.get_interpolator("DFI", fold=fold, **kwargs)
        series_builder = GeologicalFeatureInterpolator(
            interpolator=fold_interpolator,
            name=foliation_data)

        series_builder.add_data_from_data_frame(
            self.data[self.data['feature_name'] == foliation_data])
        self._add_faults(series_builder)
        series_builder.add_data_to_interpolator(True)
        fold_axis = kwargs.get('fold_axis',None)
        if fold_axis is not None:
            fold_axis = np.array(fold_axis)
            if len(fold_axis.shape) == 1:
                fold.fold_axis = fold_axis
        
        if "av_fold_axis" in kwargs:
            _calculate_average_intersection(series_builder, fold_frame, fold)
        if fold.fold_axis is None:
            far, fad = fold_frame.calculate_fold_axis_rotation(
<<<<<<< HEAD
                series_builder)
            fold_axis_rotation = FoldRotationAngle(far, fad,svario=svario)
=======
                series_builder,fold_axis=fold_axis)
            fold_axis_rotation = FoldRotationAngle(far, fad)
>>>>>>> 8508d106
            a_wl = kwargs.get("axis_wl", None)
            if 'axis_function' in kwargs:
                # allow predefined function to be used
                fold_axis_rotation.set_function(kwargs['axis_function'])
            else:
                fold_axis_rotation.fit_fourier_series(wl=a_wl)
            fold.fold_axis_rotation = fold_axis_rotation
        # give option of passing own fold limb rotation function
        flr, fld = fold_frame.calculate_fold_limb_rotation(
            series_builder)
        fold_limb_rotation = FoldRotationAngle(flr, fld,svario=svario)
        l_wl = kwargs.get("limb_wl", None)
        if 'limb_function' in kwargs:
            # allow for predefined functions to be used
            fold_limb_rotation.set_function(kwargs['limb_function'])
        else:
            fold_limb_rotation.fit_fourier_series(wl=l_wl,**kwargs)
        fold.fold_limb_rotation = fold_limb_rotation
        # fold_limb_fitter = kwargs.get("fold_limb_function",
        # _interpolate_fold_limb_rotation_angle)
        # fold_limb_fitter(series_builder, fold_frame, fold, result, **kwargs)
        kwargs['fold_weights'] = kwargs.get('fold_weights', {})

        self._add_faults(series_builder)
        # build feature
        kwargs['cgw'] = 0.
        kwargs['fold'] = fold
        # series_feature = series_builder.build(**kwargs)
        series_feature = series_builder.feature
        series_builder.build_arguments = kwargs
        series_feature.type = 'series'
        # see if any unconformities are above this feature if so add region
        # self._add_unconformity_above(series_feature)self._add_feature(series_feature)
        # result['support'] = series_feature.get_interpolator().support
        self._add_feature(series_feature)
        return series_feature

    def create_and_add_folded_fold_frame(self, fold_frame_data,
                                         fold_frame=None,
                                         **kwargs):
        """

        Parameters
        ----------
        fold_frame_data : string
            name of the feature to be added

        fold_frame : StructuralFrame, optional
            the fold frame for the fold if not specified uses last feature added

        kwargs

        Returns
        -------
        fold_frame : FoldFrame
            created fold frame
        """
        if self.check_inialisation() == False:
            return False
        self.parameters['features'].append(
            {'feature_type': 'folded_fold_frame', 'feature_name': fold_frame_data, 'fold_frame': fold_frame, **kwargs})
        if fold_frame is None:
            logger.info("Using last feature as fold frame")
            fold_frame = self.features[-1]
        assert type(fold_frame) == FoldFrame, "Please specify a FoldFrame"
        fold = FoldEvent(fold_frame,name='Fold_{}'.format(fold_frame_data))
        fold_interpolator = self.get_interpolator("DFI", fold=fold, **kwargs)
        gy_fold_interpolator = self.get_interpolator("DFI", fold=fold, **kwargs)

        frame_interpolator = self.get_interpolator(**kwargs)
        interpolators = [fold_interpolator, gy_fold_interpolator,
                         frame_interpolator.copy()]
        fold_frame_builder = StructuralFrameBuilder(
            interpolators=interpolators, name=fold_frame_data, **kwargs)
        fold_frame_builder.add_data_from_data_frame(
            self.data[self.data['feature_name'] == fold_frame_data])

        ## add the data to the interpolator for the main foliation
        fold_frame_builder[0].add_data_to_interpolator(True)

        if "fold_axis" in kwargs:
            logger.info("Using cylindrical fold axis")
            fold.fold_axis = kwargs['fold_axis']
        if "av_fold_axis" in kwargs:
            logger.info("Using average intersection lineation for \n"
            "fold axis")
            _calculate_average_intersection(fold_frame_builder[0], fold_frame,
                                            fold)

        if fold.fold_axis is None:
            logger.info("Fitting fold axis rotation angle")
            far, fad = fold_frame.calculate_fold_axis_rotation(
                fold_frame_builder[0])
            fold_axis_rotation = FoldRotationAngle(far, fad)
            a_wl = kwargs.get("axis_wl", None)
            if 'axis_function' in kwargs:
                # allow predefined function to be used
                fold_axis_rotation.set_function(kwargs['axis_function'])
            else:
                fold_axis_rotation.fit_fourier_series(wl=a_wl)
            fold.fold_axis_rotation = fold_axis_rotation
        # give option of passing own fold limb rotation function
        flr, fld = fold_frame.calculate_fold_limb_rotation(
            fold_frame_builder[0])
        fold_limb_rotation = FoldRotationAngle(flr, fld)
        l_wl = kwargs.get("limb_wl", None)
        if 'limb_function' in kwargs:
            # allow for predefined functions to be used
            fold_limb_rotation.set_function(kwargs['limb_function'])
        else:
            fold_limb_rotation.fit_fourier_series(wl=l_wl)
        fold.fold_limb_rotation = fold_limb_rotation
        # fold_limb_fitter = kwargs.get("fold_limb_function",
        # _interpolate_fold_limb_rotation_angle)
        # fold_limb_fitter(series_builder, fold_frame, fold, result, **kwargs)
        kwargs['fold_weights'] = kwargs.get('fold_weights', {})

        for i in range(3):
            self._add_faults(fold_frame_builder[i])
        # build feature
        kwargs['fold'] = fold
        self._add_faults(fold_frame_builder[0])
        self._add_faults(fold_frame_builder[1])
        self._add_faults(fold_frame_builder[2])
        fold_frame = fold_frame_builder.build(**kwargs, frame=FoldFrame)
        fold_frame.type = 'structuralframe'
        # see if any unconformities are above this feature if so add region
        # for i in range(3):
        #     self._add_unconformity_above(fold_frame[i])

        self._add_feature(fold_frame)
       

        return fold_frame

    def _add_faults(self, feature_builder, features=None):
        """Adds all existing faults to a geological feature builder 
        
        Parameters
        ----------
        feature_builder : GeologicalFeatureInterpolator/StructuralFrameBuilder
            The feature buider to add the faults to
        features : list, optional
            A specific list of features rather than all features in the model
        Returns
        -------

        """
        if features is None:
            features = self.features
        for f in reversed(features):
            if f.type == 'fault':
                feature_builder.add_fault(f)
            # if f.type == 'unconformity':
            #     break
    def _add_domain_fault_above(self, feature):
        """
        Looks through the feature list and adds any domain faults to the feature. The domain fault masks everything
        where the fault scalar field is < 0 as being active when added to feature.

        Parameters
        ----------
        feature : GeologicalFeatureInterpolator
            the feature being added to the model where domain faults should be added

        Returns
        -------

        """
        for f in reversed(self.features):
            if f.name == feature.name:
                continue
            if f.type == 'domain_fault':
                feature.add_region(lambda pos: f.evaluate_value(pos) < 0)
                break

    def _add_domain_fault_below(self, domain_fault):
        """
        Looks through the feature list and adds any the domain_fault to the features that already exist in the stack
        until an unconformity is reached. domain faults to the feature. The domain fault masks everything
        where the fault scalar field is < 0 as being active when added to feature.

        Parameters
        ----------
        feature : GeologicalFeatureInterpolator
            the feature being added to the model where domain faults should be added

        Returns
        -------

        """
        for f in reversed(self.features):
            if f.name == domain_fault.name:
                continue
            f.add_region(lambda pos: domain_fault.evaluate_value(pos) > 0)
            if f.type == 'unconformity':
                break

    def _add_unconformity_above(self, feature):
        """

        Adds a region to the feature to prevent the value from being
        interpolated where the unconformities exists above e.g.
        if there is another feature above and the unconformity is at 0
        then the features added below (after) will only be visible where the
        uncomformity is <0

        Parameters
        ----------
        feature - GeologicalFeature

        Returns
        -------

        """
        for f in reversed(self.features):
            if f.type == 'unconformity':
                feature.add_region(lambda pos: f.evaluate(pos))
                break

    def _add_unconformity_below(self, feature):
        """
        Adds a region to the features that represents the
        unconformity so it is not evaluated below the unconformity

        Parameters
        ----------
        feature

        Returns
        -------

        """
        for f in self.features:
            if f.type == 'series' and feature.feature.name != f.name:
                f.add_region(lambda pos: ~feature.evaluate(pos))
        # for f in reversed(self.features):
        #     if f.type == 'unconformity':
        #         feature.add_region(lambda pos: f.evaluate(pos))
        #         break
        # feature.add_region(lambda pos: ~uc.evaluate(pos))

    def create_and_add_unconformity(self, unconformity_surface_data, **kwargs):
        """
        Parameters
        ----------
        unconformity_surface_data : string
            name of the unconformity data in the data frame

        Returns
        -------
        """
        if not self.check_initialisation():
            return False
        # self.parameters['features'].append({'feature_type':'unconformity','feature_name':unconformity_surface_data,**kwargs})
        interpolator = self.get_interpolator(**kwargs)
        unconformity_feature_builder = GeologicalFeatureInterpolator(
            interpolator, name=unconformity_surface_data)
        # add data
        unconformity_data = self.data[
            self.data['feature_name'] == unconformity_surface_data]

        unconformity_feature_builder.add_data_from_data_frame(
            unconformity_data)
        # look through existing features if there is a fault before an
        # unconformity
        # then add to the feature, once we get to an unconformity stop
        self._add_faults(unconformity_feature_builder)

        # build feature
        # uc_feature_base = unconformity_feature_builder.build(**kwargs)
        uc_feature_base = unconformity_feature_builder.feature
        unconformity_feature_builder.build_arguments = kwargs
        uc_feature_base.type = 'unconformity_base'
        # uc_feature = UnconformityFeature(uc_feature_base,0)
        # iterate over existing features and add the unconformity as a
        # region so the feature is only
        # evaluated where the unconformity is positive
        return self.add_unconformity(uc_feature_base, 0)

    def add_unconformity(self, feature, value):
        """
        Use an existing feature to add an unconformity to the model.

        Parameters
        ----------
        feature : GeologicalFeature
            existing geological feature
        value : float
            scalar value of isosurface that represents

        Returns
        -------
        unconformity : GeologicalFeature
            unconformity feature  

        """
        self.parameters['features'].append({'feature_type': 'unconformity', 'feature': feature, 'value': value})
        uc_feature = UnconformityFeature(feature, value)

        # for f in self.features:
        #     f.add_region(lambda pos: uc_feature.evaluate(pos))

        # see if any unconformities are above this feature if so add region
        # self._add_unconformity_above(uc_feature)
        # self._add_unconformity_below(feature)#, uc_feature)
        self._add_feature(uc_feature)

        
        return uc_feature

    def add_onlap_unconformity(self, feature, value):
        """
        Use an existing feature to add an unconformity to the model.

        Parameters
        ----------
        feature : GeologicalFeature
            existing geological feature
        value : float
            scalar value of isosurface that represents

        Returns
        -------
        unconformity_feature : GeologicalFeature
            the created unconformity

        """
        self.parameters['features'].append({'feature_type': 'onlap', 'feature': feature, 'value': value})

        uc_feature = UnconformityFeature(feature, value)

        # for f in self.features:
        #     f.add_region(lambda pos: uc_feature.evaluate(pos))

        # see if any unconformities are above this feature if so add region
        # self._add_unconformity_above(uc_feature)
        self._add_unconformity_below(uc_feature)  # , uc_feature)
        self._add_feature(uc_feature)


        return uc_feature

    def create_and_add_domain_fault(self, fault_surface_data, **kwargs):
        """
        Parameters
        ----------
        fault_surface_data : string
            name of the domain fault data in the data frame

        Returns
        -------
        domain_Fault : GeologicalFeature
            the created domain fault

        """
        # self.parameters['features'].append({'feature_type':'unconformity','feature_name':unconformity_surface_data,**kwargs})
        interpolator = self.get_interpolator(**kwargs)
        domain_fault_feature_builder = GeologicalFeatureInterpolator(
            interpolator, name=fault_surface_data)
        # add data
        unconformity_data = self.data[
            self.data['feature_name'] == fault_surface_data]

        domain_fault_feature_builder.add_data_from_data_frame(
            unconformity_data)
        # look through existing features if there is a fault before an
        # unconformity
        # then add to the feature, once we get to an unconformity stop
        self._add_faults(domain_fault_feature_builder)

        # build feature
        # domain_fault = domain_fault_feature_builder.build(**kwargs)
        domain_fault = domain_fault_feature_builder.feature
        domain_fault_feature_builder.build_arguments = kwargs
        domain_fault.type = 'domain_fault'
        self._add_feature(domain_fault)
        self._add_domain_fault_below(domain_fault)

        domain_fault_uc = UnconformityFeature(domain_fault,0)
        # iterate over existing features and add the unconformity as a
        # region so the feature is only
        # evaluated where the unconformity is positive
        return domain_fault_uc

    def create_and_add_fault(self, 
                            fault_surface_data, 
                            displacement, 
                            fault_slip_vector=None,
                            fault_center = None, 
                            fault_extent = None, 
                            fault_influence = None, 
                            fault_vectical_radius = None,
                            faultfunction=None, 
                            **kwargs):
        """
        Parameters
        ----------
        fault_surface_data : string
            name of the fault surface data in the dataframe
        displacement : displacement magnitude
        fault_extent : [type], optional
            [description], by default None
        fault_influence : [type], optional
            [description], by default None
        fault_vectical_radius : [type], optional
            [description], by default None
        kwargs : additional kwargs for Fault and interpolators

        Returns
        -------
        fault : FaultSegment
            created fault
        """
        self.parameters['features'].append(
            {'feature_type': 'fault', 'feature_name': fault_surface_data, 'displacement': displacement, **kwargs})

        displacement_scaled = displacement / self.scale_factor
        # create fault frame
        interpolator = self.get_interpolator(**kwargs)
        fault_frame_builder = FaultBuilder(interpolator,
                                                     name=fault_surface_data,
                                                     **kwargs)
        # add data
        fault_frame_data = self.data[ self.data['feature_name'] == fault_surface_data].copy()
        mask = np.logical_and(fault_frame_data['coord']==0,~np.isnan(fault_frame_data['gz']))
        fault_normal_vector = fault_frame_data.loc[mask,['gx','gy','gz']].mean(axis=0).to_numpy()
        mask = np.logical_and(fault_frame_data['coord']==1,~np.isnan(fault_frame_data['gz']))
        if fault_slip_vector is None:
            fault_slip_vector = fault_frame_data.loc[mask,['gx','gy','gz']].mean(axis=0).to_numpy()
        if fault_center is not None:
            fault_center = self.scale(fault_center,inplace=False)
        if fault_center is None:
            # if we haven't defined a fault centre take the center of mass for lines assocaited with
            # the fault trace
            mask = np.logical_and(fault_frame_data['coord']==0,fault_frame_data['val']==0)
            fault_center = fault_frame_data.loc[mask,['X','Y','Z']].mean(axis=0).to_numpy()
        if fault_influence:
            fault_influence=fault_influence/self.scale_factor
        if fault_extent:
            fault_extent=fault_extent/self.scale_factor
        if fault_vectical_radius:
            fault_vectical_radius=fault_vectical_radius/self.scale_factor
        fault_frame_builder.create_data_from_geometry(fault_frame_data,
                                                      fault_center,
                                                      fault_normal_vector,
                                                      fault_slip_vector,
                                                      influence_distance=fault_influence,
                                                      horizontal_radius=fault_extent,
                                                      vertical_radius=fault_vectical_radius
                                                      )
        if fault_influence == None or fault_extent == None or fault_vectical_radius == None:
            fault_frame_builder.origin = self.origin
            fault_frame_builder.maximum = self.maximum
        fault_frame_builder.set_mesh_geometry(kwargs.get('fault_buffer',0.1))
        # fault_frame_builder.add_data_from_data_frame(fault_frame_data)
        # check if this fault overprint any existing faults exist in the stack
        overprinted = kwargs.get('overprinted', [])
        overprinted_faults = []
        for o in overprinted:
            overprinted_faults.append(self.features[self.feature_name_index[o]])
        self._add_faults(fault_frame_builder[0],overprinted_faults)
        self._add_faults(fault_frame_builder[1],overprinted_faults)
        self._add_faults(fault_frame_builder[2],overprinted_faults)

        fault_frame = fault_frame_builder.build(**kwargs)
        if 'abut' in kwargs:
            fault_frame[0].add_region(lambda pos: kwargs['abut'].evaluate(pos))

        fault = FaultSegment(fault_frame, displacement=displacement_scaled,
                             **kwargs)
        fault.builder=fault_frame_builder
        for f in reversed(self.features):
            if f.type == 'unconformity':
                fault.add_region(lambda pos: f.evaluate_value(pos) <= 0)
                break
        if displacement == 0:
            fault.type = 'fault_inactive'
        self._add_feature(fault)
        

        return fault

    def rescale(self, points, inplace=True):
        """
        Convert from model scale to real world scale - in the future this
        should also do transformations?

        Parameters
        ----------
        points : np.array((N,3),dtype=double)
        inplace : boolean
            whether to return a modified copy or modify the original array

        Returns
        -------
        points : np.array((N,3),dtype=double)

        """
        if inplace == False:
            points = points.copy()
        points *= self.scale_factor
        points += self.origin
        return points

    def scale(self, points, inplace=True):
        """ Take points in UTM coordinates and reproject
        into scaled model space

        Parameters
        ----------
        points : np.array((N,3),dtype=float)
            points to 
        inplace : bool, optional default = True
            whether to copy the points array or update the passed array
        Returns
        -------
        points : np.array((N,3),dtype=double)

        """
        points = np.array(points).astype(float)
        if inplace==False:
            points = points.copy()
        # if len(points.shape) == 1:
        #     points = points[None,:]
        # if len(points.shape) != 2:
        #     logger.error("cannot scale array of dimensions".format(len(points.shape)))
        points -= self.origin
        points /= self.scale_factor
        return points


    def regular_grid(self, nsteps=(50, 50, 25), shuffle = True, rescale=False):
        """
        Return a regular grid within the model bounding box

        Parameters
        ----------
        nsteps : tuple
            number of cells in x,y,z

        Returns
        -------
        xyz : np.array((N,3),dtype=float)
            locations of points in regular grid
        """
        x = np.linspace(self.bounding_box[0, 0], self.bounding_box[1, 0],
                        nsteps[0])
        y = np.linspace(self.bounding_box[0, 1], self.bounding_box[1, 1],
                        nsteps[1])
        z = np.linspace(self.bounding_box[1, 2], self.bounding_box[0, 2],
                        nsteps[2])
        xx, yy, zz = np.meshgrid(x, y, z, indexing='ij')
        locs = np.array([xx.flatten(), yy.flatten(), zz.flatten()]).T
        if shuffle:
            logger.info("Shuffling points")
            np.random.shuffle(locs)
        if rescale:
            locs = self.rescale(locs)
        return locs

    def evaluate_model(self, xyz, scale=True):
        """Evaluate the stratigraphic id at each location
        

        Parameters
        ----------
        xyz : np.array((N,3),dtype=float)
            locations
        scale : bool
            whether to rescale the xyz before evaluating model

        Returns
        -------
        stratigraphic_id : np.array(N,dtype=int)
            the stratigraphic index for locations
        
        Examples
        --------
        Evaluate on a voxet

        >>> x = np.linspace(model.bounding_box[0, 0], model.bounding_box[1, 0],
                        nsteps[0])
        >>> y = np.linspace(model.bounding_box[0, 1], model.bounding_box[1, 1],
                        nsteps[1])
        >>> z = np.linspace(model.bounding_box[1, 2], model.bounding_box[0, 2],
                        nsteps[2])
        >>> xx, yy, zz = np.meshgrid(x, y, z, indexing='ij')
        >>> xyz = np.array([xx.flatten(), yy.flatten(), zz.flatten()]).T
        >>> model.evaluate_model(xyz)

        Evaluate on points defined by regular grid function
    
        >>> model.evaluate_model(model.regular_grid())


        Evaluate on a map
        
        >>> x = np.linspace(self.bounding_box[0, 0], self.bounding_box[1, 0],
                        nsteps[0])
        >>> y = np.linspace(self.bounding_box[0, 1], self.bounding_box[1, 1],
                        nsteps[1])
        >>> xx, yy = np.meshgrid(x, y, indexing='ij')
        >>> zz = np.zeros_like(yy)
        >>> xyz = np.array([xx.flatten(), yy.flatten(), zz.flatten()]).T
        >>> model.evaluate_model(xyz)
        
        """
        xyz = np.array(xyz)
        if scale:
            xyz = self.scale(xyz,inplace=False)
        strat_id = np.zeros(xyz.shape[0],dtype=int)
        for group in self.stratigraphic_column.keys():
            if group == 'faults':
                continue
            feature_id = self.feature_name_index.get(group, -1)
            if feature_id >= 0:
                feature = self.features[feature_id]
                vals = feature.evaluate_value(xyz)
                for series in self.stratigraphic_column[group].values():
                    strat_id[np.logical_and(vals < series.get('max',feature.max()), vals > series.get('min',feature.min()))] = series['id']
            if feature_id == -1:
                logger.error('Model does not contain {}'.format(group))
        return strat_id

    def evaluate_fault_displacements(self,points,scale=True):
        """Evaluate the fault displacement magnitude at each location
        

        Parameters
        ----------
        xyz : np.array((N,3),dtype=float)
            locations
        scale : bool
            whether to rescale the xyz before evaluating model

        Returns
        -------
        fault_displacement : np.array(N,dtype=float)
            the fault displacement magnitude
        """
        if scale:
            points = self.scale(points,inplace=False)
        vals = np.zeros(points.shape[0])
        for f in self.features:
            if f.type == 'fault':
                disp = f.displacementfeature.evaluate_value(points)
                vals[~np.isnan(disp)] += disp[~np.isnan(disp)]
        return vals*-self.scale_factor # convert from restoration magnutude to displacement

    def get_feature_by_name(self, feature_name):
        """Returns a feature from the mode given a name


        Parameters
        ----------
        feature_name : string
            the name of the feature

        Returns
        -------
        feature : GeologicalFeature
            the geological feature with the specified name, or none if no feature

        

        """
        feature_index = self.feature_name_index.get(feature_name,-1)
        if feature_index > -1:
            return self.features[feature_index]
        else:
            logger.error("{} does not exist!".format(feature_name))
            return None

    def evaluate_feature_value(self, feature_name, xyz, scale=True):
        """Evaluate the scalar value of the geological feature given the name at locations
        xyz

        Parameters
        ----------
        feature_name : string
            name of the feature
        xyz : np.array((N,3))
            locations to evaluate
        scale : bool, optional
            whether to scale real world points into model scale, by default True

        Returns
        -------
        np.array((N))
            vector of scalar values

        Examples
        --------
        Evaluate on a voxet using model boundaries

        >>> x = np.linspace(model.bounding_box[0, 0], model.bounding_box[1, 0],
                        nsteps[0])
        >>> y = np.linspace(model.bounding_box[0, 1], model.bounding_box[1, 1],
                        nsteps[1])
        >>> z = np.linspace(model.bounding_box[1, 2], model.bounding_box[0, 2],
                        nsteps[2])
        >>> xx, yy, zz = np.meshgrid(x, y, z, indexing='ij')
        >>> xyz = np.array([xx.flatten(), yy.flatten(), zz.flatten()]).T
        >>> model.evaluate_feature_vaue('feature',xyz,scale=False)

        Evaluate on points in UTM coordinates 
    
        >>> model.evaluate_feature_vaue('feature',utm_xyz)
        
        """
        feature  = self.get_feature_by_name(feature_name)
        if feature:
            scaled_xyz = xyz
            if scale:
                scaled_xyz = self.scale(xyz,inplace=False)
            return feature.evaluate_value(scaled_xyz)
        else:
            return np.zeros(xyz.shape[0])

    def evaluate_feature_gradient(self, feature_name, xyz, scale=True):
        """Evaluate the gradient of the geological feature at a location

        Parameters
        ----------
        feature_name : string
            name of the geological feature 
        xyz : np.array((N,3))
            locations to evaluate
        scale : bool, optional
            whether to scale real world points into model scale, by default True

        Returns
        -------
        results : np.array((N,3))
            gradient of the scalar field at the locations specified
        """
        feature  = self.get_feature_by_name(feature_name)
        if feature:
            scaled_xyz = xyz
            if scale:
                scaled_xyz = self.scale(xyz, inplace = False)
            return feature.evaluate_gradient(scaled_xyz)
        else:
            return np.zeros(xyz.shape[0])

    def update(self,verbose=False,progressbar=True):
        total_dof = 0
        nfeatures = 0
        for f in self.features:
            if f.type=='fault':
                nfeatures+=3
                total_dof+=f[0].interpolator.nx*3
            if f.type == 'series':
                nfeatures+=1
                total_dof+=f.interpolator.nx
        if verbose==True:
            print('Updating geological model. There are: \n'
            '{} geological features that need to be interpolated\n'.format(nfeatures)
            )
        
        from tqdm import tqdm
        import time
        start = time.time()
        sizecounter = 0
        
        # Load tqdm with size counter instead of file counter
        with tqdm(total=total_dof) as pbar:
            buf = 1
            for f in self.features:
                pbar.set_description('Interpolating {}'.format(f.name))
                if f.type == 'fault':
                    for i in range(3):
                        f[i].builder.update()
                        buf+=f[i].interpolator.nx
                if f.type == 'series':
                    f.builder.update()
                    buf+=f.interpolator.nx
                pbar.update(buf)

            
        if verbose:
            print("Model update took: {} seconds".format(time.time()-start))
<|MERGE_RESOLUTION|>--- conflicted
+++ resolved
@@ -713,13 +713,8 @@
             _calculate_average_intersection(series_builder, fold_frame, fold)
         if fold.fold_axis is None:
             far, fad = fold_frame.calculate_fold_axis_rotation(
-<<<<<<< HEAD
                 series_builder)
             fold_axis_rotation = FoldRotationAngle(far, fad,svario=svario)
-=======
-                series_builder,fold_axis=fold_axis)
-            fold_axis_rotation = FoldRotationAngle(far, fad)
->>>>>>> 8508d106
             a_wl = kwargs.get("axis_wl", None)
             if 'axis_function' in kwargs:
                 # allow predefined function to be used
