--- conflicted
+++ resolved
@@ -286,7 +286,6 @@
                     **processor.fault_properties.to_dict("index")[i],
                     faultfunction="BaseFault",
                 )
-<<<<<<< HEAD
             for (
                 edge,
                 properties,
@@ -337,49 +336,6 @@
                 )
                 model.add_unconformity(f, 0)
         model.stratigraphic_column = processor.stratigraphic_column
-=======
-                continue
-            splay = False
-            if "angle" in properties:
-                if float(properties["angle"]) < 30:
-                    # if 'dip_dir' in processor.stratigraphic_column["faults"][edge[0]] and 'dip_dir' in processor.stratigraphic_column["faults"][edge[1]]:
-                    #     if np.abs(
-                    #     processor.stratigraphic_column["faults"][edge[0]]["dip_dir"]
-                    #     - processor.stratigraphic_column["faults"][edge[1]]["dip_dir"] > 90
-                    #     ):
-                    #         pass
-                    #     else:
-                    #     # splay
-                    region = model[edge[1]].builder.add_splay(model[edge[0]])
-
-                    model[edge[1]].splay[model[edge[0]].name] = region
-                    splay = True
-            if splay == False:
-                model[edge[1]].add_abutting_fault(
-                    model[edge[0]],
-                    np.abs(
-                        processor.stratigraphic_column["faults"][edge[0]][
-                            "downthrow_dir"
-                        ]
-                        - processor.stratigraphic_column["faults"][edge[1]][
-                            "downthrow_dir"
-                        ]
-                    )
-                    < 90,
-                )
-        if processor.stratigraphy:
-            for s in processor.stratigraphic_column.keys():
-                if s != "faults":
-                    faults = None
-                    if processor.fault_stratigraphy is not None:
-                        faults = processor.fault_stratigraphy[s]
-                    logger.info(f"Adding foliation {s}")
-                    f = model.create_and_add_foliation(
-                        s, **processor.foliation_properties[s], faults=faults
-                    )
-                    model.add_unconformity(f, 0)
-            model.stratigraphic_column = processor.stratigraphic_column
->>>>>>> 7d618fed
         return model
 
     @classmethod
@@ -1672,7 +1628,6 @@
         fault.displacement = displacement_scaled
         fault.faultfunction = faultfunction
 
-<<<<<<< HEAD
         fault = FaultSegment(
             fault_frame,
             displacement=displacement_scaled,
@@ -1681,8 +1636,6 @@
         )
         fault.builder = fault_frame_builder
 
-=======
->>>>>>> 7d618fed
         for f in reversed(self.features):
             if f.type == "unconformity":
                 fault.add_region(lambda pos: f.evaluate_value(pos) <= 0)
