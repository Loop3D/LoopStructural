--- conflicted
+++ resolved
@@ -1100,9 +1100,6 @@
         # evaluated where the unconformity is positive
         return domain_fault_uc
 
-<<<<<<< HEAD
-    def create_and_add_fault(self, fault_surface_data, displacement, renormalise=True, faultfunction=None,**kwargs):
-=======
     def create_and_add_fault(self, 
                             fault_surface_data, 
                             displacement, 
@@ -1113,7 +1110,6 @@
                             fault_vectical_radius = None,
                             faultfunction=None, 
                             **kwargs):
->>>>>>> b3020f42
         """
         Parameters
         ----------
@@ -1481,38 +1477,23 @@
             '{} geological features that need to be interpolated\n'.format(nfeatures)
             )
         
-<<<<<<< HEAD
         from tqdm.auto import tqdm
-=======
-        from tqdm import tqdm
->>>>>>> b3020f42
         import time
         start = time.time()
         sizecounter = 0
         
         # Load tqdm with size counter instead of file counter
         with tqdm(total=total_dof) as pbar:
-<<<<<<< HEAD
             buf=0
-=======
-            buf = 1
->>>>>>> b3020f42
             for f in self.features:
                 pbar.set_description('Interpolating {}'.format(f.name))
                 if f.type == 'fault':
                     for i in range(3):
                         f[i].builder.update()
-<<<<<<< HEAD
                         buf=f[i].interpolator.nx
                 if f.type == 'series':
                     f.builder.update()
                     buf=f.interpolator.nx
-=======
-                        buf+=f[i].interpolator.nx
-                if f.type == 'series':
-                    f.builder.update()
-                    buf+=f.interpolator.nx
->>>>>>> b3020f42
                 pbar.update(buf)
 
             
