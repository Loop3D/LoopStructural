--- conflicted
+++ resolved
@@ -49,9 +49,9 @@
     from LoopStructural.modelling.intrusions import IntrusionNetwork
     from LoopStructural.modelling.intrusions import IntrusionBuilder
     from LoopStructural.modelling.intrusions import IntrusionBody
-    from LoopStructural.modelling.intrusions import IntrusionFeature 
+    from LoopStructural.modelling.intrusions import IntrusionFeature
 except ImportError:
-     intrusions = False
+    intrusions = False
 from LoopStructural.utils import getLogger, log_to_file
 
 logger = getLogger(__name__)
@@ -1054,15 +1054,24 @@
 
         self._add_feature(folded_fold_frame)
 
-<<<<<<< HEAD
         return fold_frame
-    
-    def create_and_add_intrusion(self, intrusion_name, intrusion_frame_name = None, intrusion_network_type = None, intrusion_network_contact = None,
-                                contacts_anisotropies = None, structures_anisotropies = None, sequence_anisotropies = None, inet_axis = None, 
-                                intrusion_lateral_extent_model = None, intrusion_vertical_extent_model = None, 
-                                lateral_extent_sgs_parameters = {},
-                                vertical_extent_sgs_parameters = {}, 
-                                **kwargs):
+
+    def create_and_add_intrusion(
+        self,
+        intrusion_name,
+        intrusion_frame_name=None,
+        intrusion_network_type=None,
+        intrusion_network_contact=None,
+        contacts_anisotropies=None,
+        structures_anisotropies=None,
+        sequence_anisotropies=None,
+        inet_axis=None,
+        intrusion_lateral_extent_model=None,
+        intrusion_vertical_extent_model=None,
+        lateral_extent_sgs_parameters={},
+        vertical_extent_sgs_parameters={},
+        **kwargs,
+    ):
         """
 
         Parameters
@@ -1084,93 +1093,108 @@
         Returns
         -------
         intrusion feature
-        
+
         """
         if intrusions == False:
             logger.error("Libraries not installed")
             raise Exception("Libraries not installed")
-        feature_data = self.data[self.data['feature_name'] == intrusion_name].copy()
-        
+        feature_data = self.data[self.data["feature_name"] == intrusion_name].copy()
+
         # Create and build Intrusion Network
-        INet = IntrusionNetwork(feature_data = feature_data,
-                                intrusion_network_contact = intrusion_network_contact,
-                                intrusion_network_type = intrusion_network_type, model = self, **kwargs)
-
-        
+        INet = IntrusionNetwork(
+            feature_data=feature_data,
+            intrusion_network_contact=intrusion_network_contact,
+            intrusion_network_type=intrusion_network_type,
+            model=self,
+            **kwargs,
+        )
+
         INet.set_data()
         INet.set_contact_anisotropies(contacts_anisotropies, **kwargs)
         INet.set_faults_anisotropies(structures_anisotropies)
         INet.set_sequence_of_exploited_anisotropies(sequence_anisotropies)
         INet.set_velocity_parameters()
         INet.set_sections_axis(inet_axis)
-        print('building intrusion network')
+        print("building intrusion network")
         INet.build(**kwargs)
-        
+
         # Create intrusion frame, using intrusion network points, propagation and inflation direction
-        
-        gxxgz = 0 # weight for orthogonality constraint between coord 0 and coord 2 
-        gxxgy = 0 # weight for orthogonality constraint between coord 0 and coord 1 
-        gyxgz = 0 # weight for orthogonality constraint between coord 1 and coord 2 
+
+        gxxgz = 0  # weight for orthogonality constraint between coord 0 and coord 2
+        gxxgy = 0  # weight for orthogonality constraint between coord 0 and coord 1
+        gyxgz = 0  # weight for orthogonality constraint between coord 1 and coord 2
 
         weights = [gxxgz, gxxgy, gyxgz]
         # reg=np.array([1,0.5,1])
-        print('building intrusion frame')
-        interpolator = self.get_interpolator(interpolatortype = 'FDI')
-        frame_data = self.data[self.data['feature_name'] == intrusion_frame_name].copy()
-        IFrame_builder = IntrusionBuilder(interpolator, model = self, feature_name = intrusion_frame_name)
+        print("building intrusion frame")
+        interpolator = self.get_interpolator(interpolatortype="FDI")
+        frame_data = self.data[self.data["feature_name"] == intrusion_frame_name].copy()
+        IFrame_builder = IntrusionBuilder(
+            interpolator, model=self, feature_name=intrusion_frame_name
+        )
         IFrame_builder.set_data(frame_data, INet.intrusion_network_outcome)
-        IFrame = IFrame_builder.build(nelements = 1e2, solver = 'lu', gxxgz = weights[0], gxxgy = weights[1], gxygz = weights[2])
-        
+        IFrame = IFrame_builder.build(
+            nelements=1e2,
+            solver="lu",
+            gxxgz=weights[0],
+            gxxgy=weights[1],
+            gxygz=weights[2],
+        )
 
         # Create intrusion feature
-        intrusion_feature = IntrusionFeature(intrusion_name, structural_frame = IFrame, model = self)
-
-
-        # Simulate thresholds distances to constraint intrusion body, 
+        intrusion_feature = IntrusionFeature(
+            intrusion_name, structural_frame=IFrame, model=self
+        )
+
+        # Simulate thresholds distances to constraint intrusion body,
         # and set threshold to intrusion feature
-        IBody = IntrusionBody(feature_data, name = intrusion_name,
-                              intrusion_network = INet, intrusion_frame = IFrame,
-                              model = self)
+        IBody = IntrusionBody(
+            feature_data,
+            name=intrusion_name,
+            intrusion_network=INet,
+            intrusion_frame=IFrame,
+            model=self,
+        )
 
         intrusion_feature.set_intrusion_network(INet)
         intrusion_feature.set_intrusion_frame(IFrame)
         intrusion_feature.set_intrusion_body(IBody)
 
         if intrusion_lateral_extent_model == None:
-            logger.error("Specify conceptual model function for intrusion lateral extent")
-            
+            logger.error(
+                "Specify conceptual model function for intrusion lateral extent"
+            )
+
         else:
-            print('setting data for lateral thresholds simulation')
+            print("setting data for lateral thresholds simulation")
             IBody.set_data_for_s_simulation()
             IBody.set_lateral_extent_conceptual_model(intrusion_lateral_extent_model)
             IBody.set_s_simulation_GSLIBparameters(lateral_extent_sgs_parameters)
             IBody.make_s_simulation_variogram(lateral_extent_sgs_parameters)
             IBody.create_grid_for_simulation()
-            print('simulating thresholds for lateral extent')
+            print("simulating thresholds for lateral extent")
             IBody.simulate_s_thresholds()
-            
+
             intrusion_feature.set_simulation_lateral_data(IBody.simulated_s_thresholds)
 
         if intrusion_vertical_extent_model == None:
-            logger.error("Specify conceptual model function for intrusion vertical extent")
-        
+            logger.error(
+                "Specify conceptual model function for intrusion vertical extent"
+            )
+
         else:
-            print('setting data for vertical thresholds simulation')
+            print("setting data for vertical thresholds simulation")
             IBody.set_data_for_g_simulation()
             IBody.set_vertical_extent_conceptual_model(intrusion_vertical_extent_model)
             IBody.set_g_simulation_GSLIBparameters(vertical_extent_sgs_parameters)
             IBody.make_g_simulation_variogram(vertical_extent_sgs_parameters)
-            print('simulating thresholds for vertical extent')
+            print("simulating thresholds for vertical extent")
             IBody.simulate_g_thresholds()
-        
+
             intrusion_feature.set_simulation_growth_data(IBody.simulated_g_thresholds)
-=======
-        return folded_fold_frame
->>>>>>> 20588c5b
 
         return intrusion_feature
 
-    
     def _add_faults(self, feature_builder, features=None):
         """Adds all existing faults to a geological feature builder
 
