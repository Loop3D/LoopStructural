--- conflicted
+++ resolved
@@ -139,20 +139,7 @@
 
         self.bounding_box = BoundingBox(
             dimensions=3, origin=np.zeros(3), maximum=self.maximum - self.origin
-<<<<<<< HEAD
-        )  # np.zeros((2, 3))
-        # self.bounding_box[1, :] = self.maximum - self.origin
-        # self.bounding_box[1, :] = self.maximum - self.origin
-        # if rescale:
-        #     self.scale_factor = float(np.max(lengths))
-        #     logger.info(
-        #         "Rescaling model using scale factor {}".format(self.scale_factor)
-        #     )
-
-        # self.bounding_box /= self.scale_factor
-=======
         )
->>>>>>> 8d704db3
 
         self.stratigraphic_column = None
 
