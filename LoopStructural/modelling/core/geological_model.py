"""
Main entry point for creating a geological model
"""

from ...utils import getLogger

import numpy as np
import pandas as pd
from typing import List, Optional
import pathlib
from ...modelling.features.fault import FaultSegment

from ...modelling.features.builders import (
    FaultBuilder,
    GeologicalFeatureBuilder,
    StructuralFrameBuilder,
    FoldedFeatureBuilder,
)
from ...modelling.features import (
    UnconformityFeature,
    StructuralFrame,
    GeologicalFeature,
    FeatureType,
)
from ...modelling.features.fold import (
    FoldEvent,
    FoldFrame,
)

from ...utils.helper import (
    all_heading,
    gradient_vec_names,
)
from ...utils import strikedip2vector
from ...datatypes import BoundingBox

from ...modelling.intrusions import IntrusionBuilder

from ...modelling.intrusions import IntrusionFrameBuilder
from .stratigraphic_column import StratigraphicColumn

logger = getLogger(__name__)


class GeologicalModel:
    """
    A geological model is the recipe for building a 3D model and  can include
    the rescaling of the model between 0 and 1.

    Attributes
    ----------
    features : list
        Contains all features youngest to oldest
    feature_name_index : dict
        maps feature name to the list index of the features
    data : pandas dataframe
        the dataframe used for building the geological model
    nsteps : tuple/np.array(3,dtype=int)
        the number of steps x,y,z to evaluate the model
    origin : tuple/np.array(3,dtype=doubles)
        the origin of the model box
    parameters : dict
        a dictionary tracking the parameters used to build the model


    """

    def __init__(self, *args):
        """
        Parameters
        ----------
        bounding_box : BoundingBox
            the bounding box of the model
        origin : np.array(3,dtype=doubles)
            the origin of the model
        maximum : np.array(3,dtype=doubles)
            the maximum of the model

        Examples
        --------
        Demo data

        >>> from LoopStructural.datasets import load_claudius
        >>> from LoopStructural import GeologicalModel

        >>> data, bb = load_claudius()

        >>> model = GeologicalModel(bb[:,0],bb[:,1]
        >>> model.set_model_data(data)
        >>> model.create_and_add_foliation('strati')

        >>> y = np.linspace(model.bounding_box[0, 1], model.bounding_box[1, 1],
                        nsteps[1])
        >>> z = np.linspace(model.bounding_box[1, 2], model.bounding_box[0, 2],
                        nsteps[2])
        >>> xx, yy, zz = np.meshgrid(x, y, z, indexing='ij')
        >>> xyz = np.array([xx.flatten(), yy.flatten(), zz.flatten()]).T
        >>> model.evaluate_feature_value('strati',xyz,scale=False)


        """
        args = list(args)
        if len(args) == 0:
            raise ValueError("Must provide either bounding_box or origin and maximum")
        if len(args) == 1:
            bounding_box = args[0]
            if not isinstance(bounding_box, BoundingBox):
                raise ValueError("Must provide a bounding box")
            self.bounding_box = bounding_box
        if len(args) == 2:
            origin = np.array(args[0])
            maximum = np.array(args[1])
            if not isinstance(origin, np.ndarray) or not isinstance(maximum, np.ndarray):
                raise ValueError("Must provide origin and maximum as numpy arrays")
            self.bounding_box = BoundingBox(
                dimensions=3,
                origin=np.zeros(3),
                maximum=maximum - origin,
                global_origin=origin,
            )
        logger.info("Initialising geological model")
        self.features = []
        self.feature_name_index = {}
        self._data = pd.DataFrame()  # None

<<<<<<< HEAD
        self.stratigraphic_column = StratigraphicColumn()
=======
        self.stratigraphic_column = None
>>>>>>> 66a6f1d9

        self.tol = 1e-10 * np.max(self.bounding_box.maximum - self.bounding_box.origin)
        self._dtm = None

    def to_dict(self):
        """
        Convert the geological model to a json string

        Returns
        -------
        json : str
            json string of the geological model
        """
        json = {}
        json["model"] = {}
        json["model"]["features"] = [f.name for f in self.features]
        json['model']['bounding_box'] = self.bounding_box.to_dict()
        json["model"]["stratigraphic_column"] = self.stratigraphic_column
        # json["features"] = [f.to_json() for f in self.features]
        return json

    def __str__(self):
        return f"GeologicalModel with {len(self.features)} features"

    def _ipython_key_completions_(self):
        return self.feature_name_index.keys()

    def prepare_data(self, data: pd.DataFrame) -> pd.DataFrame:
        data = data.copy()
        data[['X', 'Y', 'Z']] = self.bounding_box.project(data[['X', 'Y', 'Z']].to_numpy())
<<<<<<< HEAD

        if "type" in data:
            logger.warning("'type' is deprecated replace with 'feature_name' \n")
            data.rename(columns={"type": "feature_name"}, inplace=True)
        if "feature_name" not in data:
            logger.error("Data does not contain 'feature_name' column")
            raise BaseException("Cannot load data")
        for h in all_heading():
            if h not in data:
                data[h] = np.nan
                if h == "w":
                    data[h] = 1.0
                if h == "coord":
                    data[h] = 0
                if h == "polarity":
                    data[h] = 1.0
        # LS wants polarity as -1 or 1, change 0  to -1
        data.loc[data["polarity"] == 0, "polarity"] = -1.0
        data.loc[np.isnan(data["w"]), "w"] = 1.0
        if "strike" in data and "dip" in data:
            logger.info("Converting strike and dip to vectors")
            mask = np.all(~np.isnan(data.loc[:, ["strike", "dip"]]), axis=1)
            data.loc[mask, gradient_vec_names()] = (
                strikedip2vector(data.loc[mask, "strike"], data.loc[mask, "dip"])
                * data.loc[mask, "polarity"].to_numpy()[:, None]
            )
            data.drop(["strike", "dip"], axis=1, inplace=True)
        data[['X', 'Y', 'Z', 'val', 'nx', 'ny', 'nz', 'gx', 'gy', 'gz', 'tx', 'ty', 'tz']] = data[
            ['X', 'Y', 'Z', 'val', 'nx', 'ny', 'nz', 'gx', 'gy', 'gz', 'tx', 'ty', 'tz']
        ].astype(float)
        return data
=======
>>>>>>> 66a6f1d9

        if "type" in data:
            logger.warning("'type' is deprecated replace with 'feature_name' \n")
            data.rename(columns={"type": "feature_name"}, inplace=True)
        if "feature_name" not in data:
            logger.error("Data does not contain 'feature_name' column")
            raise BaseException("Cannot load data")
        for h in all_heading():
            if h not in data:
                data[h] = np.nan
                if h == "w":
                    data[h] = 1.0
                if h == "coord":
                    data[h] = 0
                if h == "polarity":
                    data[h] = 1.0
        # LS wants polarity as -1 or 1, change 0  to -1
        data.loc[data["polarity"] == 0, "polarity"] = -1.0
        data.loc[np.isnan(data["w"]), "w"] = 1.0
        if "strike" in data and "dip" in data:
            logger.info("Converting strike and dip to vectors")
            mask = np.all(~np.isnan(data.loc[:, ["strike", "dip"]]), axis=1)
            data.loc[mask, gradient_vec_names()] = (
                strikedip2vector(data.loc[mask, "strike"], data.loc[mask, "dip"])
                * data.loc[mask, "polarity"].to_numpy()[:, None]
            )
            data.drop(["strike", "dip"], axis=1, inplace=True)
        data[['X', 'Y', 'Z', 'val', 'nx', 'ny', 'nz', 'gx', 'gy', 'gz', 'tx', 'ty', 'tz']] = data[
            ['X', 'Y', 'Z', 'val', 'nx', 'ny', 'nz', 'gx', 'gy', 'gz', 'tx', 'ty', 'tz']
        ].astype(float)
        return data
    @classmethod
    def from_processor(cls, processor):
        """Builds a model from a :class:`LoopStructural.modelling.input.ProcessInputData` object
        This object stores the observations and order of the geological features

        Parameters
        ----------
        processor : ProcessInputData
            any type of ProcessInputData

        Returns
        -------
        GeologicalModel
            a model with all of the features, need to call model.update() to run interpolation
        """
        logger.info("Creating model from processor")
        model = GeologicalModel(processor.origin, processor.maximum)
        model.data = processor.data
        if processor.fault_properties is not None:
            for i in processor.fault_network.faults:
                model.create_and_add_fault(
                    i,
                    **processor.fault_properties.to_dict("index")[i],
                    faultfunction="BaseFault",
                )
            for (
                edge,
                properties,
            ) in processor.fault_network.fault_edge_properties.items():
                if model[edge[1]] is None or model[edge[0]] is None:
                    logger.warning(f"Cannot add splay {edge[1]} or {edge[0]} are not in the model")
                    continue
                splay = False
                if "angle" in properties:
                    if float(properties["angle"]) < 30 and (
                        "dip_dir" not in processor.stratigraphic_column["faults"][edge[0]]
                        or np.abs(
                            processor.stratigraphic_column["faults"][edge[0]]["dip_dir"]
                            - processor.stratigraphic_column["faults"][edge[1]]["dip_dir"]
                        )
                        < 90
                    ):
                        # splay
                        region = model[edge[1]].builder.add_splay(model[edge[0]])

                        model[edge[1]].splay[model[edge[0]].name] = region
                        splay = True
                if splay is False:
                    positive = None
                    if "downthrow_dir" in processor.stratigraphic_column["faults"][edge[0]]:
                        positive = (
                            np.abs(
                                processor.stratigraphic_column["faults"][edge[0]]["downthrow_dir"]
                                - processor.stratigraphic_column["faults"][edge[1]]["downthrow_dir"]
                            )
                            < 90
                        )
                    model[edge[1]].add_abutting_fault(
                        model[edge[0]],
                        positive=positive,
                    )
        for s in processor.stratigraphic_column.keys():
            if s != "faults":
                faults = None
                if processor.fault_stratigraphy is not None:
                    faults = processor.fault_stratigraphy[s]
                logger.info(f"Adding foliation {s}")
                f = model.create_and_add_foliation(
                    s, **processor.foliation_properties[s], faults=faults
                )
                if not f:
                    logger.warning(f"Foliation {s} not added")
                # check feature was built, and is an interpolated feature.
                if f is not None and f.type == FeatureType.INTERPOLATED:
                    model.add_unconformity(f, 0)
        model.stratigraphic_column = processor.stratigraphic_column
        return model

    @classmethod
    def from_file(cls, file):
        """Load a geological model from file

        Parameters
        ----------
        file : string
            path to the file

        Returns
        -------
        GeologicalModel
            the geological model object
        """
        try:
            import dill as pickle
        except ImportError:
            logger.error("Cannot import from file, dill not installed")
            return None
        model = pickle.load(open(file, "rb"))
        if isinstance(model, GeologicalModel):
            logger.info("GeologicalModel initialised from file")
            return model
        else:
            logger.error(f"{file} does not contain a geological model")
            return None

    def __getitem__(self, feature_name):
        """Accessor for feature in features using feature_name_index

        Parameters
        ----------
        feature_name : string
            name of the feature to return
        """
        return self.get_feature_by_name(feature_name)

    def __contains__(self, feature_name):
        return feature_name in self.feature_name_index

    @property
    def dtm(self):
        return self._dtm

    @dtm.setter
    def dtm(self, dtm):
        """Set a dtm to the model.
        The dtm is a function that can be called for dtm(xy) where xy is
        a numpy array of xy locations. The function will return an array of
        z values corresponding to the elevation at xy.

        Parameters
        ----------
        dtm : callable

        """
        if not callable(dtm):
            raise BaseException("DTM must be a callable function \n")
        else:
            self._dtm = dtm

    @property
    def faults(self):
        """Get all of the fault features in the model

        Returns
        -------
        list
            a list of :class:`LoopStructural.modelling.features.FaultSegment`
        """
        faults = []
        for f in self.features:
            if isinstance(f, FaultSegment):
                faults.append(f)

        return faults

    @property
    def series(self):
        series = []
        for f in self.features:
            if f.type == FeatureType.INTERPOLATED:
                series.append(f)
        return series

    @property
    def intrusions(self):
        intrusions = []
        for f in self.features:
            if f.type == "intrusion":
                intrusions.append(f)
        return intrusions

    @property
    def faults_displacement_magnitude(self):
        displacements = []
        for f in self.faults:
            displacements.append(f.displacement)
        return np.array(displacements)

    def feature_names(self):
        return self.feature_name_index.keys()

    def fault_names(self):
        """Get name of all faults in the model

        Returns
        -------
        list
            list of the names of the faults in the model
        """
        return [f.name for f in self.faults]

<<<<<<< HEAD
=======


>>>>>>> 66a6f1d9
    def to_file(self, file):
        """Save a model to a pickle file requires dill

        Parameters
        ----------
        file : string
            path to file location
        """
        try:
            import dill as pickle
        except ImportError:
            logger.error("Cannot write to file, dill not installed \n" "pip install dill")
            return
        try:
            logger.info(f"Writing GeologicalModel to: {file}")
            pickle.dump(self, open(file, "wb"))
        except pickle.PicklingError:
            logger.error("Error saving file")

    def _add_feature(self, feature):
        """
        Add a feature to the model stack

        Parameters
        ----------
        feature : GeologicalFeature
            the geological feature to add

        """

        if feature.name in self.feature_name_index:
            logger.info(
                f"Feature {feature.name} already exists at {self.feature_name_index[feature.name]}, overwriting"
            )
            self.features[self.feature_name_index[feature.name]] = feature
        else:
            self.features.append(feature)
            self.feature_name_index[feature.name] = len(self.features) - 1
            logger.info(f"Adding {feature.name} to model at location {len(self.features)}")
        self._add_domain_fault_above(feature)
        if feature.type == FeatureType.INTERPOLATED:
            self._add_unconformity_above(feature)
        feature.model = self

    def data_for_feature(self, feature_name: str) -> pd.DataFrame:
        """Get all of the data associated with a geological feature

        Parameters
        ----------
        feature_name : str
            the unique identifying name of the feature

        Returns
        -------
        pd.DataFrame
            data frame containing all of the data in the model associated with this feature
        """
        return self.data.loc[self.data["feature_name"] == feature_name, :]

    @property
    def data(self) -> pd.DataFrame:
        return self._data

    @data.setter
    def data(self, data: pd.DataFrame):
        """
        Set the data array for the model

        Parameters
        ----------
        data : pandas data frame
            with column headers corresponding to the
         feature_name, X, Y, Z, nx, ny, nz, val, strike, dip, dip_dir, plunge,
         plunge_dir, azimuth

        Returns
        -------
        Note
        ----
        feature_name can be any unique identifier for the feature the data point
        'eg' 'S0', 'S2', 'F1_axis'
        it is then used by the create functions to get the correct data
        """
        if data is None:
            return
        if not issubclass(type(data), pd.DataFrame):
            logger.warning("Data is not a pandas data frame, trying to read data frame " "from csv")
            try:
                data = pd.read_csv(data)
            except:
                logger.error("Could not load pandas data frame from data")
                raise BaseException("Cannot load data")
        logger.info(f"Adding data to GeologicalModel with {len(data)} data points")
        self._data = data.copy()
        # self._data[['X','Y','Z']] = self.bounding_box.project(self._data[['X','Y','Z']].to_numpy())
<<<<<<< HEAD
=======


>>>>>>> 66a6f1d9

    def set_model_data(self, data):
        logger.warning("deprecated method. Model data can now be set using the data attribute")
        self.data = data.copy()

    def set_stratigraphic_column(self, stratigraphic_column, cmap="tab20"):
        """
        Adds a stratigraphic column to the model

        Parameters
        ----------
        stratigraphic_column : dictionary
        cmap : matplotlib.cmap
        Returns
        -------

        Notes
        -----
        stratigraphic_column is a nested dictionary with the format
        {'group':
                {'series1':
                            {'min':0., 'max':10.,'id':0,'colour':}
                }
        }

        """
        self.stratigraphic_column.clear()
        # if the colour for a unit hasn't been specified we can just sample from
        # a colour map e.g. tab20
        logger.info("Adding stratigraphic column to model")
        DeprecationWarning(
            "set_stratigraphic_column is deprecated, use model.stratigraphic_column.add_units instead"
        )
        for g in stratigraphic_column.keys():
            for u in stratigraphic_column[g].keys():
                thickness = 0
                if "min" in stratigraphic_column[g][u] and "max" in stratigraphic_column[g][u]:
                    min_val = stratigraphic_column[g][u]["min"]
                    max_val = stratigraphic_column[g][u].get("max", None)
                    thickness = max_val - min_val if max_val is not None else None
                logger.warning(
                    f"""
                               model.stratigraphic_column.add_unit({u},
                               colour={stratigraphic_column[g][u].get("colour", None)},
                                 thickness={thickness})"""
                )
                self.stratigraphic_column.add_unit(
                    u,
                    colour=stratigraphic_column[g][u].get("colour", None),
                    thickness=thickness,
                )
            self.stratigraphic_column.add_unconformity(
                name=''.join([g, 'unconformity']),
            )

    def create_and_add_foliation(
        self,
        series_surface_name: str,
        *,
        series_surface_data: pd.DataFrame = None,
        interpolatortype: str = "FDI",
        nelements: int = 1000,
        tol=None,
        faults=None,
        **kwargs,
    ):
        """
        Parameters
        ----------
        series_surface_name : string
            corresponding to the feature_name in the data
        series_surface_data : pd.DataFrame, optional
            data frame containing the surface data
        interpolatortype : str
            the type of interpolator to use, default is 'FDI'
        nelements : int
            the number of elements to use in the series surface
        tol : float, optional
            tolerance for the solver, if not specified uses the model default
        faults : list, optional
            list of faults to be used in the series surface, if not specified uses the model faults
        kwargs

        Returns
        -------
        feature : GeologicalFeature
            the created geological feature

        Notes
        ------
        This function creates an instance of a
        :class:`LoopStructural.modelling.features.builders.GeologicalFeatureBuilder` and will return
        a :class:`LoopStructural.modelling.features.builders.GeologicalFeature`
        The feature is not interpolated until either
        :meth:`LoopStructural.modelling.features.builders.GeologicalFeature.evaluate_value` is called or
        :meth:`LoopStructural.modelling.core.GeologicalModel.update`

        An interpolator will be chosen by calling :meth:`LoopStructural.GeologicalModel.get_interpolator`

        """
<<<<<<< HEAD

=======
        
>>>>>>> 66a6f1d9
        # if tol is not specified use the model default
        if tol is None:
            tol = self.tol

        series_builder = GeologicalFeatureBuilder(
            bounding_box=self.bounding_box,
            interpolatortype=interpolatortype,
            nelements=nelements,
            name=series_surface_name,
            model=self,
            **kwargs,
        )
        # add data
        if series_surface_data is None:
            series_surface_data = self.data.loc[self.data["feature_name"] == series_surface_name]

        if series_surface_data.shape[0] == 0:
            logger.warning("No data for {series_surface_data}, skipping")
            return
        series_builder.add_data_from_data_frame(self.prepare_data(series_surface_data))
        self._add_faults(series_builder, features=faults)

        # build feature
        # series_feature = series_builder.build(**kwargs)
        series_feature = series_builder.feature
        series_builder.update_build_arguments(kwargs | {"domain": True, 'tol': tol})
        # this support is built for the entire model domain? Possibly would
        # could just pass a regular grid of points - mask by any above unconformities??

        series_feature.type = FeatureType.INTERPOLATED
        self._add_feature(series_feature)
        return series_feature

    def create_and_add_fold_frame(
        self,
        fold_frame_name: str,
        *,
        fold_frame_data=None,
        interpolatortype="FDI",
        nelements=1000,
        tol=None,
        buffer=0.1,
        **kwargs,
    ):
        """
        Parameters
        ----------
        fold_frame_name : string
            unique string in feature_name column
        fold_frame_data : pandas data frame
            if not specified uses the model data
        interpolatortype : str
            the type of interpolator to use, default is 'FDI'
        nelements : int
            the number of elements to use in the fold frame
        tol : float, optional
            tolerance for the solver
        buffer : float
            buffer to add to the bounding box of the fold frame
        **kwargs : dict
            additional parameters to be passed to the
            :class:`LoopStructural.modelling.features.builders.StructuralFrameBuilder`
            and :meth:`LoopStructural.modelling.features.builders.StructuralFrameBuilder.setup`
            and the interpolator, such as `domain` or `tol`


        Returns
        -------
        fold_frame : FoldFrame
            the created fold frame
        """
<<<<<<< HEAD

=======
        
>>>>>>> 66a6f1d9
        if tol is None:
            tol = self.tol

        # create fault frame
        #
        fold_frame_builder = StructuralFrameBuilder(
            interpolatortype=interpolatortype,
            bounding_box=self.bounding_box.with_buffer(buffer),
            name=fold_frame_name,
            frame=FoldFrame,
            nelements=nelements,
            model=self,
            **kwargs,
        )
        # add data
        if fold_frame_data is None:
            fold_frame_data = self.data.loc[self.data["feature_name"] == fold_frame_name]
        if fold_frame_data.shape[0] == 0:
            logger.warning(f"No data for {fold_frame_name}, skipping")
            return
        fold_frame_builder.add_data_from_data_frame(self.prepare_data(fold_frame_data))
        self._add_faults(fold_frame_builder[0])
        self._add_faults(fold_frame_builder[1])
        self._add_faults(fold_frame_builder[2])
        kwargs["tol"] = tol
        fold_frame_builder.setup(**kwargs)
        fold_frame = fold_frame_builder.frame

        fold_frame.type = FeatureType.STRUCTURALFRAME
        fold_frame.builder = fold_frame_builder
        self._add_feature(fold_frame)

        return fold_frame

    def create_and_add_folded_foliation(
        self,
        foliation_name,
        *,
        foliation_data=None,
        interpolatortype="DFI",
        nelements=10000,
        buffer=0.1,
        fold_frame=None,
        svario=True,
        tol=None,
        invert_fold_norm=False,
        **kwargs,
    ):
        """
        Create a folded foliation field from data and a fold frame

        Parameters
        ----------
        foliation_data : str
            unique string in type column of data frame
        fold_frame :  FoldFrame
        svario  : Boolean
            whether to calculate svariograms, saves time if avoided
        kwargs
            additional kwargs to be passed through to other functions

        Returns
        -------
        feature : GeologicalFeature
            created geological feature

        Notes
        -----

        - Building a folded foliation uses the fold interpolation code from Laurent et al., 2016
        and fold profile fitting from Grose et al., 2017. For more information about the fold modelling
        see :class:`LoopStructural.modelling.features.fold.FoldEvent`,
        :class:`LoopStructural.modelling.features.builders.FoldedFeatureBuilder`

        """
<<<<<<< HEAD

=======
        
>>>>>>> 66a6f1d9
        if tol is None:
            tol = self.tol

        if fold_frame is None:
            logger.info("Using last feature as fold frame")
            fold_frame = self.features[-1]
        assert isinstance(fold_frame, FoldFrame), "Please specify a FoldFrame"

        fold = FoldEvent(fold_frame, name=f"Fold_{foliation_data}", invert_norm=invert_fold_norm)

        if interpolatortype != "DFI":
            logger.warning("Folded foliation only supports DFI interpolator, changing to DFI")
            interpolatortype = "DFI"
        series_builder = FoldedFeatureBuilder(
            interpolatortype=interpolatortype,
            bounding_box=self.bounding_box.with_buffer(buffer),
            nelements=nelements,
            fold=fold,
            name=foliation_name,
            svario=svario,
            model=self,
            **kwargs,
        )
        if foliation_data is None:
            foliation_data = self.data.loc[self.data["feature_name"] == foliation_name]
        if foliation_data.shape[0] == 0:
            logger.warning(f"No data for {foliation_name}, skipping")
            return
<<<<<<< HEAD
        series_builder.add_data_from_data_frame(self.prepare_data(foliation_data))
=======
        series_builder.add_data_from_data_frame(
            self.prepare_data(
                foliation_data
            )
        )
>>>>>>> 66a6f1d9
        self._add_faults(series_builder)
        # series_builder.add_data_to_interpolator(True)
        # build feature

        kwargs["tol"] = tol

        # series_feature = series_builder.build(**kwargs)
        series_feature = series_builder.feature
        series_builder.update_build_arguments(kwargs)
        series_feature.type = FeatureType.INTERPOLATED
        series_feature.fold = fold

        self._add_feature(series_feature)
        return series_feature

    def create_and_add_folded_fold_frame(
        self,
        fold_frame_name: str,
        *,
        fold_frame_data: Optional[pd.DataFrame] = None,
        interpolatortype="FDI",
        nelements=10000,
        fold_frame=None,
        tol=None,
        **kwargs,
    ):
        """

        Parameters
        ----------
        fold_frame_name : string
            name of the feature to be added
        fold_frame_data : pandas data frame, optional
            data frame containing the fold frame data, if not specified uses the model data
        interpolatortype : str
            the type of interpolator to use, default is 'FDI' (unused) 5/6/2025
        fold_frame : StructuralFrame, optional
            the fold frame for the fold if not specified uses last feature added
        nelements : int
            the number of elements to use in the fold frame
        tol : float, optional
            tolerance for the solver, if not specified uses the model default
        **kwargs : dict
            additional parameters to be passed to the
            :class:`LoopStructural.modelling.features.builders.StructuralFrameBuilder`
            and :meth:`LoopStructural.modelling.features.builders.StructuralFrameBuilder.setup`

        Returns
        -------
        fold_frame : FoldFrame
            created fold frame

        Notes
        -----
        This function build a structural frame where the first coordinate is constrained
        with a fold interpolator.
        Keyword arguments can be included to constrain

        - :meth:`LoopStructural.GeologicalModel.get_interpolator`
        - :class:`LoopStructural.StructuralFrameBuilder`
        - :meth:`LoopStructural.StructuralFrameBuilder.setup`
         - Building a folded foliation uses the fold interpolation code from Laurent et al., 2016
        and fold profile fitting from Grose et al., 2017. For more information about the fold modelling
        see :class:`LoopStructural.modelling.features.fold.FoldEvent`,
        :class:`LoopStructural.modelling.features.builders.FoldedFeatureBuilder`
        """
<<<<<<< HEAD

=======
       
>>>>>>> 66a6f1d9
        if tol is None:
            tol = self.tol

        if fold_frame is None:
            logger.info("Using last feature as fold frame")
            fold_frame = self.features[-1]
        assert isinstance(fold_frame, FoldFrame), "Please specify a FoldFrame"
        fold = FoldEvent(fold_frame, name=f"Fold_{fold_frame_data}")

        interpolatortypes = [
            "DFI",
            "FDI",
            "FDI",
        ]
        fold_frame_builder = StructuralFrameBuilder(
            interpolatortype=interpolatortypes,
            bounding_box=self.bounding_box.with_buffer(kwargs.get("buffer", 0.1)),
            nelements=[nelements, nelements, nelements],
            name=fold_frame_name,
            fold=fold,
            frame=FoldFrame,
            model=self,
            **kwargs,
        )
        if fold_frame_data is None:
            fold_frame_data = self.data[self.data["feature_name"] == fold_frame_name]
        fold_frame_builder.add_data_from_data_frame(self.prepare_data(fold_frame_data))

        for i in range(3):
            self._add_faults(fold_frame_builder[i])
        # build feature
        kwargs["frame"] = FoldFrame
        kwargs["tol"] = tol
        fold_frame_builder.setup(**kwargs)
        # fold_frame_builder.build_arguments = kwargs
        folded_fold_frame = fold_frame_builder.frame
        folded_fold_frame.builder = fold_frame_builder

        folded_fold_frame.type = FeatureType.STRUCTURALFRAME

        self._add_feature(folded_fold_frame)

        return folded_fold_frame

    def create_and_add_intrusion(
        self,
        intrusion_name,
        intrusion_frame_name,
        *,
        intrusion_frame_parameters={},
        intrusion_lateral_extent_model=None,
        intrusion_vertical_extent_model=None,
        geometric_scaling_parameters={},
        **kwargs,
    ):
        """

        Note
        -----
        An intrusion in built in two main steps:
        (1) Intrusion builder: intrusion builder creates the intrusion structural frame.
            This object is curvilinear coordinate system of the intrusion constrained with intrusion network points,
            and flow and inflation measurements (provided by the user).
            The intrusion network is a representation of the approximated location of roof or floor contact of the intrusion.
            This object might be constrained using the anisotropies of the host rock if the roof (or floor) contact is not well constrained.

        (2) Intrusion feature: simulation of lateral and vertical extent of intrusion within the model volume.
            The simulations outcome consist in thresholds distances along the structural frame coordinates
            that are used to constrained the extent of the intrusion.

        Parameters
        ----------
        intrusion_name :  string,
            name of intrusion feature in model data
        intrusion_frame_name :  string,
            name of intrusion frame in model data
        intrusion_lateral_extent_model = function,
            geometrical conceptual model for simulation of lateral extent
        intrusion_vertical_extent_model = function,
            geometrical conceptual model for simulation of vertical extent
        intrusion_frame_parameters = dictionary

        kwargs

        Returns
        -------
        intrusion feature

        """
        # if intrusions is False:
        #     logger.error("Libraries not installed")
        #     raise Exception("Libraries not installed")

        intrusion_data = self.data[self.data["feature_name"] == intrusion_name].copy()
        intrusion_frame_data = self.data[self.data["feature_name"] == intrusion_frame_name].copy()

        # -- get variables for intrusion frame interpolation
        gxxgz = kwargs.get("gxxgz", 0)
        gxxgy = kwargs.get("gxxgy", 0)
        gyxgz = kwargs.get("gyxgz", 0)

        interpolatortype = kwargs.get("interpolatortype", "PLI")
        # buffer = kwargs.get("buffer", 0.1)
        nelements = kwargs.get("nelements", 1e2)

        weights = [gxxgz, gxxgy, gyxgz]

        intrusion_frame_builder = IntrusionFrameBuilder(
            interpolatortype=interpolatortype,
            bounding_box=self.bounding_box.with_buffer(kwargs.get("buffer", 0.1)),
            nelements=kwargs.get("nelements", 1e2),
            name=intrusion_frame_name,
            model=self,
            **kwargs,
        )

        self._add_faults(intrusion_frame_builder)
        # intrusion_frame_builder.post_intrusion_faults = faults  # LG unused?

        # -- create intrusion frame using intrusion structures (steps and marginal faults) and flow/inflation measurements
        if len(intrusion_frame_parameters) == 0:
            logger.error("Please specify parameters to build intrusion frame")
        intrusion_frame_builder.set_intrusion_frame_parameters(
            intrusion_data, intrusion_frame_parameters
        )
        intrusion_frame_builder.create_constraints_for_c0()

        intrusion_frame_builder.set_intrusion_frame_data(intrusion_frame_data)

        ## -- create intrusion frame
        intrusion_frame_builder.setup(
            nelements=nelements,
            w2=weights[0],
            w1=weights[1],
            gxygz=weights[2],
        )

        intrusion_frame = intrusion_frame_builder.frame

        # -- create intrusion builder to compute distance thresholds along the frame coordinates
        intrusion_builder = IntrusionBuilder(
            intrusion_frame,
            model=self,
            # interpolator=interpolator,
            name=f"{intrusion_name}_feature",
            lateral_extent_model=intrusion_lateral_extent_model,
            vertical_extent_model=intrusion_vertical_extent_model,
            **kwargs,
        )
        intrusion_builder.set_data_for_extent_calculation(intrusion_data)

        intrusion_builder.build_arguments = {
            "geometric_scaling_parameters": geometric_scaling_parameters,
        }

        intrusion_feature = intrusion_builder.feature
        self._add_feature(intrusion_feature)

        return intrusion_feature

    def _add_faults(self, feature_builder, features=None):
        """Adds all existing faults to a geological feature builder

        Parameters
        ----------
        feature_builder : GeologicalFeatureBuilder/StructuralFrameBuilder
            The feature buider to add the faults to
        features : list, optional
            A specific list of features rather than all features in the model
        Returns
        -------

        """
        if features is None:
            features = self.features
        for f in reversed(features):
            if isinstance(f, str):
                f = self.__getitem__(f)
            if f.type == FeatureType.FAULT:
                feature_builder.add_fault(f)

    def _add_domain_fault_above(self, feature):
        """
        Looks through the feature list and adds any domain faults to the feature. The domain fault masks everything
        where the fault scalar field is < 0 as being active when added to feature.

        Parameters
        ----------
        feature : GeologicalFeatureBuilder
            the feature being added to the model where domain faults should be added

        Returns
        -------

        """
        for f in reversed(self.features):
            if f.name == feature.name:
                continue
            if f.type == "domain_fault":
                feature.add_region(lambda pos: f.evaluate_value(pos) < 0)
                break

    def _add_domain_fault_below(self, domain_fault):
        """
        Looks through the feature list and adds any the domain_fault to the features
        that already exist in the stack until an unconformity is reached. domain faults
        to the feature. The domain fault masks everything where the fault scalar field
         is < 0 as being active when added to feature.

        Parameters
        ----------
        feature : GeologicalFeatureBuilder
            the feature being added to the model where domain faults should be added

        Returns
        -------

        """
        for f in reversed(self.features):
            if f.name == domain_fault.name:
                continue
            f.add_region(lambda pos: domain_fault.evaluate_value(pos) > 0)
            if f.type == FeatureType.UNCONFORMITY:
                break

    def _add_unconformity_above(self, feature):
        """

        Adds a region to the feature to prevent the value from being
        interpolated where the unconformities exists above e.g.
        if there is another feature above and the unconformity is at 0
        then the features added below (after) will only be visible where the
        uncomformity is <0

        Parameters
        ----------
        feature - GeologicalFeature

        Returns
        -------

        """

        if feature.type == FeatureType.FAULT:
            return
        for f in reversed(self.features):
            if f.type == FeatureType.UNCONFORMITY and f.name != feature.name:
                logger.info(f"Adding {f.name} as unconformity to {feature.name}")
                feature.add_region(f)
            if f.type == FeatureType.ONLAPUNCONFORMITY and f.name != feature.name:
                feature.add_region(f)
                break

    def add_unconformity(self, feature: GeologicalFeature, value: float) -> UnconformityFeature:
        """
        Use an existing feature to add an unconformity to the model.

        Parameters
        ----------
        feature : GeologicalFeature
            existing geological feature
        value : float
            scalar value of isosurface that represents

        Returns
        -------
        unconformity : GeologicalFeature
            unconformity feature

        """
        logger.debug(f"Adding {feature.name} as unconformity at {value}")
        if feature is None:
            logger.warning("Cannot add unconformtiy, base feature is None")
            return
        # look backwards through features and add the unconformity as a region until
        # we get to an unconformity
        uc_feature = UnconformityFeature(feature, value)
        feature.add_region(uc_feature.inverse())
        for f in reversed(self.features):
            if f.type == FeatureType.UNCONFORMITY:
                logger.debug(f"Reached unconformity {f.name}")
                break
            logger.debug(f"Adding {uc_feature.name} as unconformity to {f.name}")
            if f.type == FeatureType.FAULT or f.type == FeatureType.INACTIVEFAULT:
                continue
            if f == feature:
                continue
            else:
                f.add_region(uc_feature)
        # now add the unconformity to the feature list
        self._add_feature(uc_feature)
        return uc_feature

    def add_onlap_unconformity(self, feature: GeologicalFeature, value: float) -> GeologicalFeature:
        """
        Use an existing feature to add an unconformity to the model.

        Parameters
        ----------
        feature : GeologicalFeature
            existing geological feature
        value : float
            scalar value of isosurface that represents

        Returns
        -------
        unconformity_feature : GeologicalFeature
            the created unconformity

        """
        feature.regions = []
        uc_feature = UnconformityFeature(feature, value, False, onlap=True)
        feature.add_region(uc_feature.inverse())
        for f in reversed(self.features):
            if f.type == FeatureType.UNCONFORMITY:
                # f.add_region(uc_feature)
                continue
            if f.type == FeatureType.FAULT:
                continue
            if f != feature:
                f.add_region(uc_feature)
        self._add_feature(uc_feature.inverse())

        return uc_feature

    def create_and_add_domain_fault(
        self, fault_surface_data, *, nelements=10000, interpolatortype="FDI", **kwargs
    ):
        """
        Parameters
        ----------
        fault_surface_data : string
            name of the domain fault data in the data frame

        Returns
        -------
        domain_Fault : GeologicalFeature
            the created domain fault

        Notes
        -----
        * :meth:`LoopStructural.GeologicalModel.get_interpolator`

        """
        domain_fault_feature_builder = GeologicalFeatureBuilder(
            bounding_box=self.bounding_box,
            interpolatortype=interpolatortype,
            nelements=nelements,
            name=fault_surface_data,
            model=self,
            **kwargs,
        )

        # add data
        unconformity_data = self.data.loc[self.data["feature_name"] == fault_surface_data]

        domain_fault_feature_builder.add_data_from_data_frame(unconformity_data)
        # look through existing features if there is a fault before an
        # unconformity
        # then add to the feature, once we get to an unconformity stop
        self._add_faults(domain_fault_feature_builder)

        # build feature
        # domain_fault = domain_fault_feature_builder.build(**kwargs)
        domain_fault = domain_fault_feature_builder.feature
        domain_fault_feature_builder.update_build_arguments(kwargs)
        domain_fault.type = FeatureType.DOMAINFAULT
        self._add_feature(domain_fault)
        self._add_domain_fault_below(domain_fault)

        domain_fault_uc = UnconformityFeature(domain_fault, 0)
        # iterate over existing features and add the unconformity as a region
        # so the feature is only evaluated where the unconformity is positive
        return domain_fault_uc

    def create_and_add_fault(
        self,
        fault_name: str,
        displacement: float,
        *,
        fault_data: Optional[pd.DataFrame] = None,
        interpolatortype="FDI",
        tol=None,
        fault_slip_vector=None,
        fault_normal_vector=None,
        fault_center=None,
        major_axis=None,
        minor_axis=None,
        intermediate_axis=None,
        faultfunction="BaseFault",
        faults=[],
        force_mesh_geometry: bool = False,
        points: bool = False,
        fault_buffer=0.2,
        fault_trace_anisotropy=0.0,
        fault_dip=90,
        fault_dip_anisotropy=0.0,
        fault_pitch=None,
        **kwargs,
    ):
        """
        Parameters
        ----------
        fault_name : string
            name of the fault surface data in the dataframe
        displacement : displacement magnitude
            displacement magnitude of the fault, in model units
        fault_data : pd.DataFrame, optional
            data frame containing the fault data, if not specified uses the model data
        major_axis : [type], optional
            [description], by default None
        minor_axis : [type], optional
            [description], by default None
        intermediate_axis : [type], optional
            [description], by default None
        kwargs : additional kwargs for Fault and interpolators

        Returns
        -------
        fault : FaultSegment
            created fault

        Notes
        -----
        * :meth:`LoopStructural.GeologicalModel.get_interpolator`
        * :class:`LoopStructural.modelling.features.builders.FaultBuilder`
        * :meth:`LoopStructural.modelling.features.builders.FaultBuilder.setup`
        """
        if "fault_extent" in kwargs and major_axis is None:
            major_axis = kwargs["fault_extent"]
        if "fault_influence" in kwargs and minor_axis is None:
            minor_axis = kwargs["fault_influence"]
        if "fault_vectical_radius" in kwargs and intermediate_axis is None:
            intermediate_axis = kwargs["fault_vectical_radius"]

        logger.info(f'Creating fault "{fault_name}"')
        logger.info(f"Displacement: {displacement}")
        logger.info(f"Tolerance: {tol}")
        logger.info(f"Fault function: {faultfunction}")
        logger.info(f"Fault slip vector: {fault_slip_vector}")
        logger.info(f"Fault center: {fault_center}")
        logger.info(f"Major axis: {major_axis}")
        logger.info(f"Minor axis: {minor_axis}")
        logger.info(f"Intermediate axis: {intermediate_axis}")
        if fault_slip_vector is not None:
            fault_slip_vector = np.array(fault_slip_vector, dtype="float")
        if fault_center is not None:
            fault_center = np.array(fault_center, dtype="float")

        for k, v in kwargs.items():
            logger.info(f"{k}: {v}")

        if tol is None:
            tol = self.tol
            # divide the tolerance by half of the minor axis, as this is the equivalent of the distance
            # of the unit vector
            # if minor_axis:
            # tol *= 0.1*minor_axis

        if displacement == 0:
            logger.warning(f"{fault_name} displacement is 0")

        if "data_region" in kwargs:
            kwargs.pop("data_region")
            logger.error("kwarg data_region currently not supported, disabling")
        displacement_scaled = displacement
        fault_frame_builder = FaultBuilder(
            interpolatortype,
            bounding_box=self.bounding_box,
            nelements=kwargs.pop("nelements", 1e4),
            name=fault_name,
            model=self,
            **kwargs,
        )
        if fault_data is None:
            fault_data = self.data.loc[self.data["feature_name"] == fault_name]
        if fault_data.shape[0] == 0:
            logger.warning(f"No data for {fault_name}, skipping")
            return

        self._add_faults(fault_frame_builder, features=faults)
        # add data

        if fault_center is not None and ~np.isnan(fault_center).any():
            fault_center = self.scale(fault_center, inplace=False)
        if minor_axis:
            minor_axis = minor_axis
        if major_axis:
            major_axis = major_axis
        if intermediate_axis:
            intermediate_axis = intermediate_axis
        fault_frame_builder.create_data_from_geometry(
            fault_frame_data=self.prepare_data(fault_data),
            fault_center=fault_center,
            fault_normal_vector=fault_normal_vector,
            fault_slip_vector=fault_slip_vector,
            minor_axis=minor_axis,
            major_axis=major_axis,
            intermediate_axis=intermediate_axis,
            points=points,
            force_mesh_geometry=force_mesh_geometry,
            fault_buffer=fault_buffer,
            fault_trace_anisotropy=fault_trace_anisotropy,
            fault_dip=fault_dip,
            fault_dip_anisotropy=fault_dip_anisotropy,
            fault_pitch=fault_pitch,
        )
        if "force_mesh_geometry" not in kwargs:
            fault_frame_builder.set_mesh_geometry(kwargs.get("fault_buffer", 0.2), 0)
        if "splay" in kwargs and "splayregion" in kwargs:
            fault_frame_builder.add_splay(kwargs["splay"], kwargs["splayregion"])

        kwargs["tol"] = tol
        fault_frame_builder.setup(**kwargs)
        fault = fault_frame_builder.frame
        fault.displacement = displacement_scaled
        fault.faultfunction = faultfunction

        for f in reversed(self.features):
            if f.type == FeatureType.UNCONFORMITY:
                fault.add_region(f)
                break
        if displacement == 0:
            fault.type = FeatureType.INACTIVEFAULT
        self._add_feature(fault)

        return fault

    # TODO move rescale to bounding box/transformer
    def rescale(self, points: np.ndarray, *, inplace: bool = False) -> np.ndarray:
        """
        Convert from model scale to real world scale - in the future this
        should also do transformations?

        Parameters
        ----------
        points : np.array((N,3),dtype=double)
        inplace : boolean
            whether to return a modified copy or modify the original array

        Returns
        -------
        points : np.array((N,3),dtype=double)

        """

<<<<<<< HEAD
        return self.bounding_box.reproject(points, inplace=inplace)
=======
        return self.bounding_box.reproject(points,inplace=inplace)
>>>>>>> 66a6f1d9

    # TODO move scale to bounding box/transformer
    def scale(self, points: np.ndarray, *, inplace: bool = False) -> np.ndarray:
        """Take points in UTM coordinates and reproject
        into scaled model space

        Parameters
        ----------
        points : np.array((N,3),dtype=float)
            points to
        inplace : bool, optional default = True
            whether to copy the points array or update the passed array
        Returns
        -------
        points : np.a::rray((N,3),dtype=double)

        """
<<<<<<< HEAD
        return self.bounding_box.project(np.array(points).astype(float), inplace=inplace)
=======
        return self.bounding_box.project(np.array(points).astype(float),inplace=inplace)    
>>>>>>> 66a6f1d9

    def regular_grid(self, *, nsteps=None, shuffle=True, rescale=False, order="C"):
        """
        Return a regular grid within the model bounding box

        Parameters
        ----------
        nsteps : tuple
            number of cells in x,y,z

        Returns
        -------
        xyz : np.array((N,3),dtype=float)
            locations of points in regular grid
        """
        return self.bounding_box.regular_grid(nsteps=nsteps, shuffle=shuffle, order=order)

    def evaluate_model(self, xyz: np.ndarray, *, scale: bool = True) -> np.ndarray:
        """Evaluate the stratigraphic id at each location

        Parameters
        ----------
        xyz : np.array((N,3),dtype=float)
            locations
        scale : bool
            whether to rescale the xyz before evaluating model

        Returns
        -------
        stratigraphic_id : np.array(N,dtype=int)
            the stratigraphic index for locations

        Examples
        --------
        Evaluate on a voxet

        >>> x = np.linspace(model.bounding_box[0, 0], model.bounding_box[1, 0],
                        nsteps[0])
        >>> y = np.linspace(model.bounding_box[0, 1], model.bounding_box[1, 1],
                        nsteps[1])
        >>> z = np.linspace(model.bounding_box[1, 2], model.bounding_box[0, 2],
                        nsteps[2])
        >>> xx, yy, zz = np.meshgrid(x, y, z, indexing='ij')
        >>> xyz = np.array([xx.flatten(), yy.flatten(), zz.flatten()]).T
        >>> model.evaluate_model(xyz,scale=False)

        Evaluate on points defined by regular grid function

        >>> model.evaluate_model(model.regular_grid(shuffle=False),scale=False)


        Evaluate on a map

        >>> x = np.linspace(self.bounding_box[0, 0], self.bounding_box[1, 0],
                        nsteps[0])
        >>> y = np.linspace(self.bounding_box[0, 1], self.bounding_box[1, 1],
                        nsteps[1])
        >>> xx, yy = np.meshgrid(x, y, indexing='ij')
        >>> zz = np.zeros_like(yy)
        >>> xyz = np.array([xx.flatten(), yy.flatten(), zz.flatten()]).T
        >>> model.evaluate_model(model.regular_grid(shuffle=False),scale=False)

        Evaluate on points in reference coordinate system
        >>> model.evaluate_model(xyz,scale=True)

        """
        xyz = np.array(xyz)
        if scale:
            xyz = self.scale(xyz, inplace=False)
        strat_id = np.zeros(xyz.shape[0], dtype=int)
        # set strat id to -1 to identify which areas of the model aren't covered
        strat_id[:] = -1
        if self.stratigraphic_column is None:
            logger.warning("No stratigraphic column defined")
            return strat_id
        for group in reversed(self.stratigraphic_column.keys()):
            if group == "faults":
                continue
            feature_id = self.feature_name_index.get(group, -1)
            if feature_id >= 0:
                feature = self.features[feature_id]
                vals = feature.evaluate_value(xyz)
                for series in self.stratigraphic_column[group].values():
                    strat_id[
                        np.logical_and(
                            vals < series.get("max", feature.max()),
                            vals > series.get("min", feature.min()),
                        )
                    ] = series["id"]
            if feature_id == -1:
                logger.error(f"Model does not contain {group}")
        return strat_id

    def evaluate_model_gradient(self, points: np.ndarray, *, scale: bool = True) -> np.ndarray:
        """Evaluate the gradient of the stratigraphic column at each location

        Parameters
        ----------
        points : np.ndarray
            location to evaluate
        scale : bool, optional
            whether to scale the points into model domain, by default True

        Returns
        -------
        np.ndarray
            N,3 array of gradient vectors
        """
        xyz = np.array(points)
        if scale:
            xyz = self.scale(xyz, inplace=False)
        grad = np.zeros(xyz.shape)
        for group in reversed(self.stratigraphic_column.keys()):
            if group == "faults":
                continue
            feature_id = self.feature_name_index.get(group, -1)
            if feature_id >= 0:
                feature = self.features[feature_id]
                gradt = feature.evaluate_gradient(xyz)
                grad[~np.isnan(gradt).any(axis=1)] = gradt[~np.isnan(gradt).any(axis=1)]
            if feature_id == -1:
                logger.error(f"Model does not contain {group}")

        return grad

    def evaluate_fault_displacements(self, points, scale=True):
        """Evaluate the fault displacement magnitude at each location


        Parameters
        ----------
        xyz : np.array((N,3),dtype=float)
            locations
        scale : bool
            whether to rescale the xyz before evaluating model

        Returns
        -------
        fault_displacement : np.array(N,dtype=float)
            the fault displacement magnitude
        """
        if scale:
            points = self.scale(points, inplace=False)
        vals = np.zeros(points.shape[0])
        for f in self.features:
            if f.type == FeatureType.FAULT:
                disp = f.displacementfeature.evaluate_value(points)
                vals[~np.isnan(disp)] += disp[~np.isnan(disp)]
        return vals  # convert from restoration magnutude to displacement

    def get_feature_by_name(self, feature_name) -> GeologicalFeature:
        """Returns a feature from the mode given a name


        Parameters
        ----------
        feature_name : string
            the name of the feature

        Returns
        -------
        feature : GeologicalFeature
            the geological feature with the specified name, or none if no feature



        """
        feature_index = self.feature_name_index.get(feature_name, -1)
        if feature_index > -1:
            return self.features[feature_index]
        else:
            raise ValueError(f"{feature_name} does not exist!")

    def evaluate_feature_value(self, feature_name, xyz, scale=True):
        """Evaluate the scalar value of the geological feature given the name at locations
        xyz

        Parameters
        ----------
        feature_name : string
            name of the feature
        xyz : np.array((N,3))
            locations to evaluate
        scale : bool, optional
            whether to scale real world points into model scale, by default True

        Returns
        -------
        np.array((N))
            vector of scalar values

        Examples
        --------
        Evaluate on a voxet using model boundaries

        >>> x = np.linspace(model.bounding_box[0, 0], model.bounding_box[1, 0],
                        nsteps[0])
        >>> y = np.linspace(model.bounding_box[0, 1], model.bounding_box[1, 1],
                        nsteps[1])
        >>> z = np.linspace(model.bounding_box[1, 2], model.bounding_box[0, 2],
                        nsteps[2])
        >>> xx, yy, zz = np.meshgrid(x, y, z, indexing='ij')
        >>> xyz = np.array([xx.flatten(), yy.flatten(), zz.flatten()]).T
        >>> model.evaluate_feature_vaue('feature',xyz,scale=False)

        Evaluate on points in UTM coordinates

        >>> model.evaluate_feature_vaue('feature',utm_xyz)

        """
        feature = self.get_feature_by_name(feature_name)
        if feature:
            scaled_xyz = xyz
            if scale:
                scaled_xyz = self.scale(xyz, inplace=False)
            return feature.evaluate_value(scaled_xyz)
        else:
            return np.zeros(xyz.shape[0])

    def evaluate_feature_gradient(self, feature_name, xyz, scale=True):
        """Evaluate the gradient of the geological feature at a location

        Parameters
        ----------
        feature_name : string
            name of the geological feature
        xyz : np.array((N,3))
            locations to evaluate
        scale : bool, optional
            whether to scale real world points into model scale, by default True

        Returns
        -------
        results : np.array((N,3))
            gradient of the scalar field at the locations specified
        """
        feature = self.get_feature_by_name(feature_name)
        if feature:
            scaled_xyz = xyz
            if scale:
                scaled_xyz = self.scale(xyz, inplace=False)
            return feature.evaluate_gradient(scaled_xyz)
        else:
            return np.zeros(xyz.shape[0])

    def update(self, verbose=False, progressbar=True):
        total_dof = 0
        nfeatures = 0
        for f in self.features:
            if f.type == FeatureType.FAULT:
                nfeatures += 3
                total_dof += f[0].interpolator.dof * 3
                continue
            if isinstance(f, StructuralFrame):
                nfeatures += 3
                total_dof += f[0].interpolator.dof * 3
                continue
            if f.type == FeatureType.INTERPOLATED:
                nfeatures += 1
                total_dof += f.interpolator.dof
                continue
        if verbose:
            print(
                f"Updating geological model. There are: \n {nfeatures} \
                    geological features that need to be interpolated\n"
            )

        if progressbar:
            try:
                from tqdm.auto import tqdm

                # Load tqdm with size counter instead of file counter
                with tqdm(total=nfeatures) as pbar:
                    for f in self.features:
                        pbar.set_description(f"Interpolating {f.name}")
                        f.builder.up_to_date(callback=pbar.update)
                return
            except ImportError:
                logger.warning("Failed to import tqdm, disabling progress bar")

        for f in self.features:
            f.builder.up_to_date()

    def stratigraphic_ids(self):
        """Return a list of all stratigraphic ids in the model

        Returns
        -------
        ids : list
            list of unique stratigraphic ids, featurename, unit name and min and max scalar values
        """
        ids = []
        if self.stratigraphic_column is None:
            logger.warning('No stratigraphic column defined')
            return ids
        for group in self.stratigraphic_column.keys():
            if group == "faults":
                continue
            for name, series in self.stratigraphic_column[group].items():
                ids.append([series["id"], group, name, series['min'], series['max']])
        return ids

    def get_fault_surfaces(self, faults: List[str] = []):
        surfaces = []
        if len(faults) == 0:
            faults = self.fault_names()

        for f in faults:
            surfaces.extend(self.get_feature_by_name(f).surfaces([0], self.bounding_box))
        return surfaces

    def get_stratigraphic_surfaces(self, units: List[str] = [], bottoms: bool = True):
        ## TODO change the stratigraphic column to its own class and have methods to get the relevant surfaces
        surfaces = []
        units = []
        if self.stratigraphic_column is None:
            return []
        units = self.stratigraphic_column.get_isovalues()
        for name, u in units.items():
            if u['group'] not in self:
                logger.warning(f"Group {u['group']} not found in model")
                continue
            feature = self.get_feature_by_name(u['group'])

            surfaces.extend(
                feature.surfaces([u['value']], self.bounding_box, name=name, colours=[u['colour']])
            )

        return surfaces

    def get_block_model(self, name='block model'):
        grid = self.bounding_box.structured_grid(name=name)

        grid.cell_properties['stratigraphy'] = self.evaluate_model(
            self.rescale(self.bounding_box.cell_centres())
        )
        return grid, self.stratigraphic_ids()

    def save(
        self,
        filename: str,
        block_model: bool = True,
        stratigraphic_surfaces=True,
        fault_surfaces=True,
        stratigraphic_data=True,
        fault_data=True,
    ):
        path = pathlib.Path(filename)
        extension = path.suffix
        parent = path.parent
        name = path.stem
        stratigraphic_surfaces = self.get_stratigraphic_surfaces()
        if fault_surfaces:
            for s in self.get_fault_surfaces():
                ## geoh5 can save everything into the same file
                if extension == ".geoh5" or extension == '.omf':
                    s.save(filename)
                else:
                    s.save(f'{parent}/{name}_{s.name}{extension}')
        if stratigraphic_surfaces:
            for s in self.get_stratigraphic_surfaces():
                if extension == ".geoh5" or extension == '.omf':
                    s.save(filename)
                else:
                    s.save(f'{parent}/{name}_{s.name}{extension}')
        if block_model:
            grid, ids = self.get_block_model()
            if extension == ".geoh5" or extension == '.omf':
                grid.save(filename)
            else:
                grid.save(f'{parent}/{name}_block_model{extension}')
        if stratigraphic_data:
            if self.stratigraphic_column is not None:
                for group in self.stratigraphic_column.keys():
                    if group == "faults":
                        continue
                    for data in self.__getitem__(group).get_data():
                        if extension == ".geoh5" or extension == '.omf':
                            data.save(filename)
                        else:
                            data.save(f'{parent}/{name}_{group}_data{extension}')
        if fault_data:
            for f in self.fault_names():
                for d in self.__getitem__(f).get_data():
                    if extension == ".geoh5" or extension == '.omf':

                        d.save(filename)
                    else:
                        d.save(f'{parent}/{name}_{group}{extension}')<|MERGE_RESOLUTION|>--- conflicted
+++ resolved
@@ -123,11 +123,8 @@
         self.feature_name_index = {}
         self._data = pd.DataFrame()  # None
 
-<<<<<<< HEAD
         self.stratigraphic_column = StratigraphicColumn()
-=======
-        self.stratigraphic_column = None
->>>>>>> 66a6f1d9
+
 
         self.tol = 1e-10 * np.max(self.bounding_box.maximum - self.bounding_box.origin)
         self._dtm = None
@@ -158,7 +155,6 @@
     def prepare_data(self, data: pd.DataFrame) -> pd.DataFrame:
         data = data.copy()
         data[['X', 'Y', 'Z']] = self.bounding_box.project(data[['X', 'Y', 'Z']].to_numpy())
-<<<<<<< HEAD
 
         if "type" in data:
             logger.warning("'type' is deprecated replace with 'feature_name' \n")
@@ -190,8 +186,7 @@
             ['X', 'Y', 'Z', 'val', 'nx', 'ny', 'nz', 'gx', 'gy', 'gz', 'tx', 'ty', 'tz']
         ].astype(float)
         return data
-=======
->>>>>>> 66a6f1d9
+
 
         if "type" in data:
             logger.warning("'type' is deprecated replace with 'feature_name' \n")
@@ -414,11 +409,7 @@
         """
         return [f.name for f in self.faults]
 
-<<<<<<< HEAD
-=======
-
-
->>>>>>> 66a6f1d9
+
     def to_file(self, file):
         """Save a model to a pickle file requires dill
 
@@ -514,11 +505,7 @@
         logger.info(f"Adding data to GeologicalModel with {len(data)} data points")
         self._data = data.copy()
         # self._data[['X','Y','Z']] = self.bounding_box.project(self._data[['X','Y','Z']].to_numpy())
-<<<<<<< HEAD
-=======
-
-
->>>>>>> 66a6f1d9
+
 
     def set_model_data(self, data):
         logger.warning("deprecated method. Model data can now be set using the data attribute")
@@ -619,11 +606,7 @@
         An interpolator will be chosen by calling :meth:`LoopStructural.GeologicalModel.get_interpolator`
 
         """
-<<<<<<< HEAD
-
-=======
-        
->>>>>>> 66a6f1d9
+
         # if tol is not specified use the model default
         if tol is None:
             tol = self.tol
@@ -695,11 +678,7 @@
         fold_frame : FoldFrame
             the created fold frame
         """
-<<<<<<< HEAD
-
-=======
-        
->>>>>>> 66a6f1d9
+
         if tol is None:
             tol = self.tol
 
@@ -775,11 +754,7 @@
         :class:`LoopStructural.modelling.features.builders.FoldedFeatureBuilder`
 
         """
-<<<<<<< HEAD
-
-=======
-        
->>>>>>> 66a6f1d9
+
         if tol is None:
             tol = self.tol
 
@@ -808,15 +783,8 @@
         if foliation_data.shape[0] == 0:
             logger.warning(f"No data for {foliation_name}, skipping")
             return
-<<<<<<< HEAD
         series_builder.add_data_from_data_frame(self.prepare_data(foliation_data))
-=======
-        series_builder.add_data_from_data_frame(
-            self.prepare_data(
-                foliation_data
-            )
-        )
->>>>>>> 66a6f1d9
+
         self._add_faults(series_builder)
         # series_builder.add_data_to_interpolator(True)
         # build feature
@@ -883,11 +851,7 @@
         see :class:`LoopStructural.modelling.features.fold.FoldEvent`,
         :class:`LoopStructural.modelling.features.builders.FoldedFeatureBuilder`
         """
-<<<<<<< HEAD
-
-=======
-       
->>>>>>> 66a6f1d9
+
         if tol is None:
             tol = self.tol
 
@@ -1434,11 +1398,8 @@
 
         """
 
-<<<<<<< HEAD
         return self.bounding_box.reproject(points, inplace=inplace)
-=======
-        return self.bounding_box.reproject(points,inplace=inplace)
->>>>>>> 66a6f1d9
+
 
     # TODO move scale to bounding box/transformer
     def scale(self, points: np.ndarray, *, inplace: bool = False) -> np.ndarray:
@@ -1456,11 +1417,8 @@
         points : np.a::rray((N,3),dtype=double)
 
         """
-<<<<<<< HEAD
         return self.bounding_box.project(np.array(points).astype(float), inplace=inplace)
-=======
-        return self.bounding_box.project(np.array(points).astype(float),inplace=inplace)    
->>>>>>> 66a6f1d9
+
 
     def regular_grid(self, *, nsteps=None, shuffle=True, rescale=False, order="C"):
         """
