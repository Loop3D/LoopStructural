"""
Main entry point for creating a geological model
"""
import logging

import numpy as np
import pandas as pd
from LoopStructural.datasets import normal_vector_headers
<<<<<<< HEAD
from LoopStructural.interpolators import DiscreteFoldInterpolator as DFI
from LoopStructural.interpolators import FiniteDifferenceInterpolator as FDI
from LoopStructural.interpolators import PiecewiseLinearInterpolator as PLI
from LoopStructural.interpolators import P2Interpolator
try:
    from LoopStructural.surfe_wrapper import SurfeRBFInterpolator as Surfe

    surfe = True

except ImportError:
    surfe = False

from LoopStructural.interpolators import StructuredGrid
from LoopStructural.interpolators import TetMesh
from LoopStructural.modelling.fault import FaultSegment
=======
from LoopStructural.interpolators.discrete_fold_interpolator import (
    DiscreteFoldInterpolator as DFI,
)
from LoopStructural.interpolators.finite_difference_interpolator import (
    FiniteDifferenceInterpolator as FDI,
)
from LoopStructural.interpolators.piecewiselinear_interpolator import (
    PiecewiseLinearInterpolator as PLI,
)
>>>>>>> ef109d19
from LoopStructural.interpolators import DiscreteInterpolator

from LoopStructural.interpolators import StructuredGrid
from LoopStructural.interpolators import TetMesh
from LoopStructural.modelling.fault.fault_segment import FaultSegment
from LoopStructural.modelling.fault import FaultBuilder
from LoopStructural.modelling.features import (
    GeologicalFeatureInterpolator,
    RegionFeature,
    StructuralFrameBuilder,
    UnconformityFeature,
    StructuralFrame,
    GeologicalFeature,
)
from LoopStructural.modelling.fold import (
    FoldRotationAngle,
    FoldedFeatureBuilder,
    FoldEvent,
    FoldFrame,
)

from LoopStructural.utils.exceptions import LoopException, InterpolatorError
from LoopStructural.utils.helper import (
    all_heading,
    gradient_vec_names,
    strike_dip_vector,
    get_vectors,
)

from LoopStructural.utils import getLogger, log_to_file

logger = getLogger(__name__)


class GeologicalModel:
    """
    A geological model is the recipe for building a 3D model and  can include
    the rescaling of the model between 0 and 1.

    Attributes
    ----------
    features : list
        Contains all features youngest to oldest
    feature_name_index : dict
        maps feature name to the list index of the features
    data : pandas dataframe
        the dataframe used for building the geological model
    nsteps : tuple/np.array(3,dtype=int)
        the number of steps x,y,z to evaluate the model
    origin : tuple/np.array(3,dtype=doubles)
        the origin of the model box
    parameters : dict
        a dictionary tracking the parameters used to build the model
    scale_factor : double
        the scale factor used to rescale the model


    """

    def __init__(
        self,
        origin,
        maximum,
        data=None,
        rescale=False,
        nsteps=(50, 50, 25),
        reuse_supports=False,
        logfile=None,
        loglevel="info",
    ):
        """
        Parameters
        ----------
        origin : numpy array
            specifying the origin of the model
        maximum : numpy array
            specifying the maximum extent of the model
        rescale : bool
            whether to rescale the model to between 0/1

        Examples
        --------
        Demo data

        >>> from LoopStructural.datasets import load_claudius
        >>> from LoopStructural import GeologicalModel

        >>> data, bb = load_claudius()

        >>> model = GeologicalModel(bb[:,0],bb[:,1]
        >>> model.set_model_data(data)
        >>> model.create_and_add_foliation('strati')

        >>> y = np.linspace(model.bounding_box[0, 1], model.bounding_box[1, 1],
                        nsteps[1])
        >>> z = np.linspace(model.bounding_box[1, 2], model.bounding_box[0, 2],
                        nsteps[2])
        >>> xx, yy, zz = np.meshgrid(x, y, z, indexing='ij')
        >>> xyz = np.array([xx.flatten(), yy.flatten(), zz.flatten()]).T
        >>> model.evaluate_feature_value('strati',xyz,scale=False)


        """
        # print('tet')
        if logfile:
            self.logfile = logfile
            log_to_file(logfile, loglevel)

        logger.info("Initialising geological model")
        self.features = []
        self.feature_name_index = {}
        self._data = None
        self.data = data
        self.nsteps = nsteps

        # we want to rescale the model area so that the maximum length is
        # 1
        self.origin = np.array(origin).astype(float)
<<<<<<< HEAD
        originstr = "Model origin: {} {} {}".format(
            self.origin[0], self.origin[1], self.origin[2]
        )
=======
        originstr = f"Model origin: {self.origin[0]} {self.origin[1]} {self.origin[2]}"
>>>>>>> ef109d19
        logger.info(originstr)
        self.maximum = np.array(maximum).astype(float)
        maximumstr = "Model maximum: {} {} {}".format(
            self.maximum[0], self.maximum[1], self.maximum[2]
        )
        logger.info(maximumstr)

        lengths = self.maximum - self.origin
        self.scale_factor = 1.0
        self.bounding_box = np.zeros((2, 3))
        self.bounding_box[1, :] = self.maximum - self.origin
        self.bounding_box[1, :] = self.maximum - self.origin
        if rescale:
            self.scale_factor = float(np.max(lengths))
            logger.info(
                "Rescaling model using scale factor {}".format(self.scale_factor)
            )

        self.bounding_box /= self.scale_factor
        self.support = {}
        self.reuse_supports = reuse_supports
        if self.reuse_supports:
            logger.warning(
                "Supports are shared between geological features \n"
                "this may cause unexpected behaviour and should only\n"
                "be use by advanced users"
            )
        logger.info("Reusing interpolation supports: {}".format(self.reuse_supports))
        self.stratigraphic_column = None
        self.parameters = {
            "features": [],
            "model": {
                "bounding_box": self.origin.tolist() + self.maximum.tolist(),
                "rescale": rescale,
                "nsteps": nsteps,
                "reuse_supports": reuse_supports,
            },
        }
        self.tol = 1e-10 * np.max(self.bounding_box[1, :] - self.bounding_box[0, :])
        self._dtm = None

    def __str__(self):
        lengths = self.maximum - self.origin
        _str = "GeologicalModel - {} x {} x {}\n".format(*lengths)
        _str += "------------------------------------------ \n"
        _str += "The model contains {} GeologicalFeatures \n".format(len(self.features))
        _str += ""
        _str += "------------------------------------------ \n"
        _str += ""
        _str += "Model origin: {} {} {}\n".format(
            self.origin[0], self.origin[1], self.origin[2]
        )
        _str += "Model maximum: {} {} {}\n".format(
            self.maximum[0], self.maximum[1], self.maximum[2]
        )
        _str += "Model rescale factor: {} \n".format(self.scale_factor)
        return _str

    def _ipython_key_completions_(self):
        return self.feature_name_index.keys()

    @classmethod
    def from_map2loop_directory(
        cls,
        m2l_directory,
        foliation_params={},
        fault_params={},
        use_thickness=True,
        vector_scale=1,
        gradient=False,
<<<<<<< HEAD
        **kwargs
=======
        **kwargs,
>>>>>>> ef109d19
    ):
        """Alternate constructor for a geological model using m2l output

        Uses the information saved in the map2loop files to build a geological model.
        You can specify kwargs for building foliation using foliation_params and for
        faults using fault_params.  faults is a flag that allows for the faults to be skipped.

        Parameters
        ----------
        m2l_directory : string
            path to map2loop directory

        Returns
        -------
        (GeologicalModel, dict)
            the created geological model and a dictionary of the map2loop data
        """
        from LoopStructural.modelling.input.map2loop_processor import Map2LoopProcessor

<<<<<<< HEAD
=======
        log_to_file(f"{m2l_directory}/loopstructural_log.txt")
        logger.info("Creating model from m2l directory")
>>>>>>> ef109d19
        processor = Map2LoopProcessor(m2l_directory, use_thickness)
        processor._gradient = gradient
        processor.vector_scale = vector_scale
        for foliation_name in processor.stratigraphic_column.keys():
            if foliation_name != "faults":
                if foliation_name in foliation_params.keys():
                    processor.foliation_properties[foliation_name] = foliation_params[
                        foliation_name
                    ]
                else:
                    processor.foliation_properties[foliation_name] = foliation_params

        for fault_name in processor.fault_names:
            if fault_name in fault_params.keys():
                for param_name, value in fault_params[fault_name].items():
                    processor.fault_properties.loc[fault_name, param_name] = value
            else:
                for param_name, value in fault_params.items():
                    processor.fault_properties.loc[fault_name, param_name] = value

        model = GeologicalModel.from_processor(processor)
        return model, processor

        # from LoopStructural.utils import build_model, process_map2loop
        # logger.info('LoopStructural model initialised from m2l directory: {}'.format(m2l_directory))
        # m2lflags = kwargs.pop('m2lflags',{})
        # m2l_data = process_map2loop(m2l_directory,m2lflags)
        # return build_model(m2l_data,**kwargs), m2l_data

    @classmethod
    def from_processor(cls, processor):
<<<<<<< HEAD
        model = GeologicalModel(processor.origin, processor.maximum)
        model.data = processor.data
        for i in processor.fault_network.faults:
            model.create_and_add_fault(
                i,
                **processor.fault_properties.to_dict("index")[i],
                faultfunction="BaseFault"
=======
        logger.info("Creating model from processor")
        model = GeologicalModel(processor.origin, processor.maximum)
        model.data = processor.data
        for i in processor.fault_network.faults:
            logger.info(f"Adding fault {i}")
            model.create_and_add_fault(
                i,
                **processor.fault_properties.to_dict("index")[i],
                faultfunction="BaseFault",
>>>>>>> ef109d19
            )
        for edge, properties in processor.fault_network.fault_edge_properties.items():
            if model[edge[1]] is None or model[edge[0]] is None:
                logger.warning(
<<<<<<< HEAD
                    "cannot add splay {} or {} are not in the model".format(
                        edge[1], edge[0]
                    )
=======
                    f"Cannot add splay {edge[1]} or {edge[0]} are not in the model"
>>>>>>> ef109d19
                )
                continue
            splay = False
            if "angle" in properties:
                if (
                    float(properties["angle"]) < 30
                    and np.abs(
                        processor.stratigraphic_column["faults"][edge[0]]["dip_dir"]
                        - processor.stratigraphic_column["faults"][edge[1]]["dip_dir"]
                    )
                    < 90
                ):
                    # splay
                    region = model[edge[1]].builder.add_splay(model[edge[0]])

                    model[edge[1]].splay[model[edge[0]].name] = region
                    splay = True
            if splay == False:
                model[edge[1]].add_abutting_fault(
                    model[edge[0]],
                    np.abs(
                        processor.stratigraphic_column["faults"][edge[0]][
                            "downthrow_dir"
                        ]
                        - processor.stratigraphic_column["faults"][edge[1]][
                            "downthrow_dir"
                        ]
                    )
                    < 90,
                )
                # model[edge[1]].add_abutting_fault(model[edge[0]])
        for s in processor.stratigraphic_column.keys():
            if s != "faults":
                faults = None
                if processor.fault_stratigraphy is not None:
                    faults = processor.fault_stratigraphy[s]
<<<<<<< HEAD
=======
                logger.info(f"Adding foliation {s}")
>>>>>>> ef109d19
                f = model.create_and_add_foliation(
                    s, **processor.foliation_properties[s], faults=faults
                )
                model.add_unconformity(f, 0)
        model.stratigraphic_column = processor.stratigraphic_column
        return model

    @classmethod
    def from_file(cls, file):
        """Load a geological model from file

        Parameters
        ----------
        file : string
            path to the file

        Returns
        -------
        GeologicalModel
            the geological model object
        """
        try:
            import dill as pickle
        except ImportError:
            logger.error("Cannot import from file, dill not installed")
            return None
        model = pickle.load(open(file, "rb"))
        if type(model) == GeologicalModel:
            logger.info("GeologicalModel initialised from file")
            return model
        else:
<<<<<<< HEAD
            logger.error("{} does not contain a geological model".format(file))
=======
            logger.error(f"{file} does not contain a geological model")
>>>>>>> ef109d19
            return None

    def __getitem__(self, feature_name):
        """Accessor for feature in features using feature_name_index

        Parameters
        ----------
        feature_name : string
            name of the feature to return
        """
        return self.get_feature_by_name(feature_name)

    @property
    def dtm(self):
        return self._dtm

    @dtm.setter
    def dtm(self, dtm):
        if not callable(dtm):
            raise BaseException(
                "DTM must be a callable function \n"
                "use LoopStructural.utils.dtm_creator to build one"
            )
        else:
            self._dtm = dtm

    @property
    def faults(self):
        faults = []
        for f in self.features:
            if f.type == "fault":
                faults.append(f)

        return faults

    @property
    def series(self):
        series = []
        for f in self.features:
            if f.type == "series":
                series.append(f)
        return series

    @property
    def faults_displacement_magnitude(self):
        displacements = []
        for f in self.faults:
            displacements.append(f.displacement)
        return np.array(displacements)

    def feature_names(self):
        return self.feature_name_index.keys()

    def fault_names(self):
        pass

    def check_inialisation(self):
        if self.data is None:
            logger.error("Data not associated with GeologicalModel. Run set_data")
            return False

    def to_file(self, file):
        """Save a model to a pickle file requires dill

        Parameters
        ----------
        file : string
            path to file location
        """
        try:
            import dill as pickle
        except ImportError:
            logger.error(
                "Cannot write to file, dill not installed \n" "pip install dill"
            )
            return
        try:
<<<<<<< HEAD
            logger.info("Writing GeologicalModel to: {}".format(file))
=======
            logger.info(f"Writing GeologicalModel to: {file}")
>>>>>>> ef109d19
            pickle.dump(self, open(file, "wb"))
        except pickle.PicklingError:
            logger.error("Error saving file")

    def _add_feature(self, feature):
        """
        Add a feature to the model stack

        Parameters
        ----------
        feature : GeologicalFeature
            the geological feature to add

        """

        if feature.name in self.feature_name_index:
            logger.info(
<<<<<<< HEAD
                "Feature %s already exists at %i, overwriting"
                % (feature.name, self.feature_name_index[feature.name])
=======
                f"Feature {feature.name} already exists at {self.feature_name_index[feature.name]}, overwriting"
>>>>>>> ef109d19
            )
            self.features[self.feature_name_index[feature.name]] = feature
        else:
            self.features.append(feature)
            self.feature_name_index[feature.name] = len(self.features) - 1
            logger.info(
<<<<<<< HEAD
                "Adding %s to model at location %i" % (feature.name, len(self.features))
=======
                f"Adding {feature.name} to model at location {len(self.features)}"
>>>>>>> ef109d19
            )
        self._add_domain_fault_above(feature)
        self._add_unconformity_above(feature)
        feature.set_model(self)

    def data_for_feature(self, feature_name):
        return self.data.loc[self.data["feature_name"] == feature_name, :]

    @property
    def data(self):
        return self._data

    @data.setter
    def data(self, data):
        """
        Set the data array for the model

        Parameters
        ----------
        data : pandas data frame
            with column headers corresponding to the
         type, X, Y, Z, nx, ny, nz, val, strike, dip, dip_dir, plunge,
         plunge_dir, azimuth

        Returns
        -------
        Note
        ----
        Type can be any unique identifier for the feature the data point
        'eg' 'S0', 'S2', 'F1_axis'
        it is then used by the create functions to get the correct data
        """
        if data is None:
            return
        if type(data) != pd.DataFrame:
            logger.warning(
                "Data is not a pandas data frame, trying to read data frame " "from csv"
            )
            try:
                data = pd.read_csv(data)
            except:
                logger.error("Could not load pandas data frame from data")
                raise BaseException("Cannot load data")
<<<<<<< HEAD
        logger.info(
            "Adding data to GeologicalModel with {} data points".format(len(data))
        )
=======
        logger.info(f"Adding data to GeologicalModel with {len(data)} data points")
>>>>>>> ef109d19
        self._data = data.copy()
        self._data["X"] -= self.origin[0]
        self._data["Y"] -= self.origin[1]
        self._data["Z"] -= self.origin[2]
        self._data["X"] /= self.scale_factor
        self._data["Y"] /= self.scale_factor
        self._data["Z"] /= self.scale_factor
        if "type" in self._data:
            logger.warning("'type' is depreciated replace with 'feature_name' \n")
            self._data.rename(columns={"type": "feature_name"}, inplace=True)
        if "feature_name" not in self._data:
            logger.error("Data does not contain 'feature_name' column")
            raise BaseException("Cannot load data")
        for h in all_heading():
            if h not in self._data:
                self._data[h] = np.nan
                if h == "w":
                    self._data[h] = 1.0
                if h == "coord":
                    self._data[h] = 0
<<<<<<< HEAD
=======
                if h == "polarity":
                    self._data[h] = 1.0
        # LS wants polarity as -1 or 1, change 0 to -1
        self._data.loc[self._data["polarity"] == 0, "polarity"] = -1.0
>>>>>>> ef109d19
        self.data.loc[np.isnan(self.data["w"]), "w"] = 1.0
        if "strike" in self._data and "dip" in self._data:
            logger.info("Converting strike and dip to vectors")
            mask = np.all(~np.isnan(self._data.loc[:, ["strike", "dip"]]), axis=1)
<<<<<<< HEAD
            self._data.loc[mask, gradient_vec_names()] = strike_dip_vector(
                self._data.loc[mask, "strike"], self._data.loc[mask, "dip"]
=======
            self._data.loc[mask, gradient_vec_names()] = (
                strike_dip_vector(
                    self._data.loc[mask, "strike"], self._data.loc[mask, "dip"]
                )
                * self._data.loc[mask, "polarity"].to_numpy()[:, None]
>>>>>>> ef109d19
            )
            self._data.drop(["strike", "dip"], axis=1, inplace=True)

    def set_model_data(self, data):
        logger.warning(
            "Depreciated method. Model data can now be set using the data attribute"
        )
        self.data = data

    def extend_model_data(self, newdata):
        """
        Extends the data frame

        Parameters
        ----------
        newdata : pandas data frame
            data to add to the existing dataframe
        Returns
        -------
        """
        logger.warning("Extend data is untested and may have unexpected consequences")
        data_temp = newdata.copy()
        data_temp["X"] -= self.origin[0]
        data_temp["Y"] -= self.origin[1]
        data_temp["Z"] -= self.origin[2]
        data_temp["X"] /= self.scale_factor
        data_temp["Y"] /= self.scale_factor
        data_temp["Z"] /= self.scale_factor
        self.data.concat([self.data, data_temp], sort=True)

    def set_stratigraphic_column(self, stratigraphic_column, cmap="tab20"):
        """
        Adds a stratigraphic column to the model

        Parameters
        ----------
        stratigraphic_column : dictionary
        cmap : matplotlib.cmap
        Returns
        -------

        Notes
        -----
        stratigraphic_column is a nested dictionary with the format
        {'group':
                {'series1':
                            {'min':0., 'max':10.,'id':0,'colour':}
                }
        }

        """
        # if the colour for a unit hasn't been specified we can just sample from
        # a colour map e.g. tab20
        logger.info("Adding stratigraphic column to model")
        random_colour = True
        n_units = 0
        for g in stratigraphic_column.keys():
            for u in stratigraphic_column[g].keys():
                if "colour" in stratigraphic_column[g][u]:
                    random_colour = False
                    break
                n_units += 1
        if random_colour:
            import matplotlib.cm as cm

            cmap = cm.get_cmap(cmap, n_units)
            cmap_colours = cmap.colors
            ci = 0
            for g in stratigraphic_column.keys():
                for u in stratigraphic_column[g].keys():
                    stratigraphic_column[g][u]["colour"] = cmap_colours[ci, :]

        self.stratigraphic_column = stratigraphic_column

    def create_from_feature_list(self, features):
        """Initialises a model from a dictionary containing the features

        Parameters
        ----------
        features : [type]
            [description]

        Raises
        ------
        LoopException
            [description]
        """
        for f in features:
            featuretype = f.pop("featuretype", None)
            if featuretype is None:
                raise LoopException
            if featuretype == "strati":
                self.create_and_add_foliation(f)
            # if featuretype == 'fault':
            #     self.create_and_add_fault(f)
            if featuretype == "folded_strati":
                self.create_and_add_folded_foliation(f)

    def get_interpolator(
        self,
        interpolatortype="FDI",
        nelements=1e4,
        buffer=0.2,
        element_volume=None,
<<<<<<< HEAD
        **kwargs
=======
        **kwargs,
>>>>>>> ef109d19
    ):
        """
        Returns an interpolator given the arguments, also constructs a
        support for a discrete interpolator

        Parameters
        ----------
        interpolatortype : string
            define the interpolator type
        nelements : int
            number of elements in the interpolator
        buffer : double or numpy array 3x1
            value(s) between 0,1 specifying the buffer around the bounding box
        data_bb : bool
            whether to use the model boundary or the boundary around
        kwargs : no kwargs used, this just catches any additional arguments

        Returns
        -------
        """
        # get an interpolator for
        interpolator = None
        bb = np.copy(self.bounding_box)
        # add a buffer to the interpolation domain, this is necessary for
        # faults but also generally a good
        # idea to avoid boundary problems
        # buffer = bb[1, :]
        buffer = (np.min(bb[1, :] - bb[0, :])) * buffer
        bb[0, :] -= buffer  # *(bb[1,:]-bb[0,:])
        bb[1, :] += buffer  # *(bb[1,:]-bb[0,:])
        box_vol = (bb[1, 0] - bb[0, 0]) * (bb[1, 1] - bb[0, 1]) * (bb[1, 2] - bb[0, 2])
        if interpolatortype == "PLI":
            if element_volume is None:
                # nelements /= 5
                element_volume = box_vol / nelements
            # calculate the step vector of a regular cube
            step_vector = np.zeros(3)
            step_vector[:] = element_volume ** (1.0 / 3.0)
            # step_vector /= np.array([1,1,2])
            # number of steps is the length of the box / step vector
            nsteps = np.ceil((bb[1, :] - bb[0, :]) / step_vector).astype(int)
            if np.any(np.less(nsteps, 3)):
                axis_labels = ["x", "y", "z"]
                for i in range(3):
                    if nsteps[i] < 3:
                        logger.error(
<<<<<<< HEAD
                            "Number of steps in direction {} is too small, try increasing nelements".format(
                                axis_labels[i]
                            )
=======
                            f"Number of steps in direction {axis_labels[i]} is too small, try increasing nelements"
>>>>>>> ef109d19
                        )
                logger.error("Cannot create interpolator: number of steps is too small")
                raise ValueError("Number of steps too small cannot create interpolator")
            # create a structured grid using the origin and number of steps
            if self.reuse_supports:
<<<<<<< HEAD
                mesh_id = "mesh_{}".format(nelements)
=======
                mesh_id = f"mesh_{nelements}"
>>>>>>> ef109d19
                mesh = self.support.get(
                    mesh_id,
                    TetMesh(origin=bb[0, :], nsteps=nsteps, step_vector=step_vector),
                )
                if mesh_id not in self.support:
                    self.support[mesh_id] = mesh
            else:
                if "meshbuilder" in kwargs:
                    mesh = kwargs["meshbuilder"](bb, nelements)
                else:
                    mesh = TetMesh(
                        origin=bb[0, :], nsteps=nsteps, step_vector=step_vector
                    )
            logger.info(
<<<<<<< HEAD
                "Creating regular tetrahedron mesh with %i elements \n"
                "for modelling using PLI" % (mesh.ntetra)
            )

            return PLI(mesh)
        if interpolatortype == 'P2':
            if element_volume is None:
                # nelements /= 5
                element_volume = box_vol / nelements
            # calculate the step vector of a regular cube
            step_vector = np.zeros(3)
            step_vector[:] = element_volume ** (1.0 / 3.0)
            # step_vector /= np.array([1,1,2])
            # number of steps is the length of the box / step vector
            nsteps = np.ceil((bb[1, :] - bb[0, :]) / step_vector).astype(int)
            if "meshbuilder" in kwargs:
                    mesh = kwargs["meshbuilder"](bb, nelements)
            else:
                raise NotImplementedError('Cannot use P2 interpolator without external mesh')
            logger.info(
                "Creating regular tetrahedron mesh with %i elements \n"
                "for modelling using P2" % (mesh.ntetra)
            )
            return P2Interpolator(mesh)
=======
                f"Creating regular tetrahedron mesh with {mesh.ntetra} elements \n"
                "for modelling using PLI"
            )

            return PLI(mesh)

>>>>>>> ef109d19
        if interpolatortype == "FDI":

            # find the volume of one element
            if element_volume is None:
                element_volume = box_vol / nelements
            # calculate the step vector of a regular cube
            step_vector = np.zeros(3)
            step_vector[:] = element_volume ** (1.0 / 3.0)
            # number of steps is the length of the box / step vector
            nsteps = np.ceil((bb[1, :] - bb[0, :]) / step_vector).astype(int)
            if np.any(np.less(nsteps, 3)):
                logger.error("Cannot create interpolator: number of steps is too small")
                axis_labels = ["x", "y", "z"]
                for i in range(3):
                    if nsteps[i] < 3:
                        logger.error(
<<<<<<< HEAD
                            "Number of steps in direction {} is too small, try increasing nelements".format(
                                axis_labels[i]
                            )
=======
                            f"Number of steps in direction {axis_labels[i]} is too small, try increasing nelements"
>>>>>>> ef109d19
                        )
                raise ValueError("Number of steps too small cannot create interpolator")
            # create a structured grid using the origin and number of steps
            if self.reuse_supports:
                grid_id = "grid_{}".format(nelements)
                grid = self.support.get(
                    grid_id,
                    StructuredGrid(
                        origin=bb[0, :], nsteps=nsteps, step_vector=step_vector
                    ),
                )
                if grid_id not in self.support:
                    self.support[grid_id] = grid
            else:
                grid = StructuredGrid(
                    origin=bb[0, :], nsteps=nsteps, step_vector=step_vector
                )
            logger.info(
<<<<<<< HEAD
                "Creating regular grid with %i elements \n"
                "for modelling using FDI" % grid.n_elements
=======
                f"Creating regular grid with {grid.n_elements} elements \n"
                "for modelling using FDI"
>>>>>>> ef109d19
            )
            return FDI(grid)

        if interpolatortype == "DFI":  # "fold" in kwargs:
            if element_volume is None:
                nelements /= 5
                element_volume = box_vol / nelements
            # calculate the step vector of a regular cube
            step_vector = np.zeros(3)
            step_vector[:] = element_volume ** (1.0 / 3.0)
            # number of steps is the length of the box / step vector
            nsteps = np.ceil((bb[1, :] - bb[0, :]) / step_vector).astype(int)
            # create a structured grid using the origin and number of steps
            if "meshbuilder" in kwargs:
                mesh = kwargs["meshbuilder"].build(bb, nelements)
            else:
                mesh = kwargs.get(
                    "mesh",
                    TetMesh(origin=bb[0, :], nsteps=nsteps, step_vector=step_vector),
                )
            logger.info(
<<<<<<< HEAD
                "Creating regular tetrahedron mesh with %i elements \n"
                "for modelling using DFI" % mesh.ntetra
=======
                f"Creating regular tetrahedron mesh with {mesh.ntetra} elements \n"
                "for modelling using DFI"
>>>>>>> ef109d19
            )
            return DFI(mesh, kwargs["fold"])
        if interpolatortype == "Surfe" or interpolatortype == "surfe":
            # move import of surfe to where we actually try and use it
            try:
                from LoopStructural.interpolators.surfe_wrapper import (
                    SurfeRBFInterpolator as Surfe,
                )

                surfe = True

            except ImportError:
                surfe = False
            if not surfe:
                logger.warning("Cannot import Surfe, try another interpolator")
                raise ImportError("Cannot import surfepy, try pip install surfe")
            method = kwargs.get("method", "single_surface")
            logger.info("Using surfe interpolator")
            return Surfe(method)
        logger.warning("No interpolator")
        raise InterpolatorError("Could not create interpolator")

    def create_and_add_foliation(
        self, series_surface_data, tol=None, faults=None, **kwargs
    ):
        """
        Parameters
        ----------
        series_surface_data : string
            corresponding to the feature_name in the data
        kwargs

        Returns
        -------
        feature : GeologicalFeature
            the created geological feature
        """
        if self.check_inialisation() == False:
            return False
        # if tol is not specified use the model default
        if tol is None:
            tol = self.tol
        self.parameters["features"].append(
            {"feature_type": "foliation", "feature_name": series_surface_data, **kwargs}
        )
        interpolator = self.get_interpolator(**kwargs)
        series_builder = GeologicalFeatureInterpolator(
            interpolator, name=series_surface_data, **kwargs
        )
        # add data
        series_data = self.data[self.data["feature_name"] == series_surface_data]
        if series_data.shape[0] == 0:
            logger.warning("No data for {series_surface_data}, skipping")
            return
        series_builder.add_data_from_data_frame(series_data)
        self._add_faults(series_builder, features=faults)

        # build feature
        # series_feature = series_builder.build(**kwargs)
        series_feature = series_builder.feature
        series_builder.build_arguments = kwargs
        series_builder.build_arguments["tol"] = tol
        series_feature.type = "series"
        # see if any unconformities are above this feature if so add region
        # self._add_unconformity_above(series_feature)self._add_feature(series_feature)
        self._add_feature(series_feature)
        return series_feature

    def create_and_add_dtm(self, series_surface_data, **kwargs):
        """
        Parameters
        ----------
        series_surface_data : string
            corresponding to the feature_name in the data
        kwargs

        Returns
        -------
        feature : GeologicalFeature
            the created geological feature
        """
        if self.check_inialisation() == False:
            return False
        self.parameters["features"].append(
            {"feature_type": "foliation", "feature_name": series_surface_data, **kwargs}
        )
        interpolator = self.get_interpolator(**kwargs)
        series_builder = GeologicalFeatureInterpolator(
            interpolator, name=series_surface_data, **kwargs
        )
        # add data
        series_data = self.data[self.data["feature_name"] == series_surface_data]
        if series_data.shape[0] == 0:
            logger.warning("No data for {series_surface_data}, skipping")
            return
        series_builder.add_data_from_data_frame(series_data)
        # self._add_faults(series_builder)

        # build feature
        # series_feature = series_builder.build(**kwargs)
        series_feature = series_builder.feature
        series_builder.build_arguments = kwargs
        series_feature.type = "dtm"
        # see if any unconformities are above this feature if so add region
        # self._add_unconformity_above(series_feature)self._add_feature(series_feature)
        self._add_feature(series_feature)
        return series_feature

    def create_and_add_fold_frame(self, foldframe_data, tol=None, **kwargs):
        """
        Parameters
        ----------
        foldframe_data : string
            unique string in feature_name column

        kwargs

        Returns
        -------
        fold_frame : FoldFrame
            the created fold frame
        """
        if self.check_inialisation() == False:
            return False
        if tol is None:
            tol = self.tol
        self.parameters["features"].append(
            {"feature_type": "fold_frame", "feature_name": foldframe_data, **kwargs}
        )
        # create fault frame
        interpolator = self.get_interpolator(**kwargs)
        #
        fold_frame_builder = StructuralFrameBuilder(
            interpolator, name=foldframe_data, frame=FoldFrame, **kwargs
        )
        # add data
        fold_frame_data = self.data[self.data["feature_name"] == foldframe_data]
        fold_frame_builder.add_data_from_data_frame(fold_frame_data)
        self._add_faults(fold_frame_builder[0])
        self._add_faults(fold_frame_builder[1])
        self._add_faults(fold_frame_builder[2])
        kwargs["tol"] = tol
        fold_frame_builder.setup(**kwargs)
        fold_frame = fold_frame_builder.frame
        # for i in range(3):
        #     self._add_unconformity_above(fold_frame[i])
        fold_frame.type = "structuralframe"
        fold_frame.builder = fold_frame_builder
        self._add_feature(fold_frame)

        return fold_frame

    def create_and_add_folded_foliation(
        self, foliation_data, fold_frame=None, svario=True, tol=None, **kwargs
    ):
        """
        Create a folded foliation field from data and a fold frame

        Parameters
        ----------
        foliation_data : str
            unique string in type column of data frame
        fold_frame :  FoldFrame
        svario  : Boolean
            whether to calculate svariograms, saves time if avoided
        kwargs
            additional kwargs to be passed through to other functions

        Returns
        -------
        feature : GeologicalFeature
            created geological feature
        """
        if self.check_inialisation() == False:
            return False
        if tol is None:
            tol = self.tol
        self.parameters["features"].append(
            {
                "feature_type": "fold_foliation",
                "feature_name": foliation_data,
                "fold_frame": fold_frame,
                **kwargs,
            }
        )
        if fold_frame is None:
            logger.info("Using last feature as fold frame")
            fold_frame = self.features[-1]
        assert type(fold_frame) == FoldFrame, "Please specify a FoldFrame"
<<<<<<< HEAD
        fold = FoldEvent(fold_frame, name="Fold_{}".format(foliation_data))
=======
        fold = FoldEvent(fold_frame, name=f"Fold_{foliation_data}")
>>>>>>> ef109d19
        fold_interpolator = self.get_interpolator("DFI", fold=fold, **kwargs)
        if "fold_weights" not in kwargs:
            kwargs["fold_weights"] = {}

        series_builder = FoldedFeatureBuilder(
            interpolator=fold_interpolator, fold=fold, name=foliation_data, **kwargs
        )

        series_builder.add_data_from_data_frame(
            self.data[self.data["feature_name"] == foliation_data]
        )
        self._add_faults(series_builder)
        # series_builder.add_data_to_interpolator(True)
        self._add_faults(series_builder)
        # build feature

        kwargs["tol"] = tol

        # series_feature = series_builder.build(**kwargs)
        series_feature = series_builder.feature
        series_builder.build_arguments = kwargs
        series_feature.type = "series"
        series_feature.fold = fold
        # see if any unconformities are above this feature if so add region
        # self._add_unconformity_above(series_feature)self._add_feature(series_feature)
        # result['support'] = series_feature.get_interpolator().support
        self._add_feature(series_feature)
        return series_feature

    def create_and_add_folded_fold_frame(
        self, fold_frame_data, fold_frame=None, tol=None, **kwargs
    ):
        """

        Parameters
        ----------
        fold_frame_data : string
            name of the feature to be added

        fold_frame : StructuralFrame, optional
            the fold frame for the fold if not specified uses last feature added

        kwargs

        Returns
        -------
        fold_frame : FoldFrame
            created fold frame
        """
        if self.check_inialisation() == False:
            return False
        if tol is None:
            tol = self.tol
        self.parameters["features"].append(
            {
                "feature_type": "folded_fold_frame",
                "feature_name": fold_frame_data,
                "fold_frame": fold_frame,
                **kwargs,
            }
        )
        if fold_frame is None:
            logger.info("Using last feature as fold frame")
            fold_frame = self.features[-1]
        assert type(fold_frame) == FoldFrame, "Please specify a FoldFrame"
<<<<<<< HEAD
        fold = FoldEvent(fold_frame, name="Fold_{}".format(fold_frame_data))
=======
        fold = FoldEvent(fold_frame, name=f"Fold_{fold_frame_data}")
>>>>>>> ef109d19
        fold_interpolator = self.get_interpolator("DFI", fold=fold, **kwargs)
        gy_fold_interpolator = self.get_interpolator("DFI", fold=fold, **kwargs)

        frame_interpolator = self.get_interpolator(**kwargs)
        interpolators = [
            fold_interpolator,
            gy_fold_interpolator,
            frame_interpolator.copy(),
        ]
        fold_frame_builder = StructuralFrameBuilder(
            interpolators=interpolators,
            name=fold_frame_data,
            fold=fold,
            frame=FoldFrame,
<<<<<<< HEAD
            **kwargs
=======
            **kwargs,
>>>>>>> ef109d19
        )
        fold_frame_builder.add_data_from_data_frame(
            self.data[self.data["feature_name"] == fold_frame_data]
        )

        for i in range(3):
            self._add_faults(fold_frame_builder[i])
        # build feature
        kwargs["frame"] = FoldFrame
        kwargs["tol"] = tol
        fold_frame_builder.setup(**kwargs)
        # fold_frame_builder.build_arguments = kwargs
        folded_fold_frame = fold_frame_builder.frame
        folded_fold_frame.builder = fold_frame_builder

        folded_fold_frame.type = "structuralframe"
        # see if any unconformities are above this feature if so add region
        # for i in range(3):
        #     self._add_unconformity_above(fold_frame[i])

        self._add_feature(folded_fold_frame)

        return folded_fold_frame

    def _add_faults(self, feature_builder, features=None):
        """Adds all existing faults to a geological feature builder

        Parameters
        ----------
        feature_builder : GeologicalFeatureInterpolator/StructuralFrameBuilder
            The feature buider to add the faults to
        features : list, optional
            A specific list of features rather than all features in the model
        Returns
        -------

        """
        if features is None:
            features = self.features
        for f in reversed(features):
            if isinstance(f, str):
                f = self.__getitem__(f)
            if f.type == "fault":
                feature_builder.add_fault(f)
            # if f.type == 'unconformity':
            #     break

    def _add_domain_fault_above(self, feature):
        """
        Looks through the feature list and adds any domain faults to the feature. The domain fault masks everything
        where the fault scalar field is < 0 as being active when added to feature.

        Parameters
        ----------
        feature : GeologicalFeatureInterpolator
            the feature being added to the model where domain faults should be added

        Returns
        -------

        """
        for f in reversed(self.features):
            if f.name == feature.name:
                continue
            if f.type == "domain_fault":
                feature.add_region(lambda pos: f.evaluate_value(pos) < 0)
                break

    def _add_domain_fault_below(self, domain_fault):
        """
        Looks through the feature list and adds any the domain_fault to the features that already exist in the stack
        until an unconformity is reached. domain faults to the feature. The domain fault masks everything
        where the fault scalar field is < 0 as being active when added to feature.

        Parameters
        ----------
        feature : GeologicalFeatureInterpolator
            the feature being added to the model where domain faults should be added

        Returns
        -------

        """
        for f in reversed(self.features):
            if f.name == domain_fault.name:
                continue
            f.add_region(lambda pos: domain_fault.evaluate_value(pos) > 0)
            if f.type == "unconformity":
                break

    def _add_unconformity_above(self, feature):
        """

        Adds a region to the feature to prevent the value from being
        interpolated where the unconformities exists above e.g.
        if there is another feature above and the unconformity is at 0
        then the features added below (after) will only be visible where the
        uncomformity is <0

        Parameters
        ----------
        feature - GeologicalFeature

        Returns
        -------

        """
        for f in reversed(self.features):
            if f.type == "unconformity":
                feature.add_region(lambda pos: f.evaluate(pos))
                break

    def _add_unconformity_below(self, feature):
        """
        Adds a region to the features that represents the
        unconformity so it is not evaluated below the unconformity

        Parameters
        ----------
        feature

        Returns
        -------

        """
        for f in self.features:
            if f.type == "series" and feature.feature.name != f.name:
                f.add_region(lambda pos: ~feature.evaluate(pos))
        # for f in reversed(self.features):
        #     if f.type == 'unconformity':
        #         feature.add_region(lambda pos: f.evaluate(pos))
        #         break
        # feature.add_region(lambda pos: ~uc.evaluate(pos))

    def create_and_add_unconformity(self, unconformity_surface_data, **kwargs):
        """
        Parameters
        ----------
        unconformity_surface_data : string
            name of the unconformity data in the data frame

        Returns
        -------
        """
        if not self.check_initialisation():
            return False
        # self.parameters['features'].append({'feature_type':'unconformity','feature_name':unconformity_surface_data,**kwargs})
        interpolator = self.get_interpolator(**kwargs)
        unconformity_feature_builder = GeologicalFeatureInterpolator(
            interpolator, name=unconformity_surface_data
        )
        # add data
        unconformity_data = self.data[
            self.data["feature_name"] == unconformity_surface_data
        ]

        unconformity_feature_builder.add_data_from_data_frame(unconformity_data)
        # look through existing features if there is a fault before an
        # unconformity
        # then add to the feature, once we get to an unconformity stop
        self._add_faults(unconformity_feature_builder)

        # build feature
        # uc_feature_base = unconformity_feature_builder.build(**kwargs)
        uc_feature_base = unconformity_feature_builder.feature
        unconformity_feature_builder.build_arguments = kwargs
        uc_feature_base.type = "unconformity_base"
        # uc_feature = UnconformityFeature(uc_feature_base,0)
        # iterate over existing features and add the unconformity as a
        # region so the feature is only
        # evaluated where the unconformity is positive
        return self.add_unconformity(uc_feature_base, 0)

    def add_unconformity(self, feature, value):
        """
        Use an existing feature to add an unconformity to the model.

        Parameters
        ----------
        feature : GeologicalFeature
            existing geological feature
        value : float
            scalar value of isosurface that represents

        Returns
        -------
        unconformity : GeologicalFeature
            unconformity feature

        """
        self.parameters["features"].append(
            {"feature_type": "unconformity", "feature": feature, "value": value}
        )
        uc_feature = UnconformityFeature(feature, value)

        # for f in self.features:
        #     f.add_region(lambda pos: uc_feature.evaluate(pos))

        # see if any unconformities are above this feature if so add region
        # self._add_unconformity_above(uc_feature)
        # self._add_unconformity_below(feature)#, uc_feature)
        self._add_feature(uc_feature)

        return uc_feature

    def add_onlap_unconformity(self, feature, value):
        """
        Use an existing feature to add an unconformity to the model.

        Parameters
        ----------
        feature : GeologicalFeature
            existing geological feature
        value : float
            scalar value of isosurface that represents

        Returns
        -------
        unconformity_feature : GeologicalFeature
            the created unconformity

        """
        self.parameters["features"].append(
            {"feature_type": "onlap", "feature": feature, "value": value}
        )

        uc_feature = UnconformityFeature(feature, value)

        # for f in self.features:
        #     f.add_region(lambda pos: uc_feature.evaluate(pos))

        # see if any unconformities are above this feature if so add region
        # self._add_unconformity_above(uc_feature)
        self._add_unconformity_below(uc_feature)  # , uc_feature)
        self._add_feature(uc_feature)

        return uc_feature

    def create_and_add_domain_fault(self, fault_surface_data, **kwargs):
        """
        Parameters
        ----------
        fault_surface_data : string
            name of the domain fault data in the data frame

        Returns
        -------
        domain_Fault : GeologicalFeature
            the created domain fault

        """
        # self.parameters['features'].append({'feature_type':'unconformity','feature_name':unconformity_surface_data,**kwargs})
        interpolator = self.get_interpolator(**kwargs)
        domain_fault_feature_builder = GeologicalFeatureInterpolator(
            interpolator, name=fault_surface_data
        )
        # add data
        unconformity_data = self.data[self.data["feature_name"] == fault_surface_data]

        domain_fault_feature_builder.add_data_from_data_frame(unconformity_data)
        # look through existing features if there is a fault before an
        # unconformity
        # then add to the feature, once we get to an unconformity stop
        self._add_faults(domain_fault_feature_builder)

        # build feature
        # domain_fault = domain_fault_feature_builder.build(**kwargs)
        domain_fault = domain_fault_feature_builder.feature
        domain_fault_feature_builder.build_arguments = kwargs
        domain_fault.type = "domain_fault"
        self._add_feature(domain_fault)
        self._add_domain_fault_below(domain_fault)

        domain_fault_uc = UnconformityFeature(domain_fault, 0)
        # iterate over existing features and add the unconformity as a
        # region so the feature is only
        # evaluated where the unconformity is positive
        return domain_fault_uc

    def create_and_add_fault(
        self,
        fault_surface_data,
        displacement,
        tol=None,
        fault_slip_vector=None,
        fault_center=None,
        major_axis=None,
        minor_axis=None,
        intermediate_axis=None,
        faultfunction="BaseFault",
<<<<<<< HEAD
        **kwargs
=======
        **kwargs,
>>>>>>> ef109d19
    ):
        """
        Parameters
        ----------
        fault_surface_data : string
            name of the fault surface data in the dataframe
        displacement : displacement magnitude
        major_axis : [type], optional
            [description], by default None
        minor_axis : [type], optional
            [description], by default None
        intermediate_axis : [type], optional
            [description], by default None
        kwargs : additional kwargs for Fault and interpolators

        Returns
        -------
        fault : FaultSegment
            created fault
        """
        logger.info(f'Creating fault "{fault_surface_data}"')
        logger.info(f"Displacement: {displacement}")
        logger.info(f"Tolerance: {tol}")
        logger.info(f"Fault function: {faultfunction}")
        logger.info(f"Fault slip vector: {fault_slip_vector}")
        logger.info(f"Fault center: {fault_center}")
        logger.info(f"Major axis: {major_axis}")
        logger.info(f"Minor axis: {minor_axis}")
        logger.info(f"Intermediate axis: {intermediate_axis}")
        fault_slip_vector = np.array(fault_slip_vector, dtype="float")
        fault_center = np.array(fault_center, dtype="float")

        for k, v in kwargs.items():
            logger.info(f"{k}: {v}")

        if tol is None:
            tol = self.tol
        self.parameters["features"].append(
            {
                "feature_type": "fault",
                "feature_name": fault_surface_data,
                "displacement": displacement,
                **kwargs,
            }
        )
<<<<<<< HEAD
=======
        if displacement == 0:
            logger.warning(f"{fault_surface_data} displacement is 0")

>>>>>>> ef109d19
        if "data_region" in kwargs:
            kwargs.pop("data_region")
            logger.error("kwarg data_region currently not supported, disabling")
        displacement_scaled = displacement / self.scale_factor
        # create fault frame
        interpolator = self.get_interpolator(**kwargs)
        # faults arent supported for surfe
        if isinstance(interpolator, DiscreteInterpolator) == False:
            logger.error(
                "Change interpolator to a discrete interpolation algorithm FDI/PLI"
            )
<<<<<<< HEAD
            raise InterpolatorError(
                "Faults not supported for {}".format(kwargs["interpolatortype"])
            )
=======
            interpolatortype = kwargs["interpolatortype"]
            raise InterpolatorError(f"Faults not supported for {interpolatortype}")
>>>>>>> ef109d19
        fault_frame_builder = FaultBuilder(
            interpolator, name=fault_surface_data, model=self, **kwargs
        )
        # add data
        fault_frame_data = self.data[
            self.data["feature_name"] == fault_surface_data
        ].copy()
<<<<<<< HEAD
        mask = np.logical_and(
            fault_frame_data["coord"] == 0, ~np.isnan(fault_frame_data["gz"])
        )
        fault_normal_vector = (
            fault_frame_data.loc[mask, ["gx", "gy", "gz"]].mean(axis=0).to_numpy()
        )
=======
        trace_mask = np.logical_and(
            fault_frame_data["coord"] == 0, fault_frame_data["val"] == 0
        )
        logger.info(f"There are {np.sum(trace_mask)} points on the fault trace")
        if np.sum(trace_mask) == 0:
            logger.error(
                "You cannot model a fault without defining the location of the fault"
            )
            raise ValueError(f"There are no points on the fault trace")

        mask = np.logical_and(
            fault_frame_data["coord"] == 0, ~np.isnan(fault_frame_data["gz"])
        )
        vector_data = fault_frame_data.loc[mask, ["gx", "gy", "gz"]].to_numpy()
        mask2 = np.logical_and(
            fault_frame_data["coord"] == 0, ~np.isnan(fault_frame_data["nz"])
        )
        vector_data = np.vstack(
            [vector_data, fault_frame_data.loc[mask2, ["nx", "ny", "nz"]].to_numpy()]
        )
        fault_normal_vector = np.mean(vector_data, axis=0)
        logger.info(f"Fault normal vector: {fault_normal_vector}")

>>>>>>> ef109d19
        mask = np.logical_and(
            fault_frame_data["coord"] == 1, ~np.isnan(fault_frame_data["gz"])
        )
        if fault_slip_vector is None:
            if (
                "avgSlipDirEasting" in kwargs
                and "avgSlipDirNorthing" in kwargs
                and "avgSlipDirAltitude" in kwargs
            ):
                fault_slip_vector = np.array(
                    [
                        kwargs["avgSlipDirEasting"],
                        kwargs["avgSlipDirNorthing"],
                        kwargs["avgSlipDirAltitude"],
                    ],
                    dtype=float,
                )
            else:
                fault_slip_vector = (
                    fault_frame_data.loc[mask, ["gx", "gy", "gz"]]
                    .mean(axis=0)
                    .to_numpy()
                )
        if np.any(np.isnan(fault_slip_vector)):
            logger.warning("Fault slip vector is nan, estimating from fault normal")
            strike_vector, dip_vector = get_vectors(fault_normal_vector[None, :])
            fault_slip_vector = dip_vector[:, 0]
<<<<<<< HEAD
        if fault_center is not None:
            fault_center = self.scale(fault_center, inplace=False)
        if fault_center is None:
            # if we haven't defined a fault centre take the center of mass for lines assocaited with
            # the fault trace
            if (
                "centreEasting" in kwargs
                and "centreNorthing" in kwargs
                and "centreAltitude" in kwargs
=======
            logger.info(f"Estimated fault slip vector: {fault_slip_vector}")

        if fault_center is not None and ~np.isnan(fault_center).any():
            fault_center = self.scale(fault_center, inplace=False)
        else:
            # if we haven't defined a fault centre take the center of mass for lines assocaited with
            # the fault trace
            if (
                ~np.isnan(kwargs.get("centreEasting", np.nan))
                and ~np.isnan(kwargs.get("centreNorthing", np.nan))
                and ~np.isnan(kwargs.get("centreAltitude", np.nan))
>>>>>>> ef109d19
            ):
                fault_center = self.scale(
                    np.array(
                        [
                            kwargs["centreEasting"],
                            kwargs["centreNorthing"],
                            kwargs["centreAltitude"],
                        ],
                        dtype=float,
                    ),
                    inplace=False,
                )
            else:
                mask = np.logical_and(
                    fault_frame_data["coord"] == 0, fault_frame_data["val"] == 0
                )
                fault_center = (
                    fault_frame_data.loc[mask, ["X", "Y", "Z"]].mean(axis=0).to_numpy()
                )
        if minor_axis:
            minor_axis = minor_axis / self.scale_factor
        if major_axis:
            major_axis = major_axis / self.scale_factor
        if intermediate_axis:
            intermediate_axis = intermediate_axis / self.scale_factor
        fault_frame_builder.create_data_from_geometry(
            fault_frame_data,
            fault_center,
            fault_normal_vector,
            fault_slip_vector,
            minor_axis=minor_axis,
            major_axis=major_axis,
            intermediate_axis=intermediate_axis,
<<<<<<< HEAD
            points=kwargs.get("points", None),
=======
            points=kwargs.get("points", True),
>>>>>>> ef109d19
        )

        # if minor_axis == None or major_axis == None or intermediate_axis == None:
        #     fault_frame_builder.origin = self.bounding_box[0,:]
        #     fault_frame_builder.maximum = self.bounding_box[1,:]
        if "force_mesh_geometry" not in kwargs:
<<<<<<< HEAD
            fault_frame_builder.set_mesh_geometry(
                kwargs.get("fault_buffer", 0.2), 0
            )  # ,
            # np.rad2deg(np.arccos(np.dot(fault_normal_vector[:2],np.array([0,1])))))
=======

            fault_frame_builder.set_mesh_geometry(kwargs.get("fault_buffer", 0.2), 0)
>>>>>>> ef109d19
        if "splay" in kwargs and "splayregion" in kwargs:
            fault_frame_builder.add_splay(kwargs["splay"], kwargs["splayregion"])

        kwargs["tol"] = tol
        fault_frame_builder.setup(**kwargs)
        fault_frame = fault_frame_builder.frame

        fault = FaultSegment(
            fault_frame,
            displacement=displacement_scaled,
            faultfunction=faultfunction,
<<<<<<< HEAD
            **kwargs
=======
            **kwargs,
>>>>>>> ef109d19
        )
        fault.builder = fault_frame_builder
        for f in reversed(self.features):
            if f.type == "unconformity":
                fault.add_region(lambda pos: f.evaluate_value(pos) <= 0)
                break
        if displacement == 0:
            fault.type = "fault_inactive"
        self._add_feature(fault)

        return fault

    def rescale(self, points, inplace=True):
        """
        Convert from model scale to real world scale - in the future this
        should also do transformations?

        Parameters
        ----------
        points : np.array((N,3),dtype=double)
        inplace : boolean
            whether to return a modified copy or modify the original array

        Returns
        -------
        points : np.array((N,3),dtype=double)

        """
        if inplace == False:
            points = points.copy()
        points *= self.scale_factor
        points += self.origin
        return points

    def scale(self, points, inplace=True):
        """Take points in UTM coordinates and reproject
        into scaled model space

        Parameters
        ----------
        points : np.array((N,3),dtype=float)
            points to
        inplace : bool, optional default = True
            whether to copy the points array or update the passed array
        Returns
        -------
        points : np.array((N,3),dtype=double)

        """
        points = np.array(points).astype(float)
        if inplace == False:
            points = points.copy()
        # if len(points.shape) == 1:
        #     points = points[None,:]
        # if len(points.shape) != 2:
        #     logger.error("cannot scale array of dimensions".format(len(points.shape)))
        points -= self.origin
        points /= self.scale_factor
        return points

    def regular_grid(self, nsteps=None, shuffle=True, rescale=False, order="C"):
        """
        Return a regular grid within the model bounding box

        Parameters
        ----------
        nsteps : tuple
            number of cells in x,y,z

        Returns
        -------
        xyz : np.array((N,3),dtype=float)
            locations of points in regular grid
        """
        if nsteps is None:
            nsteps = self.nsteps
        x = np.linspace(self.bounding_box[0, 0], self.bounding_box[1, 0], nsteps[0])
        y = np.linspace(self.bounding_box[0, 1], self.bounding_box[1, 1], nsteps[1])
        z = np.linspace(self.bounding_box[1, 2], self.bounding_box[0, 2], nsteps[2])
        xx, yy, zz = np.meshgrid(x, y, z, indexing="ij")
        locs = np.array(
            [xx.flatten(order=order), yy.flatten(order=order), zz.flatten(order=order)]
        ).T
        if shuffle:
            logger.info("Shuffling points")
            np.random.shuffle(locs)
        if rescale:
            locs = self.rescale(locs)
        return locs

    def evaluate_model(self, xyz, scale=True):
        """Evaluate the stratigraphic id at each location


        Parameters
        ----------
        xyz : np.array((N,3),dtype=float)
            locations
        scale : bool
            whether to rescale the xyz before evaluating model

        Returns
        -------
        stratigraphic_id : np.array(N,dtype=int)
            the stratigraphic index for locations

        Examples
        --------
        Evaluate on a voxet

        >>> x = np.linspace(model.bounding_box[0, 0], model.bounding_box[1, 0],
                        nsteps[0])
        >>> y = np.linspace(model.bounding_box[0, 1], model.bounding_box[1, 1],
                        nsteps[1])
        >>> z = np.linspace(model.bounding_box[1, 2], model.bounding_box[0, 2],
                        nsteps[2])
        >>> xx, yy, zz = np.meshgrid(x, y, z, indexing='ij')
        >>> xyz = np.array([xx.flatten(), yy.flatten(), zz.flatten()]).T
        >>> model.evaluate_model(xyz)

        Evaluate on points defined by regular grid function

        >>> model.evaluate_model(model.regular_grid())


        Evaluate on a map

        >>> x = np.linspace(self.bounding_box[0, 0], self.bounding_box[1, 0],
                        nsteps[0])
        >>> y = np.linspace(self.bounding_box[0, 1], self.bounding_box[1, 1],
                        nsteps[1])
        >>> xx, yy = np.meshgrid(x, y, indexing='ij')
        >>> zz = np.zeros_like(yy)
        >>> xyz = np.array([xx.flatten(), yy.flatten(), zz.flatten()]).T
        >>> model.evaluate_model(xyz)

        """
        xyz = np.array(xyz)
        if scale:
            xyz = self.scale(xyz, inplace=False)
        strat_id = np.zeros(xyz.shape[0], dtype=int)
        for group in self.stratigraphic_column.keys():
            if group == "faults":
                continue
            feature_id = self.feature_name_index.get(group, -1)
            if feature_id >= 0:
                feature = self.features[feature_id]
                vals = feature.evaluate_value(xyz)
                for series in self.stratigraphic_column[group].values():
                    strat_id[
                        np.logical_and(
                            vals < series.get("max", feature.max()),
                            vals > series.get("min", feature.min()),
                        )
                    ] = series["id"]
            if feature_id == -1:
<<<<<<< HEAD
                logger.error("Model does not contain {}".format(group))
=======
                logger.error(f"Model does not contain {group}")
>>>>>>> ef109d19
        return strat_id

    def evaluate_fault_displacements(self, points, scale=True):
        """Evaluate the fault displacement magnitude at each location


        Parameters
        ----------
        xyz : np.array((N,3),dtype=float)
            locations
        scale : bool
            whether to rescale the xyz before evaluating model

        Returns
        -------
        fault_displacement : np.array(N,dtype=float)
            the fault displacement magnitude
        """
        if scale:
            points = self.scale(points, inplace=False)
        vals = np.zeros(points.shape[0])
        for f in self.features:
            if f.type == "fault":
                disp = f.displacementfeature.evaluate_value(points)
                vals[~np.isnan(disp)] += disp[~np.isnan(disp)]
        return (
            vals * -self.scale_factor
        )  # convert from restoration magnutude to displacement

    def get_feature_by_name(self, feature_name):
        """Returns a feature from the mode given a name


        Parameters
        ----------
        feature_name : string
            the name of the feature

        Returns
        -------
        feature : GeologicalFeature
            the geological feature with the specified name, or none if no feature



        """
        feature_index = self.feature_name_index.get(feature_name, -1)
        if feature_index > -1:
            return self.features[feature_index]
        else:
            logger.error(f"{feature_name} does not exist!")
            return None

    def evaluate_feature_value(self, feature_name, xyz, scale=True):
        """Evaluate the scalar value of the geological feature given the name at locations
        xyz

        Parameters
        ----------
        feature_name : string
            name of the feature
        xyz : np.array((N,3))
            locations to evaluate
        scale : bool, optional
            whether to scale real world points into model scale, by default True

        Returns
        -------
        np.array((N))
            vector of scalar values

        Examples
        --------
        Evaluate on a voxet using model boundaries

        >>> x = np.linspace(model.bounding_box[0, 0], model.bounding_box[1, 0],
                        nsteps[0])
        >>> y = np.linspace(model.bounding_box[0, 1], model.bounding_box[1, 1],
                        nsteps[1])
        >>> z = np.linspace(model.bounding_box[1, 2], model.bounding_box[0, 2],
                        nsteps[2])
        >>> xx, yy, zz = np.meshgrid(x, y, z, indexing='ij')
        >>> xyz = np.array([xx.flatten(), yy.flatten(), zz.flatten()]).T
        >>> model.evaluate_feature_vaue('feature',xyz,scale=False)

        Evaluate on points in UTM coordinates

        >>> model.evaluate_feature_vaue('feature',utm_xyz)

        """
        feature = self.get_feature_by_name(feature_name)
        if feature:
            scaled_xyz = xyz
            if scale:
                scaled_xyz = self.scale(xyz, inplace=False)
            return feature.evaluate_value(scaled_xyz)
        else:
            return np.zeros(xyz.shape[0])

    def evaluate_feature_gradient(self, feature_name, xyz, scale=True):
        """Evaluate the gradient of the geological feature at a location

        Parameters
        ----------
        feature_name : string
            name of the geological feature
        xyz : np.array((N,3))
            locations to evaluate
        scale : bool, optional
            whether to scale real world points into model scale, by default True

        Returns
        -------
        results : np.array((N,3))
            gradient of the scalar field at the locations specified
        """
        feature = self.get_feature_by_name(feature_name)
        if feature:
            scaled_xyz = xyz
            if scale:
                scaled_xyz = self.scale(xyz, inplace=False)
            return feature.evaluate_gradient(scaled_xyz)
        else:
            return np.zeros(xyz.shape[0])

    def update(self, verbose=False, progressbar=True):
        total_dof = 0
        nfeatures = 0
        for f in self.features:
            if f.type == "fault":
                nfeatures += 3
                total_dof += f[0].interpolator.nx * 3
            if isinstance(f, StructuralFrame):
                nfeatures += 3
                total_dof += f[0].interpolator.nx * 3
            if f.type == "series":
                nfeatures += 1
                total_dof += f.interpolator.nx
        if verbose == True:
            print(
<<<<<<< HEAD
                "Updating geological model. There are: \n"
                "{} geological features that need to be interpolated\n".format(
                    nfeatures
                )
=======
                f"Updating geological model. There are: \n {nfeatures} geological features that need to be interpolated\n"
>>>>>>> ef109d19
            )

        from tqdm.auto import tqdm
        import time

        start = time.time()
        sizecounter = 0

        # Load tqdm with size counter instead of file counter
        with tqdm(total=nfeatures) as pbar:
            buf = 0
            for f in self.features:
<<<<<<< HEAD
                pbar.set_description("Interpolating {}".format(f.name))
                f.builder.up_to_date(callback=pbar.update)

        if verbose:
            print("Model update took: {} seconds".format(time.time() - start))
=======
                pbar.set_description(f"Interpolating {f.name}")
                f.builder.up_to_date(callback=pbar.update)

        if verbose:
            print(f"Model update took: {time.time()-start} seconds")
>>>>>>> ef109d19
<|MERGE_RESOLUTION|>--- conflicted
+++ resolved
@@ -6,7 +6,6 @@
 import numpy as np
 import pandas as pd
 from LoopStructural.datasets import normal_vector_headers
-<<<<<<< HEAD
 from LoopStructural.interpolators import DiscreteFoldInterpolator as DFI
 from LoopStructural.interpolators import FiniteDifferenceInterpolator as FDI
 from LoopStructural.interpolators import PiecewiseLinearInterpolator as PLI
@@ -22,17 +21,6 @@
 from LoopStructural.interpolators import StructuredGrid
 from LoopStructural.interpolators import TetMesh
 from LoopStructural.modelling.fault import FaultSegment
-=======
-from LoopStructural.interpolators.discrete_fold_interpolator import (
-    DiscreteFoldInterpolator as DFI,
-)
-from LoopStructural.interpolators.finite_difference_interpolator import (
-    FiniteDifferenceInterpolator as FDI,
-)
-from LoopStructural.interpolators.piecewiselinear_interpolator import (
-    PiecewiseLinearInterpolator as PLI,
-)
->>>>>>> ef109d19
 from LoopStructural.interpolators import DiscreteInterpolator
 
 from LoopStructural.interpolators import StructuredGrid
@@ -151,13 +139,7 @@
         # we want to rescale the model area so that the maximum length is
         # 1
         self.origin = np.array(origin).astype(float)
-<<<<<<< HEAD
-        originstr = "Model origin: {} {} {}".format(
-            self.origin[0], self.origin[1], self.origin[2]
-        )
-=======
         originstr = f"Model origin: {self.origin[0]} {self.origin[1]} {self.origin[2]}"
->>>>>>> ef109d19
         logger.info(originstr)
         self.maximum = np.array(maximum).astype(float)
         maximumstr = "Model maximum: {} {} {}".format(
@@ -228,11 +210,7 @@
         use_thickness=True,
         vector_scale=1,
         gradient=False,
-<<<<<<< HEAD
-        **kwargs
-=======
         **kwargs,
->>>>>>> ef109d19
     ):
         """Alternate constructor for a geological model using m2l output
 
@@ -252,11 +230,8 @@
         """
         from LoopStructural.modelling.input.map2loop_processor import Map2LoopProcessor
 
-<<<<<<< HEAD
-=======
         log_to_file(f"{m2l_directory}/loopstructural_log.txt")
         logger.info("Creating model from m2l directory")
->>>>>>> ef109d19
         processor = Map2LoopProcessor(m2l_directory, use_thickness)
         processor._gradient = gradient
         processor.vector_scale = vector_scale
@@ -288,15 +263,6 @@
 
     @classmethod
     def from_processor(cls, processor):
-<<<<<<< HEAD
-        model = GeologicalModel(processor.origin, processor.maximum)
-        model.data = processor.data
-        for i in processor.fault_network.faults:
-            model.create_and_add_fault(
-                i,
-                **processor.fault_properties.to_dict("index")[i],
-                faultfunction="BaseFault"
-=======
         logger.info("Creating model from processor")
         model = GeologicalModel(processor.origin, processor.maximum)
         model.data = processor.data
@@ -306,18 +272,11 @@
                 i,
                 **processor.fault_properties.to_dict("index")[i],
                 faultfunction="BaseFault",
->>>>>>> ef109d19
             )
         for edge, properties in processor.fault_network.fault_edge_properties.items():
             if model[edge[1]] is None or model[edge[0]] is None:
                 logger.warning(
-<<<<<<< HEAD
-                    "cannot add splay {} or {} are not in the model".format(
-                        edge[1], edge[0]
-                    )
-=======
                     f"Cannot add splay {edge[1]} or {edge[0]} are not in the model"
->>>>>>> ef109d19
                 )
                 continue
             splay = False
@@ -354,10 +313,7 @@
                 faults = None
                 if processor.fault_stratigraphy is not None:
                     faults = processor.fault_stratigraphy[s]
-<<<<<<< HEAD
-=======
                 logger.info(f"Adding foliation {s}")
->>>>>>> ef109d19
                 f = model.create_and_add_foliation(
                     s, **processor.foliation_properties[s], faults=faults
                 )
@@ -389,11 +345,7 @@
             logger.info("GeologicalModel initialised from file")
             return model
         else:
-<<<<<<< HEAD
-            logger.error("{} does not contain a geological model".format(file))
-=======
             logger.error(f"{file} does not contain a geological model")
->>>>>>> ef109d19
             return None
 
     def __getitem__(self, feature_name):
@@ -471,11 +423,7 @@
             )
             return
         try:
-<<<<<<< HEAD
-            logger.info("Writing GeologicalModel to: {}".format(file))
-=======
             logger.info(f"Writing GeologicalModel to: {file}")
->>>>>>> ef109d19
             pickle.dump(self, open(file, "wb"))
         except pickle.PicklingError:
             logger.error("Error saving file")
@@ -493,23 +441,14 @@
 
         if feature.name in self.feature_name_index:
             logger.info(
-<<<<<<< HEAD
-                "Feature %s already exists at %i, overwriting"
-                % (feature.name, self.feature_name_index[feature.name])
-=======
                 f"Feature {feature.name} already exists at {self.feature_name_index[feature.name]}, overwriting"
->>>>>>> ef109d19
             )
             self.features[self.feature_name_index[feature.name]] = feature
         else:
             self.features.append(feature)
             self.feature_name_index[feature.name] = len(self.features) - 1
             logger.info(
-<<<<<<< HEAD
-                "Adding %s to model at location %i" % (feature.name, len(self.features))
-=======
                 f"Adding {feature.name} to model at location {len(self.features)}"
->>>>>>> ef109d19
             )
         self._add_domain_fault_above(feature)
         self._add_unconformity_above(feature)
@@ -553,13 +492,7 @@
             except:
                 logger.error("Could not load pandas data frame from data")
                 raise BaseException("Cannot load data")
-<<<<<<< HEAD
-        logger.info(
-            "Adding data to GeologicalModel with {} data points".format(len(data))
-        )
-=======
         logger.info(f"Adding data to GeologicalModel with {len(data)} data points")
->>>>>>> ef109d19
         self._data = data.copy()
         self._data["X"] -= self.origin[0]
         self._data["Y"] -= self.origin[1]
@@ -580,27 +513,19 @@
                     self._data[h] = 1.0
                 if h == "coord":
                     self._data[h] = 0
-<<<<<<< HEAD
-=======
                 if h == "polarity":
                     self._data[h] = 1.0
         # LS wants polarity as -1 or 1, change 0 to -1
         self._data.loc[self._data["polarity"] == 0, "polarity"] = -1.0
->>>>>>> ef109d19
         self.data.loc[np.isnan(self.data["w"]), "w"] = 1.0
         if "strike" in self._data and "dip" in self._data:
             logger.info("Converting strike and dip to vectors")
             mask = np.all(~np.isnan(self._data.loc[:, ["strike", "dip"]]), axis=1)
-<<<<<<< HEAD
-            self._data.loc[mask, gradient_vec_names()] = strike_dip_vector(
-                self._data.loc[mask, "strike"], self._data.loc[mask, "dip"]
-=======
             self._data.loc[mask, gradient_vec_names()] = (
                 strike_dip_vector(
                     self._data.loc[mask, "strike"], self._data.loc[mask, "dip"]
                 )
                 * self._data.loc[mask, "polarity"].to_numpy()[:, None]
->>>>>>> ef109d19
             )
             self._data.drop(["strike", "dip"], axis=1, inplace=True)
 
@@ -705,11 +630,7 @@
         nelements=1e4,
         buffer=0.2,
         element_volume=None,
-<<<<<<< HEAD
-        **kwargs
-=======
         **kwargs,
->>>>>>> ef109d19
     ):
         """
         Returns an interpolator given the arguments, also constructs a
@@ -756,23 +677,13 @@
                 for i in range(3):
                     if nsteps[i] < 3:
                         logger.error(
-<<<<<<< HEAD
-                            "Number of steps in direction {} is too small, try increasing nelements".format(
-                                axis_labels[i]
-                            )
-=======
                             f"Number of steps in direction {axis_labels[i]} is too small, try increasing nelements"
->>>>>>> ef109d19
                         )
                 logger.error("Cannot create interpolator: number of steps is too small")
                 raise ValueError("Number of steps too small cannot create interpolator")
             # create a structured grid using the origin and number of steps
             if self.reuse_supports:
-<<<<<<< HEAD
-                mesh_id = "mesh_{}".format(nelements)
-=======
                 mesh_id = f"mesh_{nelements}"
->>>>>>> ef109d19
                 mesh = self.support.get(
                     mesh_id,
                     TetMesh(origin=bb[0, :], nsteps=nsteps, step_vector=step_vector),
@@ -787,7 +698,6 @@
                         origin=bb[0, :], nsteps=nsteps, step_vector=step_vector
                     )
             logger.info(
-<<<<<<< HEAD
                 "Creating regular tetrahedron mesh with %i elements \n"
                 "for modelling using PLI" % (mesh.ntetra)
             )
@@ -812,14 +722,6 @@
                 "for modelling using P2" % (mesh.ntetra)
             )
             return P2Interpolator(mesh)
-=======
-                f"Creating regular tetrahedron mesh with {mesh.ntetra} elements \n"
-                "for modelling using PLI"
-            )
-
-            return PLI(mesh)
-
->>>>>>> ef109d19
         if interpolatortype == "FDI":
 
             # find the volume of one element
@@ -836,13 +738,7 @@
                 for i in range(3):
                     if nsteps[i] < 3:
                         logger.error(
-<<<<<<< HEAD
-                            "Number of steps in direction {} is too small, try increasing nelements".format(
-                                axis_labels[i]
-                            )
-=======
                             f"Number of steps in direction {axis_labels[i]} is too small, try increasing nelements"
->>>>>>> ef109d19
                         )
                 raise ValueError("Number of steps too small cannot create interpolator")
             # create a structured grid using the origin and number of steps
@@ -861,13 +757,8 @@
                     origin=bb[0, :], nsteps=nsteps, step_vector=step_vector
                 )
             logger.info(
-<<<<<<< HEAD
-                "Creating regular grid with %i elements \n"
-                "for modelling using FDI" % grid.n_elements
-=======
                 f"Creating regular grid with {grid.n_elements} elements \n"
                 "for modelling using FDI"
->>>>>>> ef109d19
             )
             return FDI(grid)
 
@@ -889,13 +780,8 @@
                     TetMesh(origin=bb[0, :], nsteps=nsteps, step_vector=step_vector),
                 )
             logger.info(
-<<<<<<< HEAD
-                "Creating regular tetrahedron mesh with %i elements \n"
-                "for modelling using DFI" % mesh.ntetra
-=======
                 f"Creating regular tetrahedron mesh with {mesh.ntetra} elements \n"
                 "for modelling using DFI"
->>>>>>> ef109d19
             )
             return DFI(mesh, kwargs["fold"])
         if interpolatortype == "Surfe" or interpolatortype == "surfe":
@@ -1085,11 +971,7 @@
             logger.info("Using last feature as fold frame")
             fold_frame = self.features[-1]
         assert type(fold_frame) == FoldFrame, "Please specify a FoldFrame"
-<<<<<<< HEAD
-        fold = FoldEvent(fold_frame, name="Fold_{}".format(foliation_data))
-=======
         fold = FoldEvent(fold_frame, name=f"Fold_{foliation_data}")
->>>>>>> ef109d19
         fold_interpolator = self.get_interpolator("DFI", fold=fold, **kwargs)
         if "fold_weights" not in kwargs:
             kwargs["fold_weights"] = {}
@@ -1155,11 +1037,7 @@
             logger.info("Using last feature as fold frame")
             fold_frame = self.features[-1]
         assert type(fold_frame) == FoldFrame, "Please specify a FoldFrame"
-<<<<<<< HEAD
-        fold = FoldEvent(fold_frame, name="Fold_{}".format(fold_frame_data))
-=======
         fold = FoldEvent(fold_frame, name=f"Fold_{fold_frame_data}")
->>>>>>> ef109d19
         fold_interpolator = self.get_interpolator("DFI", fold=fold, **kwargs)
         gy_fold_interpolator = self.get_interpolator("DFI", fold=fold, **kwargs)
 
@@ -1174,11 +1052,7 @@
             name=fold_frame_data,
             fold=fold,
             frame=FoldFrame,
-<<<<<<< HEAD
-            **kwargs
-=======
             **kwargs,
->>>>>>> ef109d19
         )
         fold_frame_builder.add_data_from_data_frame(
             self.data[self.data["feature_name"] == fold_frame_data]
@@ -1469,11 +1343,7 @@
         minor_axis=None,
         intermediate_axis=None,
         faultfunction="BaseFault",
-<<<<<<< HEAD
-        **kwargs
-=======
         **kwargs,
->>>>>>> ef109d19
     ):
         """
         Parameters
@@ -1519,12 +1389,9 @@
                 **kwargs,
             }
         )
-<<<<<<< HEAD
-=======
         if displacement == 0:
             logger.warning(f"{fault_surface_data} displacement is 0")
 
->>>>>>> ef109d19
         if "data_region" in kwargs:
             kwargs.pop("data_region")
             logger.error("kwarg data_region currently not supported, disabling")
@@ -1536,14 +1403,8 @@
             logger.error(
                 "Change interpolator to a discrete interpolation algorithm FDI/PLI"
             )
-<<<<<<< HEAD
-            raise InterpolatorError(
-                "Faults not supported for {}".format(kwargs["interpolatortype"])
-            )
-=======
             interpolatortype = kwargs["interpolatortype"]
             raise InterpolatorError(f"Faults not supported for {interpolatortype}")
->>>>>>> ef109d19
         fault_frame_builder = FaultBuilder(
             interpolator, name=fault_surface_data, model=self, **kwargs
         )
@@ -1551,14 +1412,6 @@
         fault_frame_data = self.data[
             self.data["feature_name"] == fault_surface_data
         ].copy()
-<<<<<<< HEAD
-        mask = np.logical_and(
-            fault_frame_data["coord"] == 0, ~np.isnan(fault_frame_data["gz"])
-        )
-        fault_normal_vector = (
-            fault_frame_data.loc[mask, ["gx", "gy", "gz"]].mean(axis=0).to_numpy()
-        )
-=======
         trace_mask = np.logical_and(
             fault_frame_data["coord"] == 0, fault_frame_data["val"] == 0
         )
@@ -1582,7 +1435,6 @@
         fault_normal_vector = np.mean(vector_data, axis=0)
         logger.info(f"Fault normal vector: {fault_normal_vector}")
 
->>>>>>> ef109d19
         mask = np.logical_and(
             fault_frame_data["coord"] == 1, ~np.isnan(fault_frame_data["gz"])
         )
@@ -1610,17 +1462,6 @@
             logger.warning("Fault slip vector is nan, estimating from fault normal")
             strike_vector, dip_vector = get_vectors(fault_normal_vector[None, :])
             fault_slip_vector = dip_vector[:, 0]
-<<<<<<< HEAD
-        if fault_center is not None:
-            fault_center = self.scale(fault_center, inplace=False)
-        if fault_center is None:
-            # if we haven't defined a fault centre take the center of mass for lines assocaited with
-            # the fault trace
-            if (
-                "centreEasting" in kwargs
-                and "centreNorthing" in kwargs
-                and "centreAltitude" in kwargs
-=======
             logger.info(f"Estimated fault slip vector: {fault_slip_vector}")
 
         if fault_center is not None and ~np.isnan(fault_center).any():
@@ -1632,7 +1473,6 @@
                 ~np.isnan(kwargs.get("centreEasting", np.nan))
                 and ~np.isnan(kwargs.get("centreNorthing", np.nan))
                 and ~np.isnan(kwargs.get("centreAltitude", np.nan))
->>>>>>> ef109d19
             ):
                 fault_center = self.scale(
                     np.array(
@@ -1666,26 +1506,15 @@
             minor_axis=minor_axis,
             major_axis=major_axis,
             intermediate_axis=intermediate_axis,
-<<<<<<< HEAD
-            points=kwargs.get("points", None),
-=======
             points=kwargs.get("points", True),
->>>>>>> ef109d19
         )
 
         # if minor_axis == None or major_axis == None or intermediate_axis == None:
         #     fault_frame_builder.origin = self.bounding_box[0,:]
         #     fault_frame_builder.maximum = self.bounding_box[1,:]
         if "force_mesh_geometry" not in kwargs:
-<<<<<<< HEAD
-            fault_frame_builder.set_mesh_geometry(
-                kwargs.get("fault_buffer", 0.2), 0
-            )  # ,
-            # np.rad2deg(np.arccos(np.dot(fault_normal_vector[:2],np.array([0,1])))))
-=======
 
             fault_frame_builder.set_mesh_geometry(kwargs.get("fault_buffer", 0.2), 0)
->>>>>>> ef109d19
         if "splay" in kwargs and "splayregion" in kwargs:
             fault_frame_builder.add_splay(kwargs["splay"], kwargs["splayregion"])
 
@@ -1697,11 +1526,7 @@
             fault_frame,
             displacement=displacement_scaled,
             faultfunction=faultfunction,
-<<<<<<< HEAD
-            **kwargs
-=======
             **kwargs,
->>>>>>> ef109d19
         )
         fault.builder = fault_frame_builder
         for f in reversed(self.features):
@@ -1858,11 +1683,7 @@
                         )
                     ] = series["id"]
             if feature_id == -1:
-<<<<<<< HEAD
-                logger.error("Model does not contain {}".format(group))
-=======
                 logger.error(f"Model does not contain {group}")
->>>>>>> ef109d19
         return strat_id
 
     def evaluate_fault_displacements(self, points, scale=True):
@@ -2003,14 +1824,7 @@
                 total_dof += f.interpolator.nx
         if verbose == True:
             print(
-<<<<<<< HEAD
-                "Updating geological model. There are: \n"
-                "{} geological features that need to be interpolated\n".format(
-                    nfeatures
-                )
-=======
                 f"Updating geological model. There are: \n {nfeatures} geological features that need to be interpolated\n"
->>>>>>> ef109d19
             )
 
         from tqdm.auto import tqdm
@@ -2023,16 +1837,8 @@
         with tqdm(total=nfeatures) as pbar:
             buf = 0
             for f in self.features:
-<<<<<<< HEAD
-                pbar.set_description("Interpolating {}".format(f.name))
-                f.builder.up_to_date(callback=pbar.update)
-
-        if verbose:
-            print("Model update took: {} seconds".format(time.time() - start))
-=======
                 pbar.set_description(f"Interpolating {f.name}")
                 f.builder.up_to_date(callback=pbar.update)
 
         if verbose:
-            print(f"Model update took: {time.time()-start} seconds")
->>>>>>> ef109d19
+            print(f"Model update took: {time.time()-start} seconds")