"""
Main entry point for creating a geological model
"""
from LoopStructural.utils import getLogger, log_to_file

import numpy as np
import pandas as pd

try:
    from LoopStructural.interpolators import DiscreteFoldInterpolator as DFI

    dfi = True
except ImportError:
    dfi = False
from LoopStructural.interpolators import FiniteDifferenceInterpolator as FDI

try:
    from LoopStructural.interpolators import PiecewiseLinearInterpolator as PLI

    pli = True
except ImportError:
    pli = False

# if LoopStructural.experimental:
from LoopStructural.interpolators import P2Interpolator

try:
    from LoopStructural.interpolators import SurfeRBFInterpolator as Surfe

    surfe = True

except ImportError:
    surfe = False

from LoopStructural.interpolators import StructuredGrid
from LoopStructural.interpolators import TetMesh
from LoopStructural.modelling.features.fault import FaultSegment
from LoopStructural.interpolators import DiscreteInterpolator

from LoopStructural.modelling.features.builders import (
    FaultBuilder,
    GeologicalFeatureBuilder,
    StructuralFrameBuilder,
    FoldedFeatureBuilder,
)
from LoopStructural.modelling.features import (
    UnconformityFeature,
    StructuralFrame,
    GeologicalFeature,
    FeatureType,
)
from LoopStructural.modelling.features.fold import (
    FoldEvent,
    FoldFrame,
)

from LoopStructural.utils.exceptions import InterpolatorError
from LoopStructural.utils.helper import (
    all_heading,
    gradient_vec_names,
    strike_dip_vector,
    get_vectors,
)

intrusions = True
try:
    from LoopStructural.modelling.intrusions import IntrusionBuilder

    from LoopStructural.modelling.intrusions import IntrusionFrameBuilder
except ImportError as e:
    print(e)
    intrusions = False

logger = getLogger(__name__)


class GeologicalModel:
    """
    A geological model is the recipe for building a 3D model and  can include
    the rescaling of the model between 0 and 1.

    Attributes
    ----------
    features : list
        Contains all features youngest to oldest
    feature_name_index : dict
        maps feature name to the list index of the features
    data : pandas dataframe
        the dataframe used for building the geological model
    nsteps : tuple/np.array(3,dtype=int)
        the number of steps x,y,z to evaluate the model
    origin : tuple/np.array(3,dtype=doubles)
        the origin of the model box
    parameters : dict
        a dictionary tracking the parameters used to build the model
    scale_factor : double
        the scale factor used to rescale the model


    """

    def __init__(
        self,
        origin: np.ndarray,
        maximum: np.ndarray,
        data=None,
        rescale=False,
        nsteps=(50, 50, 25),
        reuse_supports=False,
        logfile=None,
        loglevel="info",
    ):
        """
        Parameters
        ----------
        origin : numpy array
            specifying the origin of the model
        maximum : numpy array
            specifying the maximum extent of the model
        rescale : bool
            whether to rescale the model to between 0/1
        epsion : float
            a fudge factor for isosurfacing, used to make sure surfaces appear
        Examples
        --------
        Demo data

        >>> from LoopStructural.datasets import load_claudius
        >>> from LoopStructural import GeologicalModel

        >>> data, bb = load_claudius()

        >>> model = GeologicalModel(bb[:,0],bb[:,1]
        >>> model.set_model_data(data)
        >>> model.create_and_add_foliation('strati')

        >>> y = np.linspace(model.bounding_box[0, 1], model.bounding_box[1, 1],
                        nsteps[1])
        >>> z = np.linspace(model.bounding_box[1, 2], model.bounding_box[0, 2],
                        nsteps[2])
        >>> xx, yy, zz = np.meshgrid(x, y, z, indexing='ij')
        >>> xyz = np.array([xx.flatten(), yy.flatten(), zz.flatten()]).T
        >>> model.evaluate_feature_value('strati',xyz,scale=False)


        """
        # print('tet')
        if logfile:
            self.logfile = logfile
            log_to_file(logfile, loglevel)

        logger.info("Initialising geological model")
        self.features = []
        self.feature_name_index = {}
        self._data = None
        self.data = data
        self.nsteps = nsteps

        # we want to rescale the model area so that the maximum length is
        # 1
        self.origin = np.array(origin).astype(float)
        originstr = f"Model origin: {self.origin[0]} {self.origin[1]} {self.origin[2]}"
        logger.info(originstr)
        self.maximum = np.array(maximum).astype(float)
        maximumstr = "Model maximum: {} {} {}".format(
            self.maximum[0], self.maximum[1], self.maximum[2]
        )
        logger.info(maximumstr)

        lengths = self.maximum - self.origin
        self.scale_factor = 1.0
        self.bounding_box = np.zeros((2, 3))
        self.bounding_box[1, :] = self.maximum - self.origin
        self.bounding_box[1, :] = self.maximum - self.origin
        if rescale:
            self.scale_factor = float(np.max(lengths))
            logger.info(
                "Rescaling model using scale factor {}".format(self.scale_factor)
            )

        self.bounding_box /= self.scale_factor
        self.support = {}
        self.reuse_supports = reuse_supports
        if self.reuse_supports:
            logger.warning(
                "Supports are shared between geological features \n"
                "this may cause unexpected behaviour and should only\n"
                "be use by advanced users"
            )
        logger.info("Reusing interpolation supports: {}".format(self.reuse_supports))
        self.stratigraphic_column = None

        self.tol = 1e-10 * np.max(self.bounding_box[1, :] - self.bounding_box[0, :])
        self._dtm = None

    def __str__(self):
        lengths = self.maximum - self.origin
        _str = "GeologicalModel - {} x {} x {}\n".format(*lengths)
        _str += "------------------------------------------ \n"
        _str += "The model contains {} GeologicalFeatures \n".format(len(self.features))
        _str += ""
        _str += "------------------------------------------ \n"
        _str += ""
        _str += "Model origin: {} {} {}\n".format(
            self.origin[0], self.origin[1], self.origin[2]
        )
        _str += "Model maximum: {} {} {}\n".format(
            self.maximum[0], self.maximum[1], self.maximum[2]
        )
        _str += "Model rescale factor: {} \n".format(self.scale_factor)
        _str += "------------------------------------------ \n"
        _str += "Feature list: \n"
        for feature in self.features:
            _str += "  {} \n".format(feature.name)
        return _str

    def _ipython_key_completions_(self):
        return self.feature_name_index.keys()

    @classmethod
    def from_map2loop_directory(
        cls,
        m2l_directory,
        foliation_params={},
        fault_params={},
        use_thickness=True,
        vector_scale=1,
        gradient=False,
        **kwargs,
    ):
        """Alternate constructor for a geological model using m2l output

        Uses the information saved in the map2loop files to build a geological model.
        You can specify kwargs for building foliation using foliation_params and for
        faults using fault_params.  faults is a flag that allows for the faults to be
        skipped.

        Parameters
        ----------
        m2l_directory : string
            path to map2loop directory

        Returns
        -------
        (GeologicalModel, dict)
            the created geological model and a dictionary of the map2loop data
        """
        from LoopStructural.modelling.input.map2loop_processor import Map2LoopProcessor

        log_to_file(f"{m2l_directory}/loopstructural_log.txt")
        logger.info("Creating model from m2l directory")
        processor = Map2LoopProcessor(m2l_directory, use_thickness)
        processor._gradient = gradient
        processor.vector_scale = vector_scale
        for foliation_name in processor.stratigraphic_column.keys():
            if foliation_name != "faults":
                if foliation_name in foliation_params.keys():
                    processor.foliation_properties[foliation_name] = foliation_params[
                        foliation_name
                    ]
                else:
                    processor.foliation_properties[foliation_name] = foliation_params

        for fault_name in processor.fault_names:
            if fault_name in fault_params.keys():
                for param_name, value in fault_params[fault_name].items():
                    processor.fault_properties.loc[fault_name, param_name] = value
            else:
                for param_name, value in fault_params.items():
                    processor.fault_properties.loc[fault_name, param_name] = value

        model = GeologicalModel.from_processor(processor)
        return model, processor

    @classmethod
    def from_processor(cls, processor):
        logger.info("Creating model from processor")
        model = GeologicalModel(processor.origin, processor.maximum)
        model.data = processor.data
        if processor.fault_properties is not None:
            for i in processor.fault_network.faults:
                logger.info(f"Adding fault {i}")
                model.create_and_add_fault(
                    i,
                    **processor.fault_properties.to_dict("index")[i],
                    faultfunction="BaseFault",
                )
            for (
                edge,
                properties,
            ) in processor.fault_network.fault_edge_properties.items():
                if model[edge[1]] is None or model[edge[0]] is None:
                    logger.warning(
                        f"Cannot add splay {edge[1]} or {edge[0]} are not in the model"
                    )
                    continue
                splay = False
                if "angle" in properties:
                    if float(properties["angle"]) < 30 and (
                        "dip_dir"
                        not in processor.stratigraphic_column["faults"][edge[0]]
                        or np.abs(
                            processor.stratigraphic_column["faults"][edge[0]]["dip_dir"]
                            - processor.stratigraphic_column["faults"][edge[1]][
                                "dip_dir"
                            ]
                        )
                        < 90
                    ):
                        # splay
                        region = model[edge[1]].builder.add_splay(model[edge[0]])

                        model[edge[1]].splay[model[edge[0]].name] = region
                        splay = True
                if splay is False:
                    positive = None
                    if (
                        "downthrow_dir"
                        in processor.stratigraphic_column["faults"][edge[0]]
                    ):
                        positive = (
                            np.abs(
                                processor.stratigraphic_column["faults"][edge[0]][
                                    "downthrow_dir"
                                ]
                                - processor.stratigraphic_column["faults"][edge[1]][
                                    "downthrow_dir"
                                ]
                            )
                            < 90
                        )
                    model[edge[1]].add_abutting_fault(
                        model[edge[0]],
                        positive=positive,
                    )
        for s in processor.stratigraphic_column.keys():
            if s != "faults":
                faults = None
                if processor.fault_stratigraphy is not None:
                    faults = processor.fault_stratigraphy[s]
                logger.info(f"Adding foliation {s}")
                f = model.create_and_add_foliation(
                    s, **processor.foliation_properties[s], faults=faults
                )
                if not f:
                    logger.warning(f"Foliation {s} not added")
                # check feature was built, and is an interpolated feature.
                if f is not None and f.type == FeatureType.INTERPOLATED:
                    model.add_unconformity(f, 0)
        model.stratigraphic_column = processor.stratigraphic_column
        return model

    @classmethod
    def from_file(cls, file):
        """Load a geological model from file

        Parameters
        ----------
        file : string
            path to the file

        Returns
        -------
        GeologicalModel
            the geological model object
        """
        try:
            import dill as pickle
        except ImportError:
            logger.error("Cannot import from file, dill not installed")
            return None
        model = pickle.load(open(file, "rb"))
        if type(model) == GeologicalModel:
            logger.info("GeologicalModel initialised from file")
            return model
        else:
            logger.error(f"{file} does not contain a geological model")
            return None

    def __getitem__(self, feature_name):
        """Accessor for feature in features using feature_name_index

        Parameters
        ----------
        feature_name : string
            name of the feature to return
        """
        return self.get_feature_by_name(feature_name)

    def __contains__(self, feature_name):
        return feature_name in self.feature_name_index

    @property
    def dtm(self):
        return self._dtm

    @dtm.setter
    def dtm(self, dtm):
        """Set a dtm to the model.
        The dtm is a function that can be called for dtm(xy) where xy is
        a numpy array of xy locations. The function will return an array of 
        z values corresponding to the elevation at xy.

        Parameters
        ----------
        dtm : callable
            
        """
        if not callable(dtm):
            raise BaseException(
                "DTM must be a callable function \n"
                "use LoopStructural.utils.dtm_creator to build one"
            )
        else:
            self._dtm = dtm

    @property
    def faults(self):
        faults = []
        for f in self.features:
            if type(f) == FaultSegment:
                faults.append(f)

        return faults

    @property
    def series(self):
        series = []
        for f in self.features:
            if f.type == FeatureType.INTERPOLATED:
                series.append(f)
        return series

    @property
    def intrusions(self):
        intrusions = []
        for f in self.features:
            if f.type == "intrusion":
                intrusions.append(f)
        return intrusions

    @property
    def faults_displacement_magnitude(self):
        displacements = []
        for f in self.faults:
            displacements.append(f.displacement)
        return np.array(displacements)

    def feature_names(self):
        return self.feature_name_index.keys()

    def fault_names(self):

        return [f.name for f in self.faults]

    def check_inialisation(self):
        if self.data is None:
            logger.error("Data not associated with GeologicalModel. Run set_data")
            return False
        if self.data.shape[0] > 0:
            return True

    def to_file(self, file):
        """Save a model to a pickle file requires dill

        Parameters
        ----------
        file : string
            path to file location
        """
        try:
            import dill as pickle
        except ImportError:
            logger.error(
                "Cannot write to file, dill not installed \n" "pip install dill"
            )
            return
        try:
            logger.info(f"Writing GeologicalModel to: {file}")
            pickle.dump(self, open(file, "wb"))
        except pickle.PicklingError:
            logger.error("Error saving file")

    def _add_feature(self, feature):
        """
        Add a feature to the model stack

        Parameters
        ----------
        feature : GeologicalFeature
            the geological feature to add

        """

        if feature.name in self.feature_name_index:
            logger.info(
                f"Feature {feature.name} already exists at {self.feature_name_index[feature.name]}, overwriting"
            )
            self.features[self.feature_name_index[feature.name]] = feature
        else:
            self.features.append(feature)
            self.feature_name_index[feature.name] = len(self.features) - 1
            logger.info(
                f"Adding {feature.name} to model at location {len(self.features)}"
            )
        self._add_domain_fault_above(feature)
        if feature.type == FeatureType.INTERPOLATED:
            self._add_unconformity_above(feature)
        feature.model = self

    def data_for_feature(self, feature_name:str)-> pd.DataFrame:
        return self.data.loc[self.data["feature_name"] == feature_name, :]

    @property
    def data(self):
        return self._data

    @data.setter
    def data(self, data):
        """
        Set the data array for the model

        Parameters
        ----------
        data : pandas data frame
            with column headers corresponding to the
         type, X, Y, Z, nx, ny, nz, val, strike, dip, dip_dir, plunge,
         plunge_dir, azimuth

        Returns
        -------
        Note
        ----
        Type can be any unique identifier for the feature the data point
        'eg' 'S0', 'S2', 'F1_axis'
        it is then used by the create functions to get the correct data
        """
        if data is None:
            return
        if type(data) != pd.DataFrame:
            logger.warning(
                "Data is not a pandas data frame, trying to read data frame " "from csv"
            )
            try:
                data = pd.read_csv(data)
            except:
                logger.error("Could not load pandas data frame from data")
                raise BaseException("Cannot load data")
        logger.info(f"Adding data to GeologicalModel with {len(data)} data points")
        self._data = data.copy()
        self._data["X"] -= self.origin[0]
        self._data["Y"] -= self.origin[1]
        self._data["Z"] -= self.origin[2]
        self._data["X"] /= self.scale_factor
        self._data["Y"] /= self.scale_factor
        self._data["Z"] /= self.scale_factor
        if "type" in self._data:
            logger.warning("'type' is deprecated replace with 'feature_name' \n")
            self._data.rename(columns={"type": "feature_name"}, inplace=True)
        if "feature_name" not in self._data:
            logger.error("Data does not contain 'feature_name' column")
            raise BaseException("Cannot load data")
        for h in all_heading():
            if h not in self._data:
                self._data[h] = np.nan
                if h == "w":
                    self._data[h] = 1.0
                if h == "coord":
                    self._data[h] = 0
                if h == "polarity":
                    self._data[h] = 1.0
        # LS wants polarity as -1 or 1, change 0 to -1
        self._data.loc[self._data["polarity"] == 0, "polarity"] = -1.0
        self.data.loc[np.isnan(self.data["w"]), "w"] = 1.0
        if "strike" in self._data and "dip" in self._data:
            logger.info("Converting strike and dip to vectors")
            mask = np.all(~np.isnan(self._data.loc[:, ["strike", "dip"]]), axis=1)
            self._data.loc[mask, gradient_vec_names()] = (
                strike_dip_vector(
                    self._data.loc[mask, "strike"], self._data.loc[mask, "dip"]
                )
                * self._data.loc[mask, "polarity"].to_numpy()[:, None]
            )
            self._data.drop(["strike", "dip"], axis=1, inplace=True)

    def set_model_data(self, data):
        logger.warning(
            "deprecated method. Model data can now be set using the data attribute"
        )
        self.data = data

    def extend_model_data(self, newdata):
        """
        Extends the data frame

        Parameters
        ----------
        newdata : pandas data frame
            data to add to the existing dataframe
        Returns
        -------
        """
        logger.warning("Extend data is untested and may have unexpected consequences")
        data_temp = newdata.copy()
        data_temp["X"] -= self.origin[0]
        data_temp["Y"] -= self.origin[1]
        data_temp["Z"] -= self.origin[2]
        data_temp["X"] /= self.scale_factor
        data_temp["Y"] /= self.scale_factor
        data_temp["Z"] /= self.scale_factor
        self.data.concat([self.data, data_temp], sort=True)

    def set_stratigraphic_column(self, stratigraphic_column, cmap="tab20"):
        """
        Adds a stratigraphic column to the model

        Parameters
        ----------
        stratigraphic_column : dictionary
        cmap : matplotlib.cmap
        Returns
        -------

        Notes
        -----
        stratigraphic_column is a nested dictionary with the format
        {'group':
                {'series1':
                            {'min':0., 'max':10.,'id':0,'colour':}
                }
        }

        """
        # if the colour for a unit hasn't been specified we can just sample from
        # a colour map e.g. tab20
        logger.info("Adding stratigraphic column to model")
        random_colour = True
        n_units = 0
        for g in stratigraphic_column.keys():
            for u in stratigraphic_column[g].keys():
                if "colour" in stratigraphic_column[g][u]:
                    random_colour = False
                    break
                n_units += 1
        if random_colour:
            import matplotlib.cm as cm

            cmap = cm.get_cmap(cmap, n_units)
            cmap_colours = cmap.colors
            ci = 0
            for g in stratigraphic_column.keys():
                for u in stratigraphic_column[g].keys():
                    stratigraphic_column[g][u]["colour"] = cmap_colours[ci, :]

        self.stratigraphic_column = stratigraphic_column

    def get_interpolator(
        self,
        interpolatortype="FDI",
        nelements=1e4,
        buffer=0.2,
        element_volume=None,
        **kwargs,
    ):
        """
        Returns an interpolator given the arguments, also constructs a
        support for a discrete interpolator

        Parameters
        ----------
        interpolatortype : string
            define the interpolator type
        nelements : int
            number of elements in the interpolator
        buffer : double or numpy array 3x1
            value(s) between 0,1 specifying the buffer around the bounding box
        data_bb : bool
            whether to use the model boundary or the boundary around
        kwargs : no kwargs used, this just catches any additional arguments

        Returns
        -------
        """
        bb = np.copy(self.bounding_box)
        # add a buffer to the interpolation domain, this is necessary for
        # faults but also generally a good
        # idea to avoid boundary problems
        # buffer = bb[1, :]
        buffer = (np.min(bb[1, :] - bb[0, :])) * buffer
        bb[0, :] -= buffer  # *(bb[1,:]-bb[0,:])
        bb[1, :] += buffer  # *(bb[1,:]-bb[0,:])
        box_vol = (bb[1, 0] - bb[0, 0]) * (bb[1, 1] - bb[0, 1]) * (bb[1, 2] - bb[0, 2])
        if interpolatortype == "PLI" and pli:
            if element_volume is None:
                # nelements /= 5
                element_volume = box_vol / nelements
            # calculate the step vector of a regular cube
            step_vector = np.zeros(3)
            step_vector[:] = element_volume ** (1.0 / 3.0)
            # step_vector /= np.array([1,1,2])
            # number of steps is the length of the box / step vector
            nsteps = np.ceil((bb[1, :] - bb[0, :]) / step_vector).astype(int)
            if np.any(np.less(nsteps, 3)):
                axis_labels = ["x", "y", "z"]
                for i in range(3):
                    if nsteps[i] < 3:
                        logger.error(
                            f"Number of steps in direction {axis_labels[i]} is too small, try increasing nelements"
                        )
                logger.error("Cannot create interpolator: number of steps is too small")
                raise ValueError("Number of steps too small cannot create interpolator")
            # create a structured grid using the origin and number of steps
            if self.reuse_supports:
                mesh_id = f"mesh_{nelements}"
                mesh = self.support.get(
                    mesh_id,
                    TetMesh(origin=bb[0, :], nsteps=nsteps, step_vector=step_vector),
                )
                if mesh_id not in self.support:
                    self.support[mesh_id] = mesh
            else:
                if "meshbuilder" in kwargs:
                    mesh = kwargs["meshbuilder"](bb, nelements)
                else:
                    mesh = TetMesh(
                        origin=bb[0, :], nsteps=nsteps, step_vector=step_vector
                    )
            logger.info(
                "Creating regular tetrahedron mesh with %i elements \n"
                "for modelling using PLI" % (mesh.ntetra)
            )

            return PLI(mesh)
        if interpolatortype == "P2":
            if element_volume is None:
                # nelements /= 5
                element_volume = box_vol / nelements
            # calculate the step vector of a regular cube
            step_vector = np.zeros(3)
            step_vector[:] = element_volume ** (1.0 / 3.0)
            # step_vector /= np.array([1,1,2])
            # number of steps is the length of the box / step vector
            nsteps = np.ceil((bb[1, :] - bb[0, :]) / step_vector).astype(int)
            if "meshbuilder" in kwargs:
                mesh = kwargs["meshbuilder"](bb, nelements)
            else:
                raise NotImplementedError(
                    "Cannot use P2 interpolator without external mesh"
                )
            logger.info(
                "Creating regular tetrahedron mesh with %i elements \n"
                "for modelling using P2" % (mesh.ntetra)
            )
            return P2Interpolator(mesh)
        if interpolatortype == "FDI":

            # find the volume of one element
            if element_volume is None:
                element_volume = box_vol / nelements
            # calculate the step vector of a regular cube
            step_vector = np.zeros(3)
            step_vector[:] = element_volume ** (1.0 / 3.0)
            # number of steps is the length of the box / step vector
            nsteps = np.ceil((bb[1, :] - bb[0, :]) / step_vector).astype(int)
            if np.any(np.less(nsteps, 3)):
                logger.error("Cannot create interpolator: number of steps is too small")
                axis_labels = ["x", "y", "z"]
                for i in range(3):
                    if nsteps[i] < 3:
                        logger.error(
                            f"Number of steps in direction {axis_labels[i]} is too small, try increasing nelements"
                        )
                raise ValueError("Number of steps too small cannot create interpolator")
            # create a structured grid using the origin and number of steps
            if self.reuse_supports:
                grid_id = "grid_{}".format(nelements)
                grid = self.support.get(
                    grid_id,
                    StructuredGrid(
                        origin=bb[0, :], nsteps=nsteps, step_vector=step_vector
                    ),
                )
                if grid_id not in self.support:
                    self.support[grid_id] = grid
            else:
                grid = StructuredGrid(
                    origin=bb[0, :], nsteps=nsteps, step_vector=step_vector
                )
            logger.info(
                f"Creating regular grid with {grid.n_elements} elements \n"
                "for modelling using FDI"
            )
            return FDI(grid)

        if interpolatortype == "DFI" and dfi is True:
            if element_volume is None:
                nelements /= 5
                element_volume = box_vol / nelements
            # calculate the step vector of a regular cube
            step_vector = np.zeros(3)
            step_vector[:] = element_volume ** (1.0 / 3.0)
            # number of steps is the length of the box / step vector
            nsteps = np.ceil((bb[1, :] - bb[0, :]) / step_vector).astype(int)
            # create a structured grid using the origin and number of steps
            if "meshbuilder" in kwargs:
                mesh = kwargs["meshbuilder"].build(bb, nelements)
            else:
                mesh = kwargs.get(
                    "mesh",
                    TetMesh(origin=bb[0, :], nsteps=nsteps, step_vector=step_vector),
                )
            logger.info(
                f"Creating regular tetrahedron mesh with {mesh.ntetra} elements \n"
                "for modelling using DFI"
            )
            return DFI(mesh, kwargs["fold"])
        if interpolatortype == "Surfe" or interpolatortype == "surfe":
            # move import of surfe to where we actually try and use it
            if not surfe:
                logger.warning("Cannot import Surfe, try another interpolator")
                raise ImportError("Cannot import surfepy, try pip install surfe")
            method = kwargs.get("method", "single_surface")
            logger.info("Using surfe interpolator")
            return Surfe(method)
        logger.warning("No interpolator")
        raise InterpolatorError("Could not create interpolator")

    def create_and_add_foliation(
        self, series_surface_data, tol=None, faults=None, **kwargs
    ):
        """
        Parameters
        ----------
        series_surface_data : string
            corresponding to the feature_name in the data
        kwargs

        Returns
        -------
        feature : GeologicalFeature
            the created geological feature
        """
        if not self.check_inialisation():
            logger.warning(f"{series_surface_data} not added, model not initialised")
            return
        # if tol is not specified use the model default
        if tol is None:
            tol = self.tol

        interpolator = self.get_interpolator(**kwargs)
        series_builder = GeologicalFeatureBuilder(
            interpolator, name=series_surface_data, **kwargs
        )
        # add data
        series_data = self.data[self.data["feature_name"] == series_surface_data]
        if series_data.shape[0] == 0:
            logger.warning("No data for {series_surface_data}, skipping")
            return
        series_builder.add_data_from_data_frame(series_data)
        self._add_faults(series_builder, features=faults)

        # build feature
        # series_feature = series_builder.build(**kwargs)
        series_feature = series_builder.feature
        series_builder.build_arguments = kwargs
        series_builder.build_arguments["tol"] = tol
        series_feature.type = FeatureType.INTERPOLATED
        self._add_feature(series_feature)
        return series_feature

    def create_and_add_dtm(self, series_surface_data, **kwargs):
        """
        Parameters
        ----------
        series_surface_data : string
            corresponding to the feature_name in the data
        kwargs

        Returns
        -------
        feature : GeologicalFeature
            the created geological feature
        """
        if not self.check_inialisation():
            return False

        interpolator = self.get_interpolator(**kwargs)
        series_builder = GeologicalFeatureBuilder(
            interpolator, name=series_surface_data, **kwargs
        )
        # add data
        series_data = self.data[self.data["feature_name"] == series_surface_data]
        if series_data.shape[0] == 0:
            logger.warning("No data for {series_surface_data}, skipping")
            return
        series_builder.add_data_from_data_frame(series_data)
        # self._add_faults(series_builder)

        # build feature
        # series_feature = series_builder.build(**kwargs)
        series_feature = series_builder.feature
        series_builder.build_arguments = kwargs
        series_feature.type = "dtm"
        self._add_feature(series_feature)
        return series_feature

    def create_and_add_fold_frame(self, foldframe_data, tol=None, **kwargs):
        """
        Parameters
        ----------
        foldframe_data : string
            unique string in feature_name column

        kwargs

        Returns
        -------
        fold_frame : FoldFrame
            the created fold frame
        """
        if not self.check_inialisation():
            return False
        if tol is None:
            tol = self.tol

        # create fault frame
        interpolator = self.get_interpolator(**kwargs)
        #
        fold_frame_builder = StructuralFrameBuilder(
            interpolator, name=foldframe_data, frame=FoldFrame, **kwargs
        )
        # add data
        fold_frame_data = self.data[self.data["feature_name"] == foldframe_data]
        fold_frame_builder.add_data_from_data_frame(fold_frame_data)
        self._add_faults(fold_frame_builder[0])
        self._add_faults(fold_frame_builder[1])
        self._add_faults(fold_frame_builder[2])
        kwargs["tol"] = tol
        fold_frame_builder.setup(**kwargs)
        fold_frame = fold_frame_builder.frame

        fold_frame.type = FeatureType.STRUCTURALFRAME
        fold_frame.builder = fold_frame_builder
        self._add_feature(fold_frame)

        return fold_frame

    def create_and_add_folded_foliation(
        self, foliation_data, fold_frame=None, svario=True, tol=None, **kwargs
    ):
        """
        Create a folded foliation field from data and a fold frame

        Parameters
        ----------
        foliation_data : str
            unique string in type column of data frame
        fold_frame :  FoldFrame
        svario  : Boolean
            whether to calculate svariograms, saves time if avoided
        kwargs
            additional kwargs to be passed through to other functions

        Returns
        -------
        feature : GeologicalFeature
            created geological feature
        """
        if not self.check_inialisation():
            return False
        if tol is None:
            tol = self.tol

        if fold_frame is None:
            logger.info("Using last feature as fold frame")
            fold_frame = self.features[-1]
        assert type(fold_frame) == FoldFrame, "Please specify a FoldFrame"
        fold = FoldEvent(fold_frame, name=f"Fold_{foliation_data}")
        fold_interpolator = self.get_interpolator("DFI", fold=fold, **kwargs)
        if "fold_weights" not in kwargs:
            kwargs["fold_weights"] = {}

        series_builder = FoldedFeatureBuilder(
            interpolator=fold_interpolator, fold=fold, name=foliation_data, **kwargs
        )

        series_builder.add_data_from_data_frame(
            self.data[self.data["feature_name"] == foliation_data]
        )
        self._add_faults(series_builder)
        # series_builder.add_data_to_interpolator(True)
        self._add_faults(series_builder)
        # build feature

        kwargs["tol"] = tol

        # series_feature = series_builder.build(**kwargs)
        series_feature = series_builder.feature
        series_builder.build_arguments = kwargs
        series_feature.type = FeatureType.INTERPOLATED
        series_feature.fold = fold

        self._add_feature(series_feature)
        return series_feature

    def create_and_add_folded_fold_frame(
        self, fold_frame_data, fold_frame=None, tol=None, **kwargs
    ):
        """

        Parameters
        ----------
        fold_frame_data : string
            name of the feature to be added

        fold_frame : StructuralFrame, optional
            the fold frame for the fold if not specified uses last feature added

        kwargs : dict  
            parameters passed to child functions

        Returns
        -------
        fold_frame : FoldFrame
            created fold frame

        Notes
        -----
        This function build a structural frame where the first coordinate is constrained
        with a fold interpolator.
        Keyword arguments can be included to constrain

        * :meth:`LoopStructural.GeologicalModel.get_interpolator`
        * :class:`LoopStructural.StructuralFrameBuilder`
        * :meth:`LoopStructural.StructuralFrameBuilder.setup`
        """
        if not self.check_inialisation():
            return False
        if tol is None:
            tol = self.tol

        if fold_frame is None:
            logger.info("Using last feature as fold frame")
            fold_frame = self.features[-1]
        assert type(fold_frame) == FoldFrame, "Please specify a FoldFrame"
        fold = FoldEvent(fold_frame, name=f"Fold_{fold_frame_data}")
        fold_interpolator = self.get_interpolator("DFI", fold=fold, **kwargs)
        gy_fold_interpolator = self.get_interpolator("DFI", fold=fold, **kwargs)
        frame_interpolator = self.get_interpolator(**kwargs)
        interpolators = [
            fold_interpolator,
            gy_fold_interpolator,
            frame_interpolator.copy(),
        ]
        fold_frame_builder = StructuralFrameBuilder(
            interpolators=interpolators,
            name=fold_frame_data,
            fold=fold,
            frame=FoldFrame,
            **kwargs,
        )
        fold_frame_builder.add_data_from_data_frame(
            self.data[self.data["feature_name"] == fold_frame_data]
        )

        for i in range(3):
            self._add_faults(fold_frame_builder[i])
        # build feature
        kwargs["frame"] = FoldFrame
        kwargs["tol"] = tol
        fold_frame_builder.setup(**kwargs)
        # fold_frame_builder.build_arguments = kwargs
        folded_fold_frame = fold_frame_builder.frame
        folded_fold_frame.builder = fold_frame_builder

        folded_fold_frame.type = "structuralframe"

        self._add_feature(folded_fold_frame)

        return folded_fold_frame

    def create_and_add_intrusion(
        self,
        intrusion_name,
        intrusion_frame_name,
        intrusion_lateral_extent_model=None,
        intrusion_vertical_extent_model=None,
        intrusion_network_parameters={},
        lateral_extent_sgs_parameters={},
        vertical_extent_sgs_parameters={},
        geometric_scaling_parameters={},
        faults=None, #LG seems unused?
        **kwargs,
    ):
        """

        Note
        -----
        An intrusion in built in two main steps:
        (1) Intrusion builder: intrusion builder creates the intrusion structural frame.
            This object is curvilinear coordinate system of the intrusion constrained with intrusion network points,
            and flow and inflation measurements (provided by the user).
            The intrusion network is a representation of the approximated location of roof or floor contact of the intrusion.
            This object might be constrained using the anisotropies of the host rock if the roof (or floor) contact is not well constrained.

        (2) Intrusion feature: simulation of lateral and vertical extent of intrusion within the model volume.
            The simulations outcome consist in thresholds distances along the structural frame coordinates
            that are used to constrained the extent of the intrusion.

        Parameters
        ----------
        intrusion_name :  string,
            name of intrusion feature in model data
        intrusion_frame_name :  string,
            name of intrusion frame in model data
        intrusion_lateral_extent_model = function,
            geometrical conceptual model for simulation of lateral extent
        intrusion_vertical_extent_model = function,
            geometrical conceptual model for simulation of vertical extent
        intrusion_network_parameters : dictionary, optional
            contact :
        string, contact of the intrusion to be used to create the network (roof or floor)
            type : string, type of algorithm to create the intrusion network (interpolated or shortest path).
        Shortest path is recommended when intrusion contact is not well constrained
            contacts_anisotropies : list
         of series-type features involved in intrusion emplacement
            structures_anisotropies : list
         of fault-type features involved in intrusion emplacement
            sequence_anisotropies : list of anisotropies to look for the shortest path. It could be only starting and end point.
        lateral_extent_sgs_parameters = dictionary, optional
            parameters for sequential gaussian simulation of lateral extent
        vertical_extent_sgs_parameters = dictionary, optional
            parameters for sequential gaussian simulation of vertical extent

        kwargs

        Returns
        -------
        intrusion feature

        """
        if intrusions is False:
            logger.error("Libraries not installed")
            raise Exception("Libraries not installed")

        intrusion_data = self.data[self.data["feature_name"] == intrusion_name].copy()
        intrusion_frame_data = self.data[
            self.data["feature_name"] == intrusion_frame_name
        ].copy()

        # -- get variables for intrusion frame interpolation
        gxxgz = kwargs.get("gxxgz", 0)
        gxxgy = kwargs.get("gxxgy", 0)
        gyxgz = kwargs.get("gyxgz", 0)

        interpolatortype = kwargs.get("interpolatortype", "FDI")
        nelements = kwargs.get("nelements", 1e2)

        weights = [gxxgz, gxxgy, gyxgz]
        interpolator = self.get_interpolator(interpolatortype=interpolatortype)

        intrusion_frame_builder = IntrusionFrameBuilder(
            interpolator, name=intrusion_frame_name, model=self, **kwargs
        )
        intrusion_frame_builder.post_intrusion_faults = faults #LG unused?

        # -- create intrusion network
        intrusion_frame_builder.set_intrusion_network_parameters(
            intrusion_data, intrusion_network_parameters
        )
        intrusion_network_geometry = intrusion_frame_builder.create_intrusion_network()

        # -- create intrusion frame using intrusion network points
        # and flow/inflation measurements
        intrusion_frame_builder.set_intrusion_frame_data(
            intrusion_frame_data, intrusion_network_geometry
        )

        ## -- create intrusion frame
        intrusion_frame_builder.setup(
            nelements=nelements,
            w2=weights[0],
            w1=weights[1],
            gxygz=weights[2],
        )

        intrusion_frame = intrusion_frame_builder.frame

<<<<<<< HEAD
        self._add_faults(intrusion_frame_builder, features=faults)

        # -- create intrusion builder to simulate distance thresholds along frame coordinates
=======
        # -- create intrusion builder to simulate distance thresholds
        # along frame coordinates
>>>>>>> cefe790e
        intrusion_builder = IntrusionBuilder(
            intrusion_frame, model=self, name=f"{intrusion_name}_feature"
        )
        intrusion_builder.lateral_extent_model = intrusion_lateral_extent_model
        intrusion_builder.vertical_extent_model = intrusion_vertical_extent_model

        # logger.info("setting data for thresholds simulation")
        intrusion_builder.set_data_for_extent_simulation(intrusion_data)
        intrusion_builder.build_arguments = {
            "lateral_extent_sgs_parameters": lateral_extent_sgs_parameters,
            "vertical_extent_sgs_parameters": vertical_extent_sgs_parameters,
            "geometric_scaling_parameters": geometric_scaling_parameters,
        }
        intrusion_feature = intrusion_builder.feature
        # self._add_faults(intrusion_feature, features = faults)
        self._add_feature(intrusion_feature)

        return intrusion_feature

    def _add_faults(self, feature_builder, features=None):
        """Adds all existing faults to a geological feature builder

        Parameters
        ----------
        feature_builder : GeologicalFeatureBuilder/StructuralFrameBuilder
            The feature buider to add the faults to
        features : list, optional
            A specific list of features rather than all features in the model
        Returns
        -------

        """
        if features is None:
            features = self.features
        for f in reversed(features):
            if isinstance(f, str):
                f = self.__getitem__(f)
            if f.type == FeatureType.FAULT:
                feature_builder.add_fault(f)
            # if f.type == 'unconformity':
            #     break

    def _add_domain_fault_above(self, feature):
        """
        Looks through the feature list and adds any domain faults to the feature. The domain fault masks everything
        where the fault scalar field is < 0 as being active when added to feature.

        Parameters
        ----------
        feature : GeologicalFeatureBuilder
            the feature being added to the model where domain faults should be added

        Returns
        -------

        """
        for f in reversed(self.features):
            if f.name == feature.name:
                continue
            if f.type == "domain_fault":
                feature.add_region(lambda pos: f.evaluate_value(pos) < 0)
                break

    def _add_domain_fault_below(self, domain_fault):
        """
        Looks through the feature list and adds any the domain_fault to the features
        that already exist in the stack until an unconformity is reached. domain faults
        to the feature. The domain fault masks everything where the fault scalar field
         is < 0 as being active when added to feature.

        Parameters
        ----------
        feature : GeologicalFeatureBuilder
            the feature being added to the model where domain faults should be added

        Returns
        -------

        """
        for f in reversed(self.features):
            if f.name == domain_fault.name:
                continue
            f.add_region(lambda pos: domain_fault.evaluate_value(pos) > 0)
            if f.type == FeatureType.UNCONFORMITY:
                break

    def _add_unconformity_above(self, feature):
        """

        Adds a region to the feature to prevent the value from being
        interpolated where the unconformities exists above e.g.
        if there is another feature above and the unconformity is at 0
        then the features added below (after) will only be visible where the
        uncomformity is <0

        Parameters
        ----------
        feature - GeologicalFeature

        Returns
        -------

        """

        for f in reversed(self.features):
            if f.type == FeatureType.UNCONFORMITY and f.name != feature.name:
                feature.add_region(f)
                break

    def create_and_add_unconformity(self, unconformity_surface_data, **kwargs):
        """
        Parameters
        ----------
        unconformity_surface_data : string
            name of the unconformity data in the data frame

        Returns
        -------

        Notes
        -----

        Additional kwargs are found in
        * :meth:`LoopStructural.GeologicalModel.get_interpolator`

        """
        if not self.check_initialisation():
            return False
        interpolator = self.get_interpolator(**kwargs)
        unconformity_feature_builder = GeologicalFeatureBuilder(
            interpolator, name=unconformity_surface_data
        )
        # add data
        unconformity_data = self.data[
            self.data["feature_name"] == unconformity_surface_data
        ]

        unconformity_feature_builder.add_data_from_data_frame(unconformity_data)
        # look through existing features if there is a fault before an
        # unconformity
        # then add to the feature, once we get to an unconformity stop
        self._add_faults(unconformity_feature_builder)

        # build feature
        # uc_feature_base = unconformity_feature_builder.build(**kwargs)
        uc_feature_base = unconformity_feature_builder.feature
        unconformity_feature_builder.build_arguments = kwargs
        uc_feature_base.type = "unconformity_base"
        # uc_feature = UnconformityFeature(uc_feature_base,0)
        # iterate over existing features and add the unconformity as a
        # region so the feature is only
        # evaluated where the unconformity is positive
        return self.add_unconformity(uc_feature_base, 0)

    def add_unconformity(
        self, feature: GeologicalFeature, value: float
    ) -> UnconformityFeature:
        """
        Use an existing feature to add an unconformity to the model.

        Parameters
        ----------
        feature : GeologicalFeature
            existing geological feature
        value : float
            scalar value of isosurface that represents

        Returns
        -------
        unconformity : GeologicalFeature
            unconformity feature

        """
        logger.debug(f"Adding {feature.name} as unconformity at {value}")
        if feature is None:
            logger.warning(f"Cannot add unconformtiy, base feature is None")
            return
        # look backwards through features and add the unconformity as a region until
        # we get to an unconformity
        uc_feature = UnconformityFeature(feature, value)

        for f in reversed(self.features):
            if f.type == FeatureType.UNCONFORMITY:
                logger.debug(f"Reached unconformity {f.name}")
                break
            logger.debug(f"Adding {uc_feature.name} as unconformity to {f.name}")
            if f.type == FeatureType.FAULT:
                continue
            if f == feature:
                continue
            else:
                f.add_region(uc_feature)
        # now add the unconformity to the feature list
        self._add_feature(uc_feature)
        return uc_feature

    def add_onlap_unconformity(
        self, feature: GeologicalFeature, value: float
    ) -> GeologicalFeature:
        """
        Use an existing feature to add an unconformity to the model.

        Parameters
        ----------
        feature : GeologicalFeature
            existing geological feature
        value : float
            scalar value of isosurface that represents

        Returns
        -------
        unconformity_feature : GeologicalFeature
            the created unconformity

        """

        uc_feature = UnconformityFeature(feature, value, True)
        feature.add_region(uc_feature.inverse())
        for f in reversed(self.features):
            if f.type == FeatureType.UNCONFORMITY:
                break
            if f != feature:
                f.add_region(uc_feature)
        self._add_feature(uc_feature)

        return uc_feature

    def create_and_add_domain_fault(self, fault_surface_data, **kwargs):
        """
        Parameters
        ----------
        fault_surface_data : string
            name of the domain fault data in the data frame

        Returns
        -------
        domain_Fault : GeologicalFeature
            the created domain fault

        Notes
        -----
        * :meth:`LoopStructural.GeologicalModel.get_interpolator`

        """
        interpolator = self.get_interpolator(**kwargs)
        domain_fault_feature_builder = GeologicalFeatureBuilder(
            interpolator, name=fault_surface_data
        )
        # add data
        unconformity_data = self.data[self.data["feature_name"] == fault_surface_data]

        domain_fault_feature_builder.add_data_from_data_frame(unconformity_data)
        # look through existing features if there is a fault before an
        # unconformity
        # then add to the feature, once we get to an unconformity stop
        self._add_faults(domain_fault_feature_builder)

        # build feature
        # domain_fault = domain_fault_feature_builder.build(**kwargs)
        domain_fault = domain_fault_feature_builder.feature
        domain_fault_feature_builder.build_arguments = kwargs
        domain_fault.type = "domain_fault"
        self._add_feature(domain_fault)
        self._add_domain_fault_below(domain_fault)

        domain_fault_uc = UnconformityFeature(domain_fault, 0)
        # iterate over existing features and add the unconformity as a
        # region so the feature is only
        # evaluated where the unconformity is positive
        return domain_fault_uc

    def create_and_add_fault(
        self,
        fault_surface_data,
        displacement,
        tol=None,
        fault_slip_vector=None,
        fault_center=None,
        major_axis=None,
        minor_axis=None,
        intermediate_axis=None,
        faultfunction="BaseFault",
        **kwargs,
    ):
        """
        Parameters
        ----------
        fault_surface_data : string
            name of the fault surface data in the dataframe
        displacement : displacement magnitude
        major_axis : [type], optional
            [description], by default None
        minor_axis : [type], optional
            [description], by default None
        intermediate_axis : [type], optional
            [description], by default None
        kwargs : additional kwargs for Fault and interpolators

        Returns
        -------
        fault : FaultSegment
            created fault

        Notes
        -----
        * :meth:`LoopStructural.GeologicalModel.get_interpolator`
        * :class:`LoopStructural.modelling.features.FaultBuilder`
        * :meth:`LoopStructural.modelling.features.FaultBuilder.setup`
        """
        if "fault_extent" in kwargs and major_axis is None:
            major_axis = kwargs["fault_extent"]
        if "fault_influence" in kwargs and minor_axis is None:
            minor_axis = kwargs["fault_influence"]
        if "fault_vectical_radius" in kwargs and intermediate_axis is None:
            intermediate_axis = kwargs["fault_vectical_radius"]

        logger.info(f'Creating fault "{fault_surface_data}"')
        logger.info(f"Displacement: {displacement}")
        logger.info(f"Tolerance: {tol}")
        logger.info(f"Fault function: {faultfunction}")
        logger.info(f"Fault slip vector: {fault_slip_vector}")
        logger.info(f"Fault center: {fault_center}")
        logger.info(f"Major axis: {major_axis}")
        logger.info(f"Minor axis: {minor_axis}")
        logger.info(f"Intermediate axis: {intermediate_axis}")
        fault_slip_vector = np.array(fault_slip_vector, dtype="float")
        fault_center = np.array(fault_center, dtype="float")

        for k, v in kwargs.items():
            logger.info(f"{k}: {v}")

        if tol is None:
            tol = self.tol

        if displacement == 0:
            logger.warning(f"{fault_surface_data} displacement is 0")

        if "data_region" in kwargs:
            kwargs.pop("data_region")
            logger.error("kwarg data_region currently not supported, disabling")
        displacement_scaled = displacement / self.scale_factor
        # create fault frame
        interpolator = self.get_interpolator(**kwargs)
        # faults arent supported for surfe
        if not isinstance(interpolator, DiscreteInterpolator):
            logger.error(
                "Change interpolator to a discrete interpolation algorithm FDI/PLI"
            )
            interpolatortype = kwargs["interpolatortype"]
            raise InterpolatorError(f"Faults not supported for {interpolatortype}")
        fault_frame_builder = FaultBuilder(
            interpolator, name=fault_surface_data, model=self, **kwargs
        )
        # add data
        fault_frame_data = self.data[
            self.data["feature_name"] == fault_surface_data
        ].copy()
        trace_mask = np.logical_and(
            fault_frame_data["coord"] == 0, fault_frame_data["val"] == 0
        )
        logger.info(f"There are {np.sum(trace_mask)} points on the fault trace")
        if np.sum(trace_mask) == 0:
            logger.error(
                "You cannot model a fault without defining the location of the fault"
            )
            raise ValueError(f"There are no points on the fault trace")

        mask = np.logical_and(
            fault_frame_data["coord"] == 0, ~np.isnan(fault_frame_data["gz"])
        )
        vector_data = fault_frame_data.loc[mask, ["gx", "gy", "gz"]].to_numpy()
        mask2 = np.logical_and(
            fault_frame_data["coord"] == 0, ~np.isnan(fault_frame_data["nz"])
        )
        vector_data = np.vstack(
            [vector_data, fault_frame_data.loc[mask2, ["nx", "ny", "nz"]].to_numpy()]
        )
        fault_normal_vector = np.mean(vector_data, axis=0)
        logger.info(f"Fault normal vector: {fault_normal_vector}")

        mask = np.logical_and(
            fault_frame_data["coord"] == 1, ~np.isnan(fault_frame_data["gz"])
        )
        if fault_slip_vector is None:
            if (
                "avgSlipDirEasting" in kwargs
                and "avgSlipDirNorthing" in kwargs
                and "avgSlipDirAltitude" in kwargs
            ):
                fault_slip_vector = np.array(
                    [
                        kwargs["avgSlipDirEasting"],
                        kwargs["avgSlipDirNorthing"],
                        kwargs["avgSlipDirAltitude"],
                    ],
                    dtype=float,
                )
            else:
                fault_slip_vector = (
                    fault_frame_data.loc[mask, ["gx", "gy", "gz"]]
                    .mean(axis=0)
                    .to_numpy()
                )
        if np.any(np.isnan(fault_slip_vector)):
            logger.info("Fault slip vector is nan, estimating from fault normal")
            strike_vector, dip_vector = get_vectors(fault_normal_vector[None, :])
            fault_slip_vector = dip_vector[:, 0]
            logger.info(f"Estimated fault slip vector: {fault_slip_vector}")

        if fault_center is not None and ~np.isnan(fault_center).any():
            fault_center = self.scale(fault_center, inplace=False)
        else:
            # if we haven't defined a fault centre take the
            #  center of mass for lines assocaited with the fault trace
            if (
                ~np.isnan(kwargs.get("centreEasting", np.nan))
                and ~np.isnan(kwargs.get("centreNorthing", np.nan))
                and ~np.isnan(kwargs.get("centreAltitude", np.nan))
            ):
                fault_center = self.scale(
                    np.array(
                        [
                            kwargs["centreEasting"],
                            kwargs["centreNorthing"],
                            kwargs["centreAltitude"],
                        ],
                        dtype=float,
                    ),
                    inplace=False,
                )
            else:
                mask = np.logical_and(
                    fault_frame_data["coord"] == 0, fault_frame_data["val"] == 0
                )
                fault_center = (
                    fault_frame_data.loc[mask, ["X", "Y", "Z"]].mean(axis=0).to_numpy()
                )
        if minor_axis:
            minor_axis = minor_axis / self.scale_factor
        if major_axis:
            major_axis = major_axis / self.scale_factor
        if intermediate_axis:
            intermediate_axis = intermediate_axis / self.scale_factor
        fault_frame_builder.create_data_from_geometry(
            fault_frame_data,
            fault_center,
            fault_normal_vector,
            fault_slip_vector,
            minor_axis=minor_axis,
            major_axis=major_axis,
            intermediate_axis=intermediate_axis,
            points=kwargs.get("points", False),
        )
        if "force_mesh_geometry" not in kwargs:

            fault_frame_builder.set_mesh_geometry(kwargs.get("fault_buffer", 0.2), 0)
        if "splay" in kwargs and "splayregion" in kwargs:
            fault_frame_builder.add_splay(kwargs["splay"], kwargs["splayregion"])

        kwargs["tol"] = tol
        fault_frame_builder.setup(**kwargs)
        fault = fault_frame_builder.frame
        fault.displacement = displacement_scaled
        fault.faultfunction = faultfunction

        for f in reversed(self.features):
            if f.type == FeatureType.UNCONFORMITY:
                fault.add_region(f)
                break
        if displacement == 0:
            fault.type = "fault_inactive"
        self._add_feature(fault)

        return fault

    def rescale(self, points:np.ndarray, inplace:bool=True) ->np.ndarray:
        """
        Convert from model scale to real world scale - in the future this
        should also do transformations?

        Parameters
        ----------
        points : np.array((N,3),dtype=double)
        inplace : boolean
            whether to return a modified copy or modify the original array

        Returns
        -------
        points : np.array((N,3),dtype=double)

        """
        if not inplace:
            points = points.copy()
        points *= self.scale_factor
        points += self.origin
        return points

    def scale(self, points:np.ndarray, inplace:bool=True)->np.ndarray:
        """Take points in UTM coordinates and reproject
        into scaled model space

        Parameters
        ----------
        points : np.array((N,3),dtype=float)
            points to
        inplace : bool, optional default = True
            whether to copy the points array or update the passed array
        Returns
        -------
        points : np.array((N,3),dtype=double)

        """
        points = np.array(points).astype(float)
        if not inplace:
            points = points.copy()
        # if len(points.shape) == 1:
        #     points = points[None,:]
        # if len(points.shape) != 2:
        #     logger.error("cannot scale array of dimensions".format(len(points.shape)))
        points -= self.origin
        points /= self.scale_factor
        return points

    def regular_grid(self, nsteps=None, shuffle=True, rescale=False, order="C"):
        """
        Return a regular grid within the model bounding box

        Parameters
        ----------
        nsteps : tuple
            number of cells in x,y,z

        Returns
        -------
        xyz : np.array((N,3),dtype=float)
            locations of points in regular grid
        """
        if nsteps is None:
            nsteps = self.nsteps
        x = np.linspace(self.bounding_box[0, 0], self.bounding_box[1, 0], nsteps[0])
        y = np.linspace(self.bounding_box[0, 1], self.bounding_box[1, 1], nsteps[1])
        z = np.linspace(self.bounding_box[1, 2], self.bounding_box[0, 2], nsteps[2])
        xx, yy, zz = np.meshgrid(x, y, z, indexing="ij")
        locs = np.array(
            [xx.flatten(order=order), yy.flatten(order=order), zz.flatten(order=order)]
        ).T
        if shuffle:
            logger.info("Shuffling points")
            np.random.shuffle(locs)
        if rescale:
            locs = self.rescale(locs)
        return locs

    def evaluate_model(self, xyz, scale=True):
        """Evaluate the stratigraphic id at each location


        Parameters
        ----------
        xyz : np.array((N,3),dtype=float)
            locations
        scale : bool
            whether to rescale the xyz before evaluating model

        Returns
        -------
        stratigraphic_id : np.array(N,dtype=int)
            the stratigraphic index for locations

        Examples
        --------
        Evaluate on a voxet

        >>> x = np.linspace(model.bounding_box[0, 0], model.bounding_box[1, 0],
                        nsteps[0])
        >>> y = np.linspace(model.bounding_box[0, 1], model.bounding_box[1, 1],
                        nsteps[1])
        >>> z = np.linspace(model.bounding_box[1, 2], model.bounding_box[0, 2],
                        nsteps[2])
        >>> xx, yy, zz = np.meshgrid(x, y, z, indexing='ij')
        >>> xyz = np.array([xx.flatten(), yy.flatten(), zz.flatten()]).T
        >>> model.evaluate_model(xyz,scale=False)

        Evaluate on points defined by regular grid function

        >>> model.evaluate_model(model.regular_grid(shuffle=False),scale=False)


        Evaluate on a map

        >>> x = np.linspace(self.bounding_box[0, 0], self.bounding_box[1, 0],
                        nsteps[0])
        >>> y = np.linspace(self.bounding_box[0, 1], self.bounding_box[1, 1],
                        nsteps[1])
        >>> xx, yy = np.meshgrid(x, y, indexing='ij')
        >>> zz = np.zeros_like(yy)
        >>> xyz = np.array([xx.flatten(), yy.flatten(), zz.flatten()]).T
        >>> model.evaluate_model(model.regular_grid(shuffle=False),scale=False)

        Evaluate on points in reference coordinate system
        >>> model.evaluate_model(xyz,scale=True)

        """
        xyz = np.array(xyz)
        if scale:
            xyz = self.scale(xyz, inplace=False)
        strat_id = np.zeros(xyz.shape[0], dtype=int)
        for group in self.stratigraphic_column.keys():
            if group == "faults":
                continue
            feature_id = self.feature_name_index.get(group, -1)
            if feature_id >= 0:
                feature = self.features[feature_id]
                vals = feature.evaluate_value(xyz)
                for series in self.stratigraphic_column[group].values():
                    strat_id[
                        np.logical_and(
                            vals < series.get("max", feature.max()),
                            vals > series.get("min", feature.min()),
                        )
                    ] = series["id"]
            if feature_id == -1:
                logger.error(f"Model does not contain {group}")
        return strat_id

    def evaluate_fault_displacements(self, points, scale=True):
        """Evaluate the fault displacement magnitude at each location


        Parameters
        ----------
        xyz : np.array((N,3),dtype=float)
            locations
        scale : bool
            whether to rescale the xyz before evaluating model

        Returns
        -------
        fault_displacement : np.array(N,dtype=float)
            the fault displacement magnitude
        """
        if scale:
            points = self.scale(points, inplace=False)
        vals = np.zeros(points.shape[0])
        for f in self.features:
            if f.type == FeatureType.FAULT:
                disp = f.displacementfeature.evaluate_value(points)
                vals[~np.isnan(disp)] += disp[~np.isnan(disp)]
        return (
            vals * -self.scale_factor
        )  # convert from restoration magnutude to displacement

    def get_feature_by_name(self, feature_name):
        """Returns a feature from the mode given a name


        Parameters
        ----------
        feature_name : string
            the name of the feature

        Returns
        -------
        feature : GeologicalFeature
            the geological feature with the specified name, or none if no feature



        """
        feature_index = self.feature_name_index.get(feature_name, -1)
        if feature_index > -1:
            return self.features[feature_index]
        else:
            logger.error(f"{feature_name} does not exist!")
            return None

    def evaluate_feature_value(self, feature_name, xyz, scale=True):
        """Evaluate the scalar value of the geological feature given the name at locations
        xyz

        Parameters
        ----------
        feature_name : string
            name of the feature
        xyz : np.array((N,3))
            locations to evaluate
        scale : bool, optional
            whether to scale real world points into model scale, by default True

        Returns
        -------
        np.array((N))
            vector of scalar values

        Examples
        --------
        Evaluate on a voxet using model boundaries

        >>> x = np.linspace(model.bounding_box[0, 0], model.bounding_box[1, 0],
                        nsteps[0])
        >>> y = np.linspace(model.bounding_box[0, 1], model.bounding_box[1, 1],
                        nsteps[1])
        >>> z = np.linspace(model.bounding_box[1, 2], model.bounding_box[0, 2],
                        nsteps[2])
        >>> xx, yy, zz = np.meshgrid(x, y, z, indexing='ij')
        >>> xyz = np.array([xx.flatten(), yy.flatten(), zz.flatten()]).T
        >>> model.evaluate_feature_vaue('feature',xyz,scale=False)

        Evaluate on points in UTM coordinates

        >>> model.evaluate_feature_vaue('feature',utm_xyz)

        """
        feature = self.get_feature_by_name(feature_name)
        if feature:
            scaled_xyz = xyz
            if scale:
                scaled_xyz = self.scale(xyz, inplace=False)
            return feature.evaluate_value(scaled_xyz)
        else:
            return np.zeros(xyz.shape[0])

    def evaluate_feature_gradient(self, feature_name, xyz, scale=True):
        """Evaluate the gradient of the geological feature at a location

        Parameters
        ----------
        feature_name : string
            name of the geological feature
        xyz : np.array((N,3))
            locations to evaluate
        scale : bool, optional
            whether to scale real world points into model scale, by default True

        Returns
        -------
        results : np.array((N,3))
            gradient of the scalar field at the locations specified
        """
        feature = self.get_feature_by_name(feature_name)
        if feature:
            scaled_xyz = xyz
            if scale:
                scaled_xyz = self.scale(xyz, inplace=False)
            return feature.evaluate_gradient(scaled_xyz)
        else:
            return np.zeros(xyz.shape[0])

    def update(self, verbose=False, progressbar=True):
        total_dof = 0
        nfeatures = 0
        for f in self.features:
            if f.type == FeatureType.FAULT:
                nfeatures += 3
                total_dof += f[0].interpolator.nx * 3
                continue
            if isinstance(f, StructuralFrame):
                nfeatures += 3
                total_dof += f[0].interpolator.nx * 3
                continue
            if f.type == FeatureType.INTERPOLATED:
                nfeatures += 1
                total_dof += f.interpolator.nx
                continue
        if verbose == True:
            print(
                f"Updating geological model. There are: \n {nfeatures} \
                    geological features that need to be interpolated\n"
            )

        from tqdm.auto import tqdm
        import time

        start = time.time()

        # Load tqdm with size counter instead of file counter
        with tqdm(total=nfeatures) as pbar:
            for f in self.features:
                pbar.set_description(f"Interpolating {f.name}")
                f.builder.up_to_date(callback=pbar.update)

        if verbose:
            print(f"Model update took: {time.time()-start} seconds")<|MERGE_RESOLUTION|>--- conflicted
+++ resolved
@@ -1186,14 +1186,9 @@
 
         intrusion_frame = intrusion_frame_builder.frame
 
-<<<<<<< HEAD
         self._add_faults(intrusion_frame_builder, features=faults)
 
         # -- create intrusion builder to simulate distance thresholds along frame coordinates
-=======
-        # -- create intrusion builder to simulate distance thresholds
-        # along frame coordinates
->>>>>>> cefe790e
         intrusion_builder = IntrusionBuilder(
             intrusion_frame, model=self, name=f"{intrusion_name}_feature"
         )
