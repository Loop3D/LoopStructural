"""
Main entry point for creating a geological model
"""

from ...utils import getLogger, log_to_file

import numpy as np
import pandas as pd
from typing import List

from ...modelling.features.fault import FaultSegment

from ...modelling.features.builders import (
    FaultBuilder,
    GeologicalFeatureBuilder,
    StructuralFrameBuilder,
    FoldedFeatureBuilder,
)
from ...modelling.features import (
    UnconformityFeature,
    StructuralFrame,
    GeologicalFeature,
    FeatureType,
)
from ...modelling.features.fold import (
    FoldEvent,
    FoldFrame,
)

from ...utils.helper import (
    all_heading,
    gradient_vec_names,
)
from ...utils import strikedip2vector
from ...datatypes import BoundingBox

from ...modelling.intrusions import IntrusionBuilder

from ...modelling.intrusions import IntrusionFrameBuilder


logger = getLogger(__name__)


class GeologicalModel:
    """
    A geological model is the recipe for building a 3D model and  can include
    the rescaling of the model between 0 and 1.

    Attributes
    ----------
    features : list
        Contains all features youngest to oldest
    feature_name_index : dict
        maps feature name to the list index of the features
    data : pandas dataframe
        the dataframe used for building the geological model
    nsteps : tuple/np.array(3,dtype=int)
        the number of steps x,y,z to evaluate the model
    origin : tuple/np.array(3,dtype=doubles)
        the origin of the model box
    parameters : dict
        a dictionary tracking the parameters used to build the model
    scale_factor : double
        the scale factor used to rescale the model


    """

    def __init__(
        self,
        origin: np.ndarray,
        maximum: np.ndarray,
        data=None,
        nsteps=(50, 50, 25),
        reuse_supports=False,
        logfile=None,
        loglevel="info",
    ):
        """
        Parameters
        ----------
        origin : numpy array
            specifying the origin of the model
        maximum : numpy array
            specifying the maximum extent of the model
        rescale : bool
            whether to rescale the model to between 0/1
        epsion : float
            a fudge factor for isosurfacing, used to make sure surfaces appear
        Examples
        --------
        Demo data

        >>> from LoopStructural.datasets import load_claudius
        >>> from LoopStructural import GeologicalModel

        >>> data, bb = load_claudius()

        >>> model = GeologicalModel(bb[:,0],bb[:,1]
        >>> model.set_model_data(data)
        >>> model.create_and_add_foliation('strati')

        >>> y = np.linspace(model.bounding_box[0, 1], model.bounding_box[1, 1],
                        nsteps[1])
        >>> z = np.linspace(model.bounding_box[1, 2], model.bounding_box[0, 2],
                        nsteps[2])
        >>> xx, yy, zz = np.meshgrid(x, y, z, indexing='ij')
        >>> xyz = np.array([xx.flatten(), yy.flatten(), zz.flatten()]).T
        >>> model.evaluate_feature_value('strati',xyz,scale=False)


        """
        # print('tet')
        if logfile:
            self.logfile = logfile
            log_to_file(logfile, level=loglevel)

        logger.info("Initialising geological model")
        self.features = []
        self.feature_name_index = {}
        self._data = pd.DataFrame()  # None
        if data is not None:
            self.data = data
        self.nsteps = nsteps

        # we want to rescale the model area so that the maximum length is
        # 1
        self.origin = np.array(origin).astype(float)
        originstr = f"Model origin: {self.origin[0]} {self.origin[1]} {self.origin[2]}"
        logger.info(originstr)
        self.maximum = np.array(maximum).astype(float)
        maximumstr = "Model maximum: {} {} {}".format(
            self.maximum[0], self.maximum[1], self.maximum[2]
        )
        logger.info(maximumstr)

        self.scale_factor = 1.0

        self.bounding_box = BoundingBox(
            dimensions=3, origin=np.zeros(3), maximum=self.maximum - self.origin
        )  # np.zeros((2, 3))
        # self.bounding_box[1, :] = self.maximum - self.origin
        # self.bounding_box[1, :] = self.maximum - self.origin
        # if rescale:
        #     self.scale_factor = float(np.max(lengths))
        #     logger.info(
        #         "Rescaling model using scale factor {}".format(self.scale_factor)
        #     )

        # self.bounding_box /= self.scale_factor

        self.stratigraphic_column = None

        self.tol = 1e-10 * np.max(self.bounding_box.maximum - self.bounding_box.origin)
        self._dtm = None

    def to_dict(self):
        """
        Convert the geological model to a json string

        Returns
        -------
        json : str
            json string of the geological model
        """
        json = {}
        json["model"] = {}
        json["model"]["features"] = [f.name for f in self.features]
        # json["model"]["data"] = self.data.to_json()
        # json["model"]["origin"] = self.origin.tolist()
        # json["model"]["maximum"] = self.maximum.tolist()
        # json["model"]["nsteps"] = self.nsteps
        json["model"]["stratigraphic_column"] = self.stratigraphic_column
        # json["features"] = [f.to_json() for f in self.features]
        return json

    # @classmethod
    # def from_json(cls,json):
    #     """
    #     Create a geological model from a json string

    #     Parameters
    #     ----------
    #     json : str
    #         json string of the geological model

    #     Returns
    #     -------
    #     model : GeologicalModel
    #         a geological model
    #     """
    #     model = cls(json["model"]["origin"],json["model"]["maximum"],data=None)
    #     model.stratigraphic_column = json["model"]["stratigraphic_column"]
    #     model.nsteps = json["model"]["nsteps"]
    #     model.data = pd.read_json(json["model"]["data"])
    #     model.features = []
    #     for feature in json["features"]:
    #         model.features.append(GeologicalFeature.from_json(feature,model))
    #     return model
    def __str__(self):
        lengths = self.maximum - self.origin
        _str = "GeologicalModel - {} x {} x {}\n".format(*lengths)
        _str += "------------------------------------------ \n"
        _str += "The model contains {} GeologicalFeatures \n".format(len(self.features))
        _str += ""
        _str += "------------------------------------------ \n"
        _str += ""
        _str += "Model origin: {} {} {}\n".format(self.origin[0], self.origin[1], self.origin[2])
        _str += "Model maximum: {} {} {}\n".format(
            self.maximum[0], self.maximum[1], self.maximum[2]
        )
        _str += "Model rescale factor: {} \n".format(self.scale_factor)
        _str += "------------------------------------------ \n"
        _str += "Feature list: \n"
        for feature in self.features:
            _str += "  {} \n".format(feature.name)
        return _str

    def _ipython_key_completions_(self):
        return self.feature_name_index.keys()

    @classmethod
    def from_map2loop_directory(
        cls,
        m2l_directory,
        foliation_params={},
        fault_params={},
        use_thickness=True,
        vector_scale=1,
        gradient=False,
        **kwargs,
    ):
        """Alternate constructor for a geological model using m2l output

        Uses the information saved in the map2loop files to build a geological model.
        You can specify kwargs for building foliation using foliation_params and for
        faults using fault_params.  faults is a flag that allows for the faults to be
        skipped.

        Parameters
        ----------
        m2l_directory : string
            path to map2loop directory

        Returns
        -------
        (GeologicalModel, dict)
            the created geological model and a dictionary of the map2loop data

        Notes
        ------
        For additional information see :class:`LoopStructural.modelling.input.Map2LoopProcessor`
        and :meth:`LoopStructural.GeologicalModel.from_processor`
        """
        from LoopStructural.modelling.input.map2loop_processor import Map2LoopProcessor

        log_to_file(f"{m2l_directory}/loopstructural_log.txt")
        logger.info("Creating model from m2l directory")
        processor = Map2LoopProcessor(m2l_directory, use_thickness)
        processor._gradient = gradient
        processor.vector_scale = vector_scale
        for foliation_name in processor.stratigraphic_column.keys():
            if foliation_name != "faults":
                if foliation_name in foliation_params.keys():
                    processor.foliation_properties[foliation_name] = foliation_params[
                        foliation_name
                    ]
                else:
                    processor.foliation_properties[foliation_name] = foliation_params

        for fault_name in processor.fault_names:
            if fault_name in fault_params.keys():
                for param_name, value in fault_params[fault_name].items():
                    processor.fault_properties.loc[fault_name, param_name] = value
            else:
                for param_name, value in fault_params.items():
                    processor.fault_properties.loc[fault_name, param_name] = value

        model = GeologicalModel.from_processor(processor)
        return model, processor

    @classmethod
    def from_processor(cls, processor):
        """Builds a model from a :class:`LoopStructural.modelling.input.ProcessInputData` object
        This object stores the observations and order of the geological features

        Parameters
        ----------
        processor : ProcessInputData
            any type of ProcessInputData

        Returns
        -------
        GeologicalModel
            a model with all of the features, need to call model.update() to run interpolation
        """
        logger.info("Creating model from processor")
        model = GeologicalModel(processor.origin, processor.maximum)
        model.data = processor.data
        if processor.fault_properties is not None:
            for i in processor.fault_network.faults:
                model.create_and_add_fault(
                    i,
                    **processor.fault_properties.to_dict("index")[i],
                    faultfunction="BaseFault",
                )
            for (
                edge,
                properties,
            ) in processor.fault_network.fault_edge_properties.items():
                if model[edge[1]] is None or model[edge[0]] is None:
                    logger.warning(f"Cannot add splay {edge[1]} or {edge[0]} are not in the model")
                    continue
                splay = False
                if "angle" in properties:
                    if float(properties["angle"]) < 30 and (
                        "dip_dir" not in processor.stratigraphic_column["faults"][edge[0]]
                        or np.abs(
                            processor.stratigraphic_column["faults"][edge[0]]["dip_dir"]
                            - processor.stratigraphic_column["faults"][edge[1]]["dip_dir"]
                        )
                        < 90
                    ):
                        # splay
                        region = model[edge[1]].builder.add_splay(model[edge[0]])

                        model[edge[1]].splay[model[edge[0]].name] = region
                        splay = True
                if splay is False:
                    positive = None
                    if "downthrow_dir" in processor.stratigraphic_column["faults"][edge[0]]:
                        positive = (
                            np.abs(
                                processor.stratigraphic_column["faults"][edge[0]]["downthrow_dir"]
                                - processor.stratigraphic_column["faults"][edge[1]]["downthrow_dir"]
                            )
                            < 90
                        )
                    model[edge[1]].add_abutting_fault(
                        model[edge[0]],
                        positive=positive,
                    )
        for s in processor.stratigraphic_column.keys():
            if s != "faults":
                faults = None
                if processor.fault_stratigraphy is not None:
                    faults = processor.fault_stratigraphy[s]
                logger.info(f"Adding foliation {s}")
                f = model.create_and_add_foliation(
                    s, **processor.foliation_properties[s], faults=faults
                )
                if not f:
                    logger.warning(f"Foliation {s} not added")
                # check feature was built, and is an interpolated feature.
                if f is not None and f.type == FeatureType.INTERPOLATED:
                    model.add_unconformity(f, 0)
        model.stratigraphic_column = processor.stratigraphic_column
        return model

    @classmethod
    def from_file(cls, file):
        """Load a geological model from file

        Parameters
        ----------
        file : string
            path to the file

        Returns
        -------
        GeologicalModel
            the geological model object
        """
        try:
            import dill as pickle
        except ImportError:
            logger.error("Cannot import from file, dill not installed")
            return None
        model = pickle.load(open(file, "rb"))
        if type(model) == GeologicalModel:
            logger.info("GeologicalModel initialised from file")
            return model
        else:
            logger.error(f"{file} does not contain a geological model")
            return None

    def __getitem__(self, feature_name):
        """Accessor for feature in features using feature_name_index

        Parameters
        ----------
        feature_name : string
            name of the feature to return
        """
        return self.get_feature_by_name(feature_name)

    def __contains__(self, feature_name):
        return feature_name in self.feature_name_index

    @property
    def dtm(self):
        return self._dtm

    @dtm.setter
    def dtm(self, dtm):
        """Set a dtm to the model.
        The dtm is a function that can be called for dtm(xy) where xy is
        a numpy array of xy locations. The function will return an array of
        z values corresponding to the elevation at xy.

        Parameters
        ----------
        dtm : callable

        """
        if not callable(dtm):
            raise BaseException("DTM must be a callable function \n")
        else:
            self._dtm = dtm

    @property
    def faults(self):
        """Get all of the fault features in the model

        Returns
        -------
        list
            a list of :class:`LoopStructural.modelling.features.FaultSegment`
        """
        faults = []
        for f in self.features:
            if type(f) == FaultSegment:
                faults.append(f)

        return faults

    @property
    def series(self):
        series = []
        for f in self.features:
            if f.type == FeatureType.INTERPOLATED:
                series.append(f)
        return series

    @property
    def intrusions(self):
        intrusions = []
        for f in self.features:
            if f.type == "intrusion":
                intrusions.append(f)
        return intrusions

    @property
    def faults_displacement_magnitude(self):
        displacements = []
        for f in self.faults:
            displacements.append(f.displacement)
        return np.array(displacements)

    def feature_names(self):
        return self.feature_name_index.keys()

    def fault_names(self):
        """Get name of all faults in the model

        Returns
        -------
        list
            list of the names of the faults in the model
        """
        return [f.name for f in self.faults]

    def check_inialisation(self):
        if self.data is None:
            logger.error("Data not associated with GeologicalModel. Run set_data")
            return False
        if self.data.shape[0] > 0:
            return True

    def to_file(self, file):
        """Save a model to a pickle file requires dill

        Parameters
        ----------
        file : string
            path to file location
        """
        try:
            import dill as pickle
        except ImportError:
            logger.error("Cannot write to file, dill not installed \n" "pip install dill")
            return
        try:
            logger.info(f"Writing GeologicalModel to: {file}")
            pickle.dump(self, open(file, "wb"))
        except pickle.PicklingError:
            logger.error("Error saving file")

    def _add_feature(self, feature):
        """
        Add a feature to the model stack

        Parameters
        ----------
        feature : GeologicalFeature
            the geological feature to add

        """

        if feature.name in self.feature_name_index:
            logger.info(
                f"Feature {feature.name} already exists at {self.feature_name_index[feature.name]}, overwriting"
            )
            self.features[self.feature_name_index[feature.name]] = feature
        else:
            self.features.append(feature)
            self.feature_name_index[feature.name] = len(self.features) - 1
            logger.info(f"Adding {feature.name} to model at location {len(self.features)}")
        self._add_domain_fault_above(feature)
        if feature.type == FeatureType.INTERPOLATED:
            self._add_unconformity_above(feature)
        feature.model = self

    def data_for_feature(self, feature_name: str) -> pd.DataFrame:
        """Get all of the data associated with a geological feature

        Parameters
        ----------
        feature_name : str
            the unique identifying name of the feature

        Returns
        -------
        pd.DataFrame
            data frame containing all of the data in the model associated with this feature
        """
        return self.data.loc[self.data["feature_name"] == feature_name, :]

    @property
    def data(self) -> pd.DataFrame:
        return self._data

    @data.setter
    def data(self, data: pd.DataFrame):
        """
        Set the data array for the model

        Parameters
        ----------
        data : pandas data frame
            with column headers corresponding to the
         type, X, Y, Z, nx, ny, nz, val, strike, dip, dip_dir, plunge,
         plunge_dir, azimuth

        Returns
        -------
        Note
        ----
        Type can be any unique identifier for the feature the data point
        'eg' 'S0', 'S2', 'F1_axis'
        it is then used by the create functions to get the correct data
        """
        if data is None:
            return
        if type(data) != pd.DataFrame:
            logger.warning("Data is not a pandas data frame, trying to read data frame " "from csv")
            try:
                data = pd.read_csv(data)
            except:
                logger.error("Could not load pandas data frame from data")
                raise BaseException("Cannot load data")
        logger.info(f"Adding data to GeologicalModel with {len(data)} data points")
        self._data = data.copy()
        self._data["X"] -= self.origin[0]
        self._data["Y"] -= self.origin[1]
        self._data["Z"] -= self.origin[2]
        self._data["X"] /= self.scale_factor
        self._data["Y"] /= self.scale_factor
        self._data["Z"] /= self.scale_factor
        if "type" in self._data:
            logger.warning("'type' is deprecated replace with 'feature_name' \n")
            self._data.rename(columns={"type": "feature_name"}, inplace=True)
        if "feature_name" not in self._data:
            logger.error("Data does not contain 'feature_name' column")
            raise BaseException("Cannot load data")
        for h in all_heading():
            if h not in self._data:
                self._data[h] = np.nan
                if h == "w":
                    self._data[h] = 1.0
                if h == "coord":
                    self._data[h] = 0
                if h == "polarity":
                    self._data[h] = 1.0
        # LS wants polarity as -1 or 1, change 0 to -1
        self._data.loc[self._data["polarity"] == 0, "polarity"] = -1.0
        self._data.loc[np.isnan(self._data["w"]), "w"] = 1.0
        if "strike" in self._data and "dip" in self._data:
            logger.info("Converting strike and dip to vectors")
            mask = np.all(~np.isnan(self._data.loc[:, ["strike", "dip"]]), axis=1)
            self._data.loc[mask, gradient_vec_names()] = (
                strikedip2vector(self._data.loc[mask, "strike"], self._data.loc[mask, "dip"])
                * self._data.loc[mask, "polarity"].to_numpy()[:, None]
            )
            self._data.drop(["strike", "dip"], axis=1, inplace=True)

    def set_model_data(self, data):
        logger.warning("deprecated method. Model data can now be set using the data attribute")
        self.data = data

    def set_stratigraphic_column(self, stratigraphic_column, cmap="tab20"):
        """
        Adds a stratigraphic column to the model

        Parameters
        ----------
        stratigraphic_column : dictionary
        cmap : matplotlib.cmap
        Returns
        -------

        Notes
        -----
        stratigraphic_column is a nested dictionary with the format
        {'group':
                {'series1':
                            {'min':0., 'max':10.,'id':0,'colour':}
                }
        }

        """
        # if the colour for a unit hasn't been specified we can just sample from
        # a colour map e.g. tab20
        logger.info("Adding stratigraphic column to model")
        random_colour = True
        n_units = 0
        for g in stratigraphic_column.keys():
            for u in stratigraphic_column[g].keys():
                if "colour" in stratigraphic_column[g][u]:
                    random_colour = False
                    break
                n_units += 1
        if random_colour:
            import matplotlib.cm as cm

            cmap = cm.get_cmap(cmap, n_units)
            cmap_colours = cmap.colors
            ci = 0
            for g in stratigraphic_column.keys():
                for u in stratigraphic_column[g].keys():
                    stratigraphic_column[g][u]["colour"] = cmap_colours[ci, :]

        self.stratigraphic_column = stratigraphic_column

    def create_and_add_foliation(
        self,
        series_surface_data: str,
        interpolatortype: str = "FDI",
        nelements: int = 1000,
        tol=None,
        faults=None,
        **kwargs,
    ):
        """
        Parameters
        ----------
        series_surface_data : string
            corresponding to the feature_name in the data
        kwargs

        Returns
        -------
        feature : GeologicalFeature
            the created geological feature

        Notes
        ------
        This function creates an instance of a
        :class:`LoopStructural.modelling.features.builders.GeologicalFeatureBuilder` and will return
        a :class:`LoopStructural.modelling.features.builders.GeologicalFeature`
        The feature is not interpolated until either
        :meth:`LoopStructural.modelling.features.builders.GeologicalFeature.evaluate_value` is called or
        :meth:`LoopStructural.modelling.core.GeologicalModel.update`

        An interpolator will be chosen by calling :meth:`LoopStructural.GeologicalModel.get_interpolator`

        """
        if not self.check_inialisation():
            logger.warning(f"{series_surface_data} not added, model not initialised")
            return
        # if tol is not specified use the model default
        if tol is None:
            tol = self.tol

        series_builder = GeologicalFeatureBuilder(
            bounding_box=self.bounding_box,
            interpolatortype=interpolatortype,
            nelements=nelements,
            name=series_surface_data,
            **kwargs,
        )
        # add data
        series_data = self.data[self.data["feature_name"] == series_surface_data]
        if series_data.shape[0] == 0:
            logger.warning("No data for {series_surface_data}, skipping")
            return
        series_builder.add_data_from_data_frame(series_data)
        self._add_faults(series_builder, features=faults)

        # build feature
        # series_feature = series_builder.build(**kwargs)
        series_feature = series_builder.feature
        series_builder.build_arguments = kwargs
        series_builder.build_arguments["tol"] = tol
        series_feature.type = FeatureType.INTERPOLATED
        self._add_feature(series_feature)
        return series_feature

    def create_and_add_fold_frame(
        self,
        foldframe_data,
        interpolatortype="FDI",
        nelements=1000,
        tol=None,
        buffer=0.1,
        **kwargs,
    ):
        """
        Parameters
        ----------
        foldframe_data : string
            unique string in feature_name column

        kwargs

        Returns
        -------
        fold_frame : FoldFrame
            the created fold frame
        """
        if not self.check_inialisation():
            return False
        if tol is None:
            tol = self.tol

        # create fault frame
        #
        fold_frame_builder = StructuralFrameBuilder(
            interpolatortype=interpolatortype,
            bounding_box=self.bounding_box.with_buffer(buffer),
            name=foldframe_data,
            frame=FoldFrame,
            nelements=nelements,
            **kwargs,
        )
        # add data
        fold_frame_data = self.data[self.data["feature_name"] == foldframe_data]
        fold_frame_builder.add_data_from_data_frame(fold_frame_data)
        self._add_faults(fold_frame_builder[0])
        self._add_faults(fold_frame_builder[1])
        self._add_faults(fold_frame_builder[2])
        kwargs["tol"] = tol
        fold_frame_builder.setup(**kwargs)
        fold_frame = fold_frame_builder.frame

        fold_frame.type = FeatureType.STRUCTURALFRAME
        fold_frame.builder = fold_frame_builder
        self._add_feature(fold_frame)

        return fold_frame

    def create_and_add_folded_foliation(
        self,
        foliation_data,
        interpolatortype="DFI",
        nelements=10000,
        buffer=0.1,
        fold_frame=None,
        svario=True,
        tol=None,
        invert_fold_norm=False,
        **kwargs,
    ):
        """
        Create a folded foliation field from data and a fold frame

        Parameters
        ----------
        foliation_data : str
            unique string in type column of data frame
        fold_frame :  FoldFrame
        svario  : Boolean
            whether to calculate svariograms, saves time if avoided
        kwargs
            additional kwargs to be passed through to other functions

        Returns
        -------
        feature : GeologicalFeature
            created geological feature

        Notes
        -----

        - Building a folded foliation uses the fold interpolation code from Laurent et al., 2016
        and fold profile fitting from Grose et al., 2017. For more information about the fold modelling
        see :class:`LoopStructural.modelling.features.fold.FoldEvent`,
        :class:`LoopStructural.modelling.features.builders.FoldedFeatureBuilder`

        """
        if not self.check_inialisation():
            return False
        if tol is None:
            tol = self.tol

        if fold_frame is None:
            logger.info("Using last feature as fold frame")
            fold_frame = self.features[-1]
        assert type(fold_frame) == FoldFrame, "Please specify a FoldFrame"

        fold = FoldEvent(fold_frame, name=f"Fold_{foliation_data}", invert_norm=invert_fold_norm)

        if "fold_weights" not in kwargs:
            kwargs["fold_weights"] = {}
        if interpolatortype != "DFI":
            logger.warning("Folded foliation only supports DFI interpolator, changing to DFI")
            interpolatortype = "DFI"
        series_builder = FoldedFeatureBuilder(
            interpolatortype=interpolatortype,
            bounding_box=self.bounding_box.with_buffer(buffer),
            nelements=nelements,
            fold=fold,
            name=foliation_data,
            svario=svario,
            **kwargs,
        )

        series_builder.add_data_from_data_frame(
            self.data[self.data["feature_name"] == foliation_data]
        )
        self._add_faults(series_builder)
        # series_builder.add_data_to_interpolator(True)
        # build feature

        kwargs["tol"] = tol

        # series_feature = series_builder.build(**kwargs)
        series_feature = series_builder.feature
        series_builder.build_arguments = kwargs
        series_feature.type = FeatureType.INTERPOLATED
        series_feature.fold = fold

        self._add_feature(series_feature)
        return series_feature

    def create_and_add_folded_fold_frame(
        self,
        fold_frame_data,
        interpolatortype="FDI",
        nelements=10000,
        fold_frame=None,
        tol=None,
        **kwargs,
    ):
        """

        Parameters
        ----------
        fold_frame_data : string
            name of the feature to be added

        fold_frame : StructuralFrame, optional
            the fold frame for the fold if not specified uses last feature added

        kwargs : dict
            parameters passed to child functions

        Returns
        -------
        fold_frame : FoldFrame
            created fold frame

        Notes
        -----
        This function build a structural frame where the first coordinate is constrained
        with a fold interpolator.
        Keyword arguments can be included to constrain

        - :meth:`LoopStructural.GeologicalModel.get_interpolator`
        - :class:`LoopStructural.StructuralFrameBuilder`
        - :meth:`LoopStructural.StructuralFrameBuilder.setup`
         - Building a folded foliation uses the fold interpolation code from Laurent et al., 2016
        and fold profile fitting from Grose et al., 2017. For more information about the fold modelling
        see :class:`LoopStructural.modelling.features.fold.FoldEvent`,
        :class:`LoopStructural.modelling.features.builders.FoldedFeatureBuilder`
        """
        if not self.check_inialisation():
            return False
        if tol is None:
            tol = self.tol

        if fold_frame is None:
            logger.info("Using last feature as fold frame")
            fold_frame = self.features[-1]
        assert type(fold_frame) == FoldFrame, "Please specify a FoldFrame"
        fold = FoldEvent(fold_frame, name=f"Fold_{fold_frame_data}")

        interpolatortypes = [
            "DFI",
            "FDI",
            "FDI",
        ]
        fold_frame_builder = StructuralFrameBuilder(
            interpolatortype=interpolatortypes,
            bounding_box=self.bounding_box.with_buffer(kwargs.get("buffer", 0.1)),
            nelements=[nelements, nelements, nelements],
            name=fold_frame_data,
            fold=fold,
            frame=FoldFrame,
            **kwargs,
        )
        fold_frame_builder.add_data_from_data_frame(
            self.data[self.data["feature_name"] == fold_frame_data]
        )

        for i in range(3):
            self._add_faults(fold_frame_builder[i])
        # build feature
        kwargs["frame"] = FoldFrame
        kwargs["tol"] = tol
        fold_frame_builder.setup(**kwargs)
        # fold_frame_builder.build_arguments = kwargs
        folded_fold_frame = fold_frame_builder.frame
        folded_fold_frame.builder = fold_frame_builder

        folded_fold_frame.type = FeatureType.STRUCTURALFRAME

        self._add_feature(folded_fold_frame)

        return folded_fold_frame

    def create_and_add_intrusion(
        self,
        intrusion_name,
        intrusion_frame_name,
        intrusion_frame_parameters={},
        intrusion_lateral_extent_model=None,
        intrusion_vertical_extent_model=None,
        geometric_scaling_parameters={},
        **kwargs,
    ):
        """

        Note
        -----
        An intrusion in built in two main steps:
        (1) Intrusion builder: intrusion builder creates the intrusion structural frame.
            This object is curvilinear coordinate system of the intrusion constrained with intrusion network points,
            and flow and inflation measurements (provided by the user).
            The intrusion network is a representation of the approximated location of roof or floor contact of the intrusion.
            This object might be constrained using the anisotropies of the host rock if the roof (or floor) contact is not well constrained.

        (2) Intrusion feature: simulation of lateral and vertical extent of intrusion within the model volume.
            The simulations outcome consist in thresholds distances along the structural frame coordinates
            that are used to constrained the extent of the intrusion.

        Parameters
        ----------
        intrusion_name :  string,
            name of intrusion feature in model data
        intrusion_frame_name :  string,
            name of intrusion frame in model data
        intrusion_lateral_extent_model = function,
            geometrical conceptual model for simulation of lateral extent
        intrusion_vertical_extent_model = function,
            geometrical conceptual model for simulation of vertical extent
        intrusion_frame_parameters = dictionary

        kwargs

        Returns
        -------
        intrusion feature

        """
        # if intrusions is False:
        #     logger.error("Libraries not installed")
        #     raise Exception("Libraries not installed")

        intrusion_data = self.data[self.data["feature_name"] == intrusion_name].copy()
        intrusion_frame_data = self.data[self.data["feature_name"] == intrusion_frame_name].copy()

        # -- get variables for intrusion frame interpolation
        gxxgz = kwargs.get("gxxgz", 0)
        gxxgy = kwargs.get("gxxgy", 0)
        gyxgz = kwargs.get("gyxgz", 0)

        interpolatortype = kwargs.get("interpolatortype", "PLI")
        # buffer = kwargs.get("buffer", 0.1)
        nelements = kwargs.get("nelements", 1e2)

        weights = [gxxgz, gxxgy, gyxgz]

        intrusion_frame_builder = IntrusionFrameBuilder(
            interpolatortype=interpolatortype,
            bounding_box=self.bounding_box.with_buffer(kwargs.get("buffer", 0.1)),
            nelements=kwargs.get("nelements", 1e2),
            name=intrusion_frame_name,
            model=self,
            **kwargs,
        )

        self._add_faults(intrusion_frame_builder)
        # intrusion_frame_builder.post_intrusion_faults = faults  # LG unused?

        # -- create intrusion frame using intrusion structures (steps and marginal faults) and flow/inflation measurements
        if len(intrusion_frame_parameters) == 0:
            logger.error("Please specify parameters to build intrusion frame")
        intrusion_frame_builder.set_intrusion_frame_parameters(
            intrusion_data, intrusion_frame_parameters
        )
        intrusion_frame_builder.create_constraints_for_c0()

        intrusion_frame_builder.set_intrusion_frame_data(intrusion_frame_data)

        ## -- create intrusion frame
        intrusion_frame_builder.setup(
            nelements=nelements,
            w2=weights[0],
            w1=weights[1],
            gxygz=weights[2],
        )

        intrusion_frame = intrusion_frame_builder.frame

        # -- create intrusion builder to compute distance thresholds along the frame coordinates
        intrusion_builder = IntrusionBuilder(
            intrusion_frame,
            model=self,
            # interpolator=interpolator,
            name=f"{intrusion_name}_feature",
            lateral_extent_model=intrusion_lateral_extent_model,
            vertical_extent_model=intrusion_vertical_extent_model,
            **kwargs,
        )
        intrusion_builder.set_data_for_extent_calculation(intrusion_data)

        intrusion_builder.build_arguments = {
            "geometric_scaling_parameters": geometric_scaling_parameters,
        }

        intrusion_feature = intrusion_builder.feature
        self._add_feature(intrusion_feature)

        return intrusion_feature

    def _add_faults(self, feature_builder, features=None):
        """Adds all existing faults to a geological feature builder

        Parameters
        ----------
        feature_builder : GeologicalFeatureBuilder/StructuralFrameBuilder
            The feature buider to add the faults to
        features : list, optional
            A specific list of features rather than all features in the model
        Returns
        -------

        """
        if features is None:
            features = self.features
        for f in reversed(features):
            if isinstance(f, str):
                f = self.__getitem__(f)
            if f.type == FeatureType.FAULT:
                feature_builder.add_fault(f)
            # if f.type == 'unconformity':
            #     break

    def _add_domain_fault_above(self, feature):
        """
        Looks through the feature list and adds any domain faults to the feature. The domain fault masks everything
        where the fault scalar field is < 0 as being active when added to feature.

        Parameters
        ----------
        feature : GeologicalFeatureBuilder
            the feature being added to the model where domain faults should be added

        Returns
        -------

        """
        for f in reversed(self.features):
            if f.name == feature.name:
                continue
            if f.type == "domain_fault":
                feature.add_region(lambda pos: f.evaluate_value(pos) < 0)
                break

    def _add_domain_fault_below(self, domain_fault):
        """
        Looks through the feature list and adds any the domain_fault to the features
        that already exist in the stack until an unconformity is reached. domain faults
        to the feature. The domain fault masks everything where the fault scalar field
         is < 0 as being active when added to feature.

        Parameters
        ----------
        feature : GeologicalFeatureBuilder
            the feature being added to the model where domain faults should be added

        Returns
        -------

        """
        for f in reversed(self.features):
            if f.name == domain_fault.name:
                continue
            f.add_region(lambda pos: domain_fault.evaluate_value(pos) > 0)
            if f.type == FeatureType.UNCONFORMITY:
                break

    def _add_unconformity_above(self, feature):
        """

        Adds a region to the feature to prevent the value from being
        interpolated where the unconformities exists above e.g.
        if there is another feature above and the unconformity is at 0
        then the features added below (after) will only be visible where the
        uncomformity is <0

        Parameters
        ----------
        feature - GeologicalFeature

        Returns
        -------

        """

        for f in reversed(self.features):
            if f.type == FeatureType.UNCONFORMITY and f.name != feature.name:
                feature.add_region(f)
                break

    def add_unconformity(self, feature: GeologicalFeature, value: float) -> UnconformityFeature:
        """
        Use an existing feature to add an unconformity to the model.

        Parameters
        ----------
        feature : GeologicalFeature
            existing geological feature
        value : float
            scalar value of isosurface that represents

        Returns
        -------
        unconformity : GeologicalFeature
            unconformity feature

        """
        logger.debug(f"Adding {feature.name} as unconformity at {value}")
        if feature is None:
            logger.warning("Cannot add unconformtiy, base feature is None")
            return
        # look backwards through features and add the unconformity as a region until
        # we get to an unconformity
        uc_feature = UnconformityFeature(feature, value)

        for f in reversed(self.features):
            if f.type == FeatureType.UNCONFORMITY:
                logger.debug(f"Reached unconformity {f.name}")
                break
            logger.debug(f"Adding {uc_feature.name} as unconformity to {f.name}")
            if f.type == FeatureType.FAULT:
                continue
            if f == feature:
                continue
            else:
                f.add_region(uc_feature)
        # now add the unconformity to the feature list
        self._add_feature(uc_feature)
        return uc_feature

    def add_onlap_unconformity(self, feature: GeologicalFeature, value: float) -> GeologicalFeature:
        """
        Use an existing feature to add an unconformity to the model.

        Parameters
        ----------
        feature : GeologicalFeature
            existing geological feature
        value : float
            scalar value of isosurface that represents

        Returns
        -------
        unconformity_feature : GeologicalFeature
            the created unconformity

        """

        uc_feature = UnconformityFeature(feature, value, True)
        feature.add_region(uc_feature.inverse())
        for f in reversed(self.features):
            if f.type == FeatureType.UNCONFORMITY:
                break
            if f != feature:
                f.add_region(uc_feature)
        self._add_feature(uc_feature)

        return uc_feature

    def create_and_add_domain_fault(
        self, fault_surface_data, nelements=10000, interpolatortype="FDI", **kwargs
    ):
        """
        Parameters
        ----------
        fault_surface_data : string
            name of the domain fault data in the data frame

        Returns
        -------
        domain_Fault : GeologicalFeature
            the created domain fault

        Notes
        -----
        * :meth:`LoopStructural.GeologicalModel.get_interpolator`

        """
        domain_fault_feature_builder = GeologicalFeatureBuilder(
            bounding_box=self.bounding_box,
            interpolatortype=interpolatortype,
            nelements=nelements,
            name=fault_surface_data,
            **kwargs,
        )

        # add data
        unconformity_data = self.data[self.data["feature_name"] == fault_surface_data]

        domain_fault_feature_builder.add_data_from_data_frame(unconformity_data)
        # look through existing features if there is a fault before an
        # unconformity
        # then add to the feature, once we get to an unconformity stop
        self._add_faults(domain_fault_feature_builder)

        # build feature
        # domain_fault = domain_fault_feature_builder.build(**kwargs)
        domain_fault = domain_fault_feature_builder.feature
        domain_fault_feature_builder.build_arguments = kwargs
        domain_fault.type = FeatureType.DOMAINFAULT
        self._add_feature(domain_fault)
        self._add_domain_fault_below(domain_fault)

        domain_fault_uc = UnconformityFeature(domain_fault, 0)
        # iterate over existing features and add the unconformity as a region
        # so the feature is only evaluated where the unconformity is positive
        return domain_fault_uc

    def create_and_add_fault(
        self,
        fault_surface_data,
        displacement,
        interpolatortype="FDI",
        tol=None,
        fault_slip_vector=None,
        fault_normal_vector=None,
        fault_center=None,
        major_axis=None,
        minor_axis=None,
        intermediate_axis=None,
        faultfunction="BaseFault",
        faults=[],
        force_mesh_geometry: bool = False,
        points: bool = False,
        fault_buffer=0.2,
        fault_trace_anisotropy=1.0,
        fault_dip=90,
        fault_dip_anisotropy=1.0,
        **kwargs,
    ):
        """
        Parameters
        ----------
        fault_surface_data : string
            name of the fault surface data in the dataframe
        displacement : displacement magnitude
        major_axis : [type], optional
            [description], by default None
        minor_axis : [type], optional
            [description], by default None
        intermediate_axis : [type], optional
            [description], by default None
        kwargs : additional kwargs for Fault and interpolators

        Returns
        -------
        fault : FaultSegment
            created fault

        Notes
        -----
        * :meth:`LoopStructural.GeologicalModel.get_interpolator`
        * :class:`LoopStructural.modelling.features.builders.FaultBuilder`
        * :meth:`LoopStructural.modelling.features.builders.FaultBuilder.setup`
        """
        if "fault_extent" in kwargs and major_axis is None:
            major_axis = kwargs["fault_extent"]
        if "fault_influence" in kwargs and minor_axis is None:
            minor_axis = kwargs["fault_influence"]
        if "fault_vectical_radius" in kwargs and intermediate_axis is None:
            intermediate_axis = kwargs["fault_vectical_radius"]

        logger.info(f'Creating fault "{fault_surface_data}"')
        logger.info(f"Displacement: {displacement}")
        logger.info(f"Tolerance: {tol}")
        logger.info(f"Fault function: {faultfunction}")
        logger.info(f"Fault slip vector: {fault_slip_vector}")
        logger.info(f"Fault center: {fault_center}")
        logger.info(f"Major axis: {major_axis}")
        logger.info(f"Minor axis: {minor_axis}")
        logger.info(f"Intermediate axis: {intermediate_axis}")
        if fault_slip_vector is not None:
            fault_slip_vector = np.array(fault_slip_vector, dtype="float")
        if fault_center is not None:
            fault_center = np.array(fault_center, dtype="float")

        for k, v in kwargs.items():
            logger.info(f"{k}: {v}")

        if tol is None:
            tol = self.tol
            # divide the tolerance by half of the minor axis, as this is the equivalent of the distance
            # of the unit vector
            # if minor_axis:
            # tol *= 0.1*minor_axis

        if displacement == 0:
            logger.warning(f"{fault_surface_data} displacement is 0")

        if "data_region" in kwargs:
            kwargs.pop("data_region")
            logger.error("kwarg data_region currently not supported, disabling")
        displacement_scaled = displacement / self.scale_factor
        fault_frame_builder = FaultBuilder(
            interpolatortype,
            bounding_box=self.bounding_box,
            nelements=kwargs.pop("nelements", 1e4),
            name=fault_surface_data,
            model=self,
            **kwargs,
        )
        fault_frame_data = self.data.loc[self.data["feature_name"] == fault_surface_data].copy()
        self._add_faults(fault_frame_builder, features=faults)
        # add data
        fault_frame_data = self.data.loc[self.data["feature_name"] == fault_surface_data].copy()

        if fault_center is not None and ~np.isnan(fault_center).any():
            fault_center = self.scale(fault_center, inplace=False)
        if minor_axis:
            minor_axis = minor_axis / self.scale_factor
        if major_axis:
            major_axis = major_axis / self.scale_factor
        if intermediate_axis:
            intermediate_axis = intermediate_axis / self.scale_factor
        fault_frame_builder.create_data_from_geometry(
            fault_frame_data=fault_frame_data,
            fault_center=fault_center,
            fault_normal_vector=fault_normal_vector,
            fault_slip_vector=fault_slip_vector,
            minor_axis=minor_axis,
            major_axis=major_axis,
            intermediate_axis=intermediate_axis,
            points=points,
            force_mesh_geometry=force_mesh_geometry,
            fault_buffer=fault_buffer,
            fault_trace_anisotropy=fault_trace_anisotropy,
            fault_dip=fault_dip,
            fault_dip_anisotropy=fault_dip_anisotropy,
        )
        if "force_mesh_geometry" not in kwargs:
            fault_frame_builder.set_mesh_geometry(kwargs.get("fault_buffer", 0.2), 0)
        if "splay" in kwargs and "splayregion" in kwargs:
            fault_frame_builder.add_splay(kwargs["splay"], kwargs["splayregion"])

        kwargs["tol"] = tol
        fault_frame_builder.setup(**kwargs)
        fault = fault_frame_builder.frame
        fault.displacement = displacement_scaled
        fault.faultfunction = faultfunction

        for f in reversed(self.features):
            if f.type == FeatureType.UNCONFORMITY:
                fault.add_region(f)
                break
        if displacement == 0:
            fault.type = FeatureType.INACTIVEFAULT
        self._add_feature(fault)

        return fault

    # TODO move rescale to bounding box/transformer
    def rescale(self, points: np.ndarray, inplace: bool = True) -> np.ndarray:
        """
        Convert from model scale to real world scale - in the future this
        should also do transformations?

        Parameters
        ----------
        points : np.array((N,3),dtype=double)
        inplace : boolean
            whether to return a modified copy or modify the original array

        Returns
        -------
        points : np.array((N,3),dtype=double)

        """
        if not inplace:
            points = points.copy()
        points *= self.scale_factor
        points += self.origin
        return points

    # TODO move scale to bounding box/transformer
    def scale(self, points: np.ndarray, inplace: bool = True) -> np.ndarray:
        """Take points in UTM coordinates and reproject
        into scaled model space

        Parameters
        ----------
        points : np.array((N,3),dtype=float)
            points to
        inplace : bool, optional default = True
            whether to copy the points array or update the passed array
        Returns
        -------
        points : np.a::rray((N,3),dtype=double)

        """
        points = np.array(points).astype(float)
        if not inplace:
            points = points.copy()
        # if len(points.shape) == 1:
        #     points = points[None,:]
        # if len(points.shape) != 2:
        #     logger.error("cannot scale array of dimensions".format(len(points.shape)))
        points -= self.origin
        points /= self.scale_factor
        return points

    def regular_grid(self, nsteps=None, shuffle=True, rescale=False, order="C"):
        """
        Return a regular grid within the model bounding box

        Parameters
        ----------
        nsteps : tuple
            number of cells in x,y,z

        Returns
        -------
        xyz : np.array((N,3),dtype=float)
            locations of points in regular grid
        """
        return self.bounding_box.regular_grid(nsteps=nsteps, shuffle=shuffle, order=order)
<<<<<<< HEAD
        
=======
>>>>>>> 064ae659

    def evaluate_model(self, xyz: np.ndarray, scale: bool = True) -> np.ndarray:
        """Evaluate the stratigraphic id at each location

        Parameters
        ----------
        xyz : np.array((N,3),dtype=float)
            locations
        scale : bool
            whether to rescale the xyz before evaluating model

        Returns
        -------
        stratigraphic_id : np.array(N,dtype=int)
            the stratigraphic index for locations

        Examples
        --------
        Evaluate on a voxet

        >>> x = np.linspace(model.bounding_box[0, 0], model.bounding_box[1, 0],
                        nsteps[0])
        >>> y = np.linspace(model.bounding_box[0, 1], model.bounding_box[1, 1],
                        nsteps[1])
        >>> z = np.linspace(model.bounding_box[1, 2], model.bounding_box[0, 2],
                        nsteps[2])
        >>> xx, yy, zz = np.meshgrid(x, y, z, indexing='ij')
        >>> xyz = np.array([xx.flatten(), yy.flatten(), zz.flatten()]).T
        >>> model.evaluate_model(xyz,scale=False)

        Evaluate on points defined by regular grid function

        >>> model.evaluate_model(model.regular_grid(shuffle=False),scale=False)


        Evaluate on a map

        >>> x = np.linspace(self.bounding_box[0, 0], self.bounding_box[1, 0],
                        nsteps[0])
        >>> y = np.linspace(self.bounding_box[0, 1], self.bounding_box[1, 1],
                        nsteps[1])
        >>> xx, yy = np.meshgrid(x, y, indexing='ij')
        >>> zz = np.zeros_like(yy)
        >>> xyz = np.array([xx.flatten(), yy.flatten(), zz.flatten()]).T
        >>> model.evaluate_model(model.regular_grid(shuffle=False),scale=False)

        Evaluate on points in reference coordinate system
        >>> model.evaluate_model(xyz,scale=True)

        """
        xyz = np.array(xyz)
        if scale:
            xyz = self.scale(xyz, inplace=False)
        strat_id = np.zeros(xyz.shape[0], dtype=int)
        for group in self.stratigraphic_column.keys():
            if group == "faults":
                continue
            feature_id = self.feature_name_index.get(group, -1)
            if feature_id >= 0:
                feature = self.features[feature_id]
                vals = feature.evaluate_value(xyz)
                for series in self.stratigraphic_column[group].values():
                    strat_id[
                        np.logical_and(
                            vals < series.get("max", feature.max()),
                            vals > series.get("min", feature.min()),
                        )
                    ] = series["id"]
            if feature_id == -1:
                logger.error(f"Model does not contain {group}")
        return strat_id

    def evaluate_fault_displacements(self, points, scale=True):
        """Evaluate the fault displacement magnitude at each location


        Parameters
        ----------
        xyz : np.array((N,3),dtype=float)
            locations
        scale : bool
            whether to rescale the xyz before evaluating model

        Returns
        -------
        fault_displacement : np.array(N,dtype=float)
            the fault displacement magnitude
        """
        if scale:
            points = self.scale(points, inplace=False)
        vals = np.zeros(points.shape[0])
        for f in self.features:
            if f.type == FeatureType.FAULT:
                disp = f.displacementfeature.evaluate_value(points)
                vals[~np.isnan(disp)] += disp[~np.isnan(disp)]
        return vals * -self.scale_factor  # convert from restoration magnutude to displacement

    def get_feature_by_name(self, feature_name) -> GeologicalFeature:
        """Returns a feature from the mode given a name


        Parameters
        ----------
        feature_name : string
            the name of the feature

        Returns
        -------
        feature : GeologicalFeature
            the geological feature with the specified name, or none if no feature



        """
        feature_index = self.feature_name_index.get(feature_name, -1)
        if feature_index > -1:
            return self.features[feature_index]
        else:
            raise ValueError(f"{feature_name} does not exist!")

    def evaluate_feature_value(self, feature_name, xyz, scale=True):
        """Evaluate the scalar value of the geological feature given the name at locations
        xyz

        Parameters
        ----------
        feature_name : string
            name of the feature
        xyz : np.array((N,3))
            locations to evaluate
        scale : bool, optional
            whether to scale real world points into model scale, by default True

        Returns
        -------
        np.array((N))
            vector of scalar values

        Examples
        --------
        Evaluate on a voxet using model boundaries

        >>> x = np.linspace(model.bounding_box[0, 0], model.bounding_box[1, 0],
                        nsteps[0])
        >>> y = np.linspace(model.bounding_box[0, 1], model.bounding_box[1, 1],
                        nsteps[1])
        >>> z = np.linspace(model.bounding_box[1, 2], model.bounding_box[0, 2],
                        nsteps[2])
        >>> xx, yy, zz = np.meshgrid(x, y, z, indexing='ij')
        >>> xyz = np.array([xx.flatten(), yy.flatten(), zz.flatten()]).T
        >>> model.evaluate_feature_vaue('feature',xyz,scale=False)

        Evaluate on points in UTM coordinates

        >>> model.evaluate_feature_vaue('feature',utm_xyz)

        """
        feature = self.get_feature_by_name(feature_name)
        if feature:
            scaled_xyz = xyz
            if scale:
                scaled_xyz = self.scale(xyz, inplace=False)
            return feature.evaluate_value(scaled_xyz)
        else:
            return np.zeros(xyz.shape[0])

    def evaluate_feature_gradient(self, feature_name, xyz, scale=True):
        """Evaluate the gradient of the geological feature at a location

        Parameters
        ----------
        feature_name : string
            name of the geological feature
        xyz : np.array((N,3))
            locations to evaluate
        scale : bool, optional
            whether to scale real world points into model scale, by default True

        Returns
        -------
        results : np.array((N,3))
            gradient of the scalar field at the locations specified
        """
        feature = self.get_feature_by_name(feature_name)
        if feature:
            scaled_xyz = xyz
            if scale:
                scaled_xyz = self.scale(xyz, inplace=False)
            return feature.evaluate_gradient(scaled_xyz)
        else:
            return np.zeros(xyz.shape[0])

    def update(self, verbose=False, progressbar=True):
        total_dof = 0
        nfeatures = 0
        for f in self.features:
            if f.type == FeatureType.FAULT:
                nfeatures += 3
                total_dof += f[0].interpolator.nx * 3
                continue
            if isinstance(f, StructuralFrame):
                nfeatures += 3
                total_dof += f[0].interpolator.nx * 3
                continue
            if f.type == FeatureType.INTERPOLATED:
                nfeatures += 1
                total_dof += f.interpolator.nx
                continue
        if verbose:
            print(
                f"Updating geological model. There are: \n {nfeatures} \
                    geological features that need to be interpolated\n"
            )
        import time

        start = time.time()
        try:
            from tqdm.auto import tqdm
        except ImportError:
            progressbar = False
            logger.warning("Failed to import tqdm, disabling progress bar")

        if progressbar:
            # Load tqdm with size counter instead of file counter
            with tqdm(total=nfeatures) as pbar:
                for f in self.features:
                    pbar.set_description(f"Interpolating {f.name}")
                    f.builder.up_to_date(callback=pbar.update)
        else:
            for f in self.features:
                f.builder.up_to_date()
        if verbose:
            print(f"Model update took: {time.time()-start} seconds")

    def stratigraphic_ids(self):
        """Return a list of all stratigraphic ids in the model

        Returns
        -------
        ids : list
            list of unique stratigraphic ids
        """
        ids = []
        for group in self.stratigraphic_column.keys():
            if group == "faults":
                continue
            for name, series in self.stratigraphic_column[group].items():
                ids.append([series["id"], group, name, series['min'], series['max']])
        return ids

    def get_fault_surfaces(self, faults: List[str] = []):
        surfaces = []
        if len(faults) == 0:
            faults = self.fault_names()

        for f in faults:
            surfaces.extend(self.get_feature_by_name(f).surfaces([0], self.bounding_box))
        return surfaces

    def get_stratigraphic_surfaces(self, units: List[str] = [], bottoms: bool = True):
        ## TODO change the stratigraphic column to its own class and have methods to get the relevant surfaces
        surfaces = []
        units = []
        for group in self.stratigraphic_column.keys():
            if group == "faults":
                continue
            for series in self.stratigraphic_column[group].values():
                series['feature_name'] = group
                units.append(series)
        unit_table = pd.DataFrame(units)
        for u in unit_table['feature_name'].unique():

            values = unit_table.loc[unit_table['feature_name'] == u, 'min' if bottoms else 'max']
            if 'name' not in unit_table.columns:
                unit_table['name'] = unit_table['feature_name']

            names = unit_table[unit_table['feature_name'] == u]['name']
            values = values.loc[~np.logical_or(values == np.inf, values == -np.inf)]
            surfaces.extend(
                self.get_feature_by_name(u).surfaces(
                    values.to_list(), self.bounding_box, name=names.loc[values.index].to_list()
                )
            )

        return surfaces

    def get_block_model(self):
        grid = self.bounding_box.vtk
        grid['id'] = self.evaluate_model(grid.points)
        return grid, self.stratigraphic_ids()<|MERGE_RESOLUTION|>--- conflicted
+++ resolved
@@ -1470,10 +1470,6 @@
             locations of points in regular grid
         """
         return self.bounding_box.regular_grid(nsteps=nsteps, shuffle=shuffle, order=order)
-<<<<<<< HEAD
-        
-=======
->>>>>>> 064ae659
 
     def evaluate_model(self, xyz: np.ndarray, scale: bool = True) -> np.ndarray:
         """Evaluate the stratigraphic id at each location
