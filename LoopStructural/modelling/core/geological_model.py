--- conflicted
+++ resolved
@@ -720,199 +720,6 @@
         **kwargs,
     ):
         """
-<<<<<<< HEAD
-=======
-        Returns an interpolator given the arguments, also constructs a
-        support for a discrete interpolator
-
-        Parameters
-        ----------
-        interpolatortype : string
-            define the interpolator type
-        nelements : int
-            number of elements in the interpolator
-        buffer : double or numpy array 3x1
-            value(s) between 0,1 specifying the buffer around the bounding box
-        data_bb : bool
-            whether to use the model boundary or the boundary around
-        kwargs : no kwargs used, this just catches any additional arguments
-
-        Returns
-        -------
-        interpolator : GeologicalInterpolator
-            A geological interpolator
-
-        Notes
-        -----
-        This method will create a geological interpolator for the bounding box of the model. A
-        buffer area is added to the interpolation region to avoid boundaries and issues with faults.
-        This function wil create a :class:`LoopStructural.interpolators.GeologicalInterpolator` which can either be:
-        A discrete interpolator :class:`LoopStructural.interpolators.DiscreteInterpolator`
-
-        - 'FDI' :class:`LoopStructural.interpolators.FiniteDifferenceInterpolator`
-        - 'PLI' :class:`LoopStructural.interpolators.PiecewiseLinearInterpolator`
-        - 'P1'  :class:`LoopStructural.interpolators.P1Interpolator`
-        - 'DFI' :class:`LoopStructural.interpolators.DiscreteFoldInterpolator`
-        - 'P2'  :class:`LoopStructural.interpolators.P2Interpolator`
-        or
-
-        - 'surfe'  :class:`LoopStructural.interpolators.SurfeRBFInterpolator`
-
-        The discrete interpolators will require a support.
-
-        - 'PLI','DFI','P1Interpolator','P2Interpolator' :class:`LoopStructural.interpolators.supports.TetMesh` or you can provide another
-          mesh builder which returns :class:`LoopStructural.interpolators.support.UnStructuredTetMesh`
-
-        - 'FDI' :class:`LoopStructural.interpolators.supports.StructuredGrid`
-        """
-        bb = np.copy(self.bounding_box)
-        # add a buffer to the interpolation domain, this is necessary for
-        # faults but also generally a good
-        # idea to avoid boundary problems
-        # buffer = bb[1, :]
-        buffer = (np.min(bb[1, :] - bb[0, :])) * buffer
-        bb[0, :] -= buffer  # *(bb[1,:]-bb[0,:])
-        bb[1, :] += buffer  # *(bb[1,:]-bb[0,:])
-        box_vol = (bb[1, 0] - bb[0, 0]) * (bb[1, 1] - bb[0, 1]) * (bb[1, 2] - bb[0, 2])
-        if interpolatortype == "PLI" and pli:
-            if element_volume is None:
-                # nelements /= 5
-                element_volume = box_vol / nelements
-            # calculate the step vector of a regular cube
-            step_vector = np.zeros(3)
-            step_vector[:] = element_volume ** (1.0 / 3.0)
-            # step_vector /= np.array([1,1,2])
-            # number of steps is the length of the box / step vector
-            nsteps = np.ceil((bb[1, :] - bb[0, :]) / step_vector).astype(int)
-            if np.any(np.less(nsteps, 3)):
-                axis_labels = ["x", "y", "z"]
-                for i in range(3):
-                    if nsteps[i] < 3:
-                        logger.error(
-                            f"Number of steps in direction {axis_labels[i]} is too small, try increasing nelements"
-                        )
-                logger.error("Cannot create interpolator: number of steps is too small")
-                raise ValueError("Number of steps too small cannot create interpolator")
-            # create a structured grid using the origin and number of steps
-            if self.reuse_supports:
-                mesh_id = f"mesh_{nelements}"
-                mesh = self.support.get(
-                    mesh_id,
-                    TetMesh(origin=bb[0, :], nsteps=nsteps, step_vector=step_vector),
-                )
-                if mesh_id not in self.support:
-                    self.support[mesh_id] = mesh
-            else:
-                if "meshbuilder" in kwargs:
-                    mesh = kwargs["meshbuilder"](bb, nelements)
-                else:
-                    mesh = TetMesh(
-                        origin=bb[0, :], nsteps=nsteps, step_vector=step_vector
-                    )
-            logger.info(
-                "Creating regular tetrahedron mesh with %i elements \n"
-                "for modelling using PLI" % (mesh.ntetra)
-            )
-
-            return PLI(mesh)
-        if interpolatortype == "P2":
-            if element_volume is None:
-                # nelements /= 5
-                element_volume = box_vol / nelements
-            # calculate the step vector of a regular cube
-            step_vector = np.zeros(3)
-            step_vector[:] = element_volume ** (1.0 / 3.0)
-            # step_vector /= np.array([1,1,2])
-            # number of steps is the length of the box / step vector
-            nsteps = np.ceil((bb[1, :] - bb[0, :]) / step_vector).astype(int)
-            if "meshbuilder" in kwargs:
-                mesh = kwargs["meshbuilder"](bb, nelements)
-            else:
-                raise NotImplementedError(
-                    "Cannot use P2 interpolator without external mesh"
-                )
-            logger.info(
-                "Creating regular tetrahedron mesh with %i elements \n"
-                "for modelling using P2" % (mesh.ntetra)
-            )
-            return P2Interpolator(mesh)
-        if interpolatortype == "FDI":
-            # find the volume of one element
-            if element_volume is None:
-                element_volume = box_vol / nelements
-            # calculate the step vector of a regular cube
-            step_vector = np.zeros(3)
-            step_vector[:] = element_volume ** (1.0 / 3.0)
-            # number of steps is the length of the box / step vector
-            nsteps = np.ceil((bb[1, :] - bb[0, :]) / step_vector).astype(int)
-            if np.any(np.less(nsteps, 3)):
-                logger.error("Cannot create interpolator: number of steps is too small")
-                axis_labels = ["x", "y", "z"]
-                for i in range(3):
-                    if nsteps[i] < 3:
-                        logger.error(
-                            f"Number of steps in direction {axis_labels[i]} is too small, try increasing nelements"
-                        )
-                raise ValueError("Number of steps too small cannot create interpolator")
-            # create a structured grid using the origin and number of steps
-            if self.reuse_supports:
-                grid_id = "grid_{}".format(nelements)
-                grid = self.support.get(
-                    grid_id,
-                    StructuredGrid(
-                        origin=bb[0, :], nsteps=nsteps, step_vector=step_vector
-                    ),
-                )
-                if grid_id not in self.support:
-                    self.support[grid_id] = grid
-            else:
-                grid = StructuredGrid(
-                    origin=bb[0, :], nsteps=nsteps, step_vector=step_vector
-                )
-            logger.info(
-                f"Creating regular grid with {grid.n_elements} elements \n"
-                "for modelling using FDI"
-            )
-            return FDI(grid)
-
-        if interpolatortype == "DFI" and dfi is True:
-            if element_volume is None:
-                nelements /= 5
-                element_volume = box_vol / nelements
-            # calculate the step vector of a regular cube
-            step_vector = np.zeros(3)
-            step_vector[:] = element_volume ** (1.0 / 3.0)
-            # number of steps is the length of the box / step vector
-            nsteps = np.ceil((bb[1, :] - bb[0, :]) / step_vector).astype(int)
-            # create a structured grid using the origin and number of steps
-            if "meshbuilder" in kwargs:
-                mesh = kwargs["meshbuilder"].build(bb, nelements)
-            else:
-                mesh = kwargs.get(
-                    "mesh",
-                    TetMesh(origin=bb[0, :], nsteps=nsteps, step_vector=step_vector),
-                )
-            logger.info(
-                f"Creating regular tetrahedron mesh with {mesh.ntetra} elements \n"
-                "for modelling using DFI"
-            )
-            return DFI(mesh, kwargs["fold"])
-        if interpolatortype == "Surfe" or interpolatortype == "surfe":
-            # move import of surfe to where we actually try and use it
-            if not surfe:
-                logger.warning("Cannot import Surfe, try another interpolator")
-                raise ImportError("Cannot import surfepy, try pip install surfe")
-            method = kwargs.get("method", "single_surface")
-            logger.info("Using surfe interpolator")
-            return Surfe(method)
-        logger.warning("No interpolator")
-        raise InterpolatorError("Could not create interpolator")
-
-    def create_and_add_foliation(
-        self, series_surface_data, tol=None, faults=None, **kwargs
-    ):
-        """
->>>>>>> b9f9a4a0
         Parameters
         ----------
         series_surface_data : string
@@ -1154,21 +961,13 @@
             fold_frame = self.features[-1]
         assert type(fold_frame) == FoldFrame, "Please specify a FoldFrame"
         fold = FoldEvent(fold_frame, name=f"Fold_{fold_frame_data}")
-<<<<<<< HEAD
-
-        interpolatortypes = [
-            "DFI",
-            "FDI",
-            interpolatortype,
-=======
         fold_interpolator = self.get_interpolator("DFI", fold=fold, **kwargs)
-        # gy_fold_interpolator = self.get_interpolator(**kwargs)#self.get_interpolator("DFI", fold=fold, **kwargs)
+        gy_fold_interpolator = self.get_interpolator("DFI", fold=fold, **kwargs)
         frame_interpolator = self.get_interpolator(**kwargs)
         interpolators = [
             fold_interpolator,
-            frame_interpolator,
+            gy_fold_interpolator,
             frame_interpolator.copy(),
->>>>>>> b9f9a4a0
         ]
         fold_frame_builder = StructuralFrameBuilder(
             interpolatortype=interpolatortypes,
@@ -1647,12 +1446,8 @@
             force_mesh_geometry=force_mesh_geometry,
             fault_buffer=fault_buffer,
         )
-<<<<<<< HEAD
-
-=======
         if "force_mesh_geometry" not in kwargs:
             fault_frame_builder.set_mesh_geometry(kwargs.get("fault_buffer", 0.2), 0)
->>>>>>> b9f9a4a0
         if "splay" in kwargs and "splayregion" in kwargs:
             fault_frame_builder.add_splay(kwargs["splay"], kwargs["splayregion"])
 
