import numpy as np
import pandas as pd

from ...utils import getLogger
from .intrusion_feature import IntrusionFeature
<<<<<<< HEAD
from LoopStructural.interpolators import StructuredGrid2D
# from LoopStructural.modelling.features.builders import BaseBuilder
=======
from ...interpolators import StructuredGrid2D
>>>>>>> 6448d0cf

from scipy.interpolate import Rbf

from ...modelling.intrusions.intrusion_support_functions import (
    grid_from_array,
)

from .geometric_scaling_functions import *

logger = getLogger(__name__)

class IntrusionBuilder():
    def __init__(
        self,
        frame, 
        model=None,
        name="intrusion builder",
        interpolator = None,
        **kwargs):

        """
        Constructor for an IntrusionBuilder
        Sets up interpolators of vertical and lateral contacts

        Parameters
        ----------

        """

        # BaseBuilder.__init__(self, name = name)

        self.name = name
        self.intrusion_frame = frame
        self._up_to_date = False
        self.model = model
        # self.faults = []
        self._feature = IntrusionFeature(
            frame=frame, 
            builder=self,
            interpolator = interpolator, 
            # faults=self.faults, 
            name=self.name
        )

        self._build_arguments = {}
        self.data = None
        self.data_prepared = False
        self.lateral_contact_data = None
        self.vertical_contact_data = None
        self.lateral_extent_model = None 
        self.vertical_extent_model = None
        self.width_data = [True, True]  
        self.thickness_data = False
        self.constrain_sides_with_rooffloor_data = False
        

        self.data_for_lateral_extent_calculation = None
        self.data_for_vertical_extent_calculation = None
        self.evaluation_grid = None
        self.conceptual_model_parameters = {}

        self.marginal_faults = self._feature.intrusion_frame.builder.marginal_faults
     
        
    @property
    def feature(self):
        return self._feature

    @property
    def build_arguments(self):
        return self._build_arguments

    @build_arguments.setter
    def build_arguments(self, arguments):
        """Set the build arguments and flag that
        up to date is False

        Parameters
        ----------
        arguments : dictionary
            dictionary containing keys for variogram arguments
        """
        if type(arguments) == dict:
            self._up_to_date = False
            self._build_arguments = arguments
        else:
            logger.error(
                f"Cannot update build arguments with {type(arguments)}, must be a dictionary"
            )

    def create_grid_for_evaluation(self, spacing=None):
        """
        Create the grid points in which to simulate vertical and lateral

        Parameters
        ----------
        spacing = list/array with spacing value for X,Y,Z

        Returns
        -------
        """

        if spacing == None:
            spacing = self.model.nsteps

        grid_points = self.model.regular_grid(spacing, shuffle=False)

        grid_points_coord0 = self.intrusion_frame[0].evaluate_value(grid_points)

        grid_points_coord1 = self.intrusion_frame[1].evaluate_value(grid_points)

        grid_points_coord2 = self.intrusion_frame[2].evaluate_value(grid_points)

        self.evaluation_grid = [
            grid_points,
            grid_points_coord0,
            grid_points_coord1,
            grid_points_coord2,
            spacing,
        ]

    def set_data_for_extent_calculation(self, intrusion_data):
        """Set data for lateral extent (distances in c2 axis)  and vertical extent (distances in c0 axis) simulation.

        Parameters
        ----------
        intrusion_data : DataFrame

        Returns
        ----------

        """

        self.data = intrusion_data.copy()

    def create_geometry_using_geometric_scaling(self, geometric_scaling_parameters, reference_contact_data):

        intrusion_type = geometric_scaling_parameters.get("intrusion_type", None)
        intrusion_length = geometric_scaling_parameters.get("intrusion_length", None)
        inflation_vector = geometric_scaling_parameters.get("inflation_vector", np.array([[0, 0, 1]]))
        thickness = geometric_scaling_parameters.get("thickness", None)

        if (
            self.intrusion_frame.builder.intrusion_network_contact == "floor" or 
            self.intrusion_frame.builder.intrusion_network_contact == "base"
            ):
            inflation_vector = geometric_scaling_parameters.get(
                "inflation_vector", np.array([[0, 0, 1]])
            )
        else:
            inflation_vector = geometric_scaling_parameters.get(
                "inflation_vector", np.array([[0, 0, -1]])
            )

        if intrusion_length == None and thickness == None:
            raise ValueError(
                "No {} data. Add intrusion_type and intrusion_length (or thickness) to geometric_scaling_parameters dictionary".format(
                    self.intrusion_frame.builder.intrusion_other_contact
                )
            )

        else: # -- create synthetic data to constrain interpolation using geometric scaling
            estimated_thickness = thickness
            if estimated_thickness == None:
                estimated_thickness = thickness_from_geometric_scaling(
                    intrusion_length, intrusion_type
                )

            print(
                "Building tabular intrusion using geometric scaling parameters: estimated thicknes = {} meters".format(
                    round(estimated_thickness)
                )
            )
            (
                other_contact_data_temp,
                other_contact_data_xyz_temp,
            ) = contact_pts_using_geometric_scaling(
                estimated_thickness, reference_contact_data, inflation_vector
            )

            return other_contact_data_temp


    def prepare_data(self, geometric_scaling_parameters):
        """ Prepare the data to compute distance thresholds along the frame coordinates. 
        These distance thresholds represent the contact of the intrusion.

        1. Select lateral data and separate it between sides (i.e., c2>0 or c2<0)
        2. Separate data between roof and floor contact data.
            If there are only data for one of the contact (only roof or floor contact), 
            it can use geometric scaling to create synthetic data of the opposite contact. 
            This assumes constant thickness.
        
        """
        if self.data is None or self.data.shape[0] == 0:
            raise ValueError("Cannot create intrusion with no data")
      
        intrusion_data = self.data.copy()
        
        data_xyz = intrusion_data.loc[:, ["X", "Y", "Z"]].to_numpy()
        intrusion_data.loc[:, "coord0"] = self.intrusion_frame[0].evaluate_value(data_xyz)
        intrusion_data.loc[:, "coord1"] = self.intrusion_frame[1].evaluate_value(data_xyz)
        intrusion_data.loc[:, "coord2"] = self.intrusion_frame[2].evaluate_value(data_xyz)

        # -- separate data between both sides of the intrusion, using intrusion axis (i.e., coord2 = 0)
    
        data_minside = intrusion_data[
            (intrusion_data["intrusion_side"] == True) & (intrusion_data["coord2"] <= 0)
        ].copy()
        data_minside.reset_index(inplace=True, drop = True)
        
        data_maxside = intrusion_data[
            (intrusion_data["intrusion_side"] == True) & (intrusion_data["coord2"] > 0)
        ].copy()
        data_maxside.reset_index(inplace=True, drop=True)

        if data_minside.shape[0] <3: # minimum three input data for interpolation
            self.width_data[0] = False

        else:
            self.width_data[0] = True

        if data_maxside.shape[0] <3: # minimum three input data for interpolation
            self.width_data[1] = False

        else:
            self.width_data[1] = True


        data_sides = pd.concat([data_minside, data_maxside])
        data_sides.reset_index(inplace=True, drop=True)

        self.lateral_contact_data = [data_sides, data_minside, data_maxside]

        # -- separate data between roof and floor data

        intrusion_network_data_xyz = (
            self.intrusion_frame.builder.intrusion_network_data.loc[
                :, ["X", "Y", "Z"]
            ].to_numpy()
        )
        intrusion_network_data = (
            self.intrusion_frame.builder.intrusion_network_data.loc[
                :, ["X", "Y", "Z"]
            ].copy()
        )
        intrusion_network_data.loc[:, "coord0"] = self.intrusion_frame[
            0
        ].evaluate_value(intrusion_network_data_xyz)
        intrusion_network_data.loc[:, "coord1"] = self.intrusion_frame[
            1
        ].evaluate_value(intrusion_network_data_xyz)
        intrusion_network_data.loc[:, "coord2"] = self.intrusion_frame[
            2
        ].evaluate_value(intrusion_network_data_xyz)
        intrusion_network_data.reset_index(inplace=True)

        # -- if no data points for roof or floor, use geometric scaling to create points for SGS
        if self.intrusion_frame.builder.other_contact_data.shape[0] == 0: 
            if len(geometric_scaling_parameters) == 0:
                # self.create_geometry_from_conceptual_model()
                self.thickness_data = False #set to False, so other_contact is constrained only with conceptual model.
                other_contact_data_xyz = intrusion_network_data_xyz 
                other_contact_data = intrusion_network_data

            else:
                other_contact_data_temp1 = self.intrusion_frame.builder.other_contact_data
                other_contact_data_temp2 = self.create_geometry_using_geometric_scaling(geometric_scaling_parameters, intrusion_network_data)

                other_contact_data = pd.concat(
                    [other_contact_data_temp1, other_contact_data_temp2])

                other_contact_data_xyz = other_contact_data.loc[:, ["X", "Y", "Z"]].to_numpy()

        else:
            self.thickness_data = True
            other_contact_data_xyz = (
                self.intrusion_frame.builder.other_contact_data.loc[
                    :, ["X", "Y", "Z"]
                ].to_numpy()
            )
            other_contact_data = self.intrusion_frame.builder.other_contact_data.loc[
                :, ["X", "Y", "Z"]
            ].copy()

        other_contact_data.loc[:, "coord0"] = self.intrusion_frame[0].evaluate_value(
            other_contact_data_xyz
        )
        other_contact_data.loc[:, "coord1"] = self.intrusion_frame[1].evaluate_value(
            other_contact_data_xyz
        )
        other_contact_data.loc[:, "coord2"] = self.intrusion_frame[2].evaluate_value(
            other_contact_data_xyz
        )
        other_contact_data.reset_index(inplace=True)

        self.vertical_contact_data = [intrusion_network_data, other_contact_data]
        self.data_prepared = True

    def set_conceptual_models_parameters(self):
        """ Creates a dictionary of parameters used for conceptual models.
        These parameters includes the basic parameters for the functions representing the conceptual models of the intrusion geometry.
        
        """

        grid_points_coord1 = self.evaluation_grid[2]

        modelcover, minP, maxP, minL, maxL = self.lateral_extent_model()
        mean_c0 = self.vertical_extent_model()

        if minL == None:
            minL = min(
                self.vertical_contact_data[0]["coord2"].min(),
                self.vertical_contact_data[1]["coord2"].min(),
                self.lateral_contact_data[0]["coord2"].min(),
            )

        if maxL == None:
            maxL = max(
                self.vertical_contact_data[0]["coord2"].max(),
                self.vertical_contact_data[1]["coord2"].max(),
                self.lateral_contact_data[0]["coord2"].max(),
            )

        if minL < 0 and maxL < 0:
            maxL = minL * -1

        if minL > 0 and maxL > 0:
            minL = maxL * -1

        if modelcover == True:
            minP = np.nanmin(grid_points_coord1)
            maxP = np.nanmax(grid_points_coord1)
        else:
            if minP == None:
                minP = min(
                    self.vertical_contact_data[0]["coord1"].min(),
                    self.vertical_contact_data[1]["coord1"].min(),
                    self.lateral_contact_data[0]["coord1"].min(),
                )
            if maxP == None:
                maxP = max(
                    self.vertical_contact_data[0]["coord1"].max(),
                    self.vertical_contact_data[1]["coord1"].max(),
                    self.lateral_contact_data[0]["coord1"].max(),
                )

        # extra parameters for growth
        if mean_c0 == None:
            mean_growth = self.vertical_contact_data[1].loc[:, "coord0"].mean()
        else:
            mean_growth = mean_c0
        
        maxG = self.vertical_contact_data[1]["coord0"].max()
        coord_PL_for_maxG = (
            self.vertical_contact_data[1][
                self.vertical_contact_data[1].coord0
                == self.vertical_contact_data[1].coord0.max()
            ]
            .loc[:, ["coord1", "coord2"]]
            .to_numpy()
        )

        vertex = [coord_PL_for_maxG[0][0], coord_PL_for_maxG[0][1], maxG]

        self.conceptual_model_parameters["minP"] = minP
        self.conceptual_model_parameters["maxP"] = maxP
        self.conceptual_model_parameters["minL"] = minL
        self.conceptual_model_parameters["maxL"] = maxL
        self.conceptual_model_parameters["model_cover"] = modelcover
        self.conceptual_model_parameters["mean_growth"] = mean_growth
        self.conceptual_model_parameters["vertex"] = vertex

    def set_data_for_lateral_thresholds(self):
        """
        Sets the data for the interpolation of lateral thresholds.
        Computes conceptual and residual values

        Parameters
        ----------

        Returns
        -------
        """

        # -- generate data frame containing input data for simulation

        self.set_conceptual_models_parameters()

        minP = self.conceptual_model_parameters.get("minP")
        maxP = self.conceptual_model_parameters.get("maxP")
        minL = self.conceptual_model_parameters.get("minL")
        maxL = self.conceptual_model_parameters.get("maxL")

        if self.width_data[0] == False:  # i.e., no lateral data for side L<0
            print(
                "Not enought lateral data to constrain side L<0. Conceptual model will be used to constrain lateral extent"
            )

            random_p = pd.DataFrame(np.random.uniform(minP, maxP, 10), columns = ['coord1'])
            conceptual_l = self.lateral_extent_model(lateral_contact_data=random_p, minP=minP, maxP=maxP, minS=minL, maxS=maxL)
            data_for_min_L = pd.DataFrame(np.vstack([conceptual_l[:,1],random_p.loc[:,'coord1'].to_numpy()]).T, columns = ['l_conceptual','coord1'])
            data_for_min_L.loc[:,'l_residual'] = 0
            

            if len(self.lateral_contact_data[1]) > 0:
                data_minL = self.lateral_contact_data[1]
                data_conceptual_minL = self.lateral_extent_model(
                    lateral_contact_data=data_minL,
                    minP=minP,
                    maxP=maxP,
                    minS=minL,
                    maxS=maxL,
                    )
                data_residual_minL = (data_conceptual_minL[:, 1] - data_minL.loc[:, "coord2"]).to_numpy()
                data_for_min_L_ = data_minL.loc[:, ["X", "Y", "Z", "coord0", "coord1", "coord2"]].copy()
                data_for_min_L_.loc[:, "l_residual"] = data_residual_minL
                data_for_min_L_.loc[:, "l_conceptual"] = data_conceptual_minL[:, 1]
                data_for_min_L_.reset_index(inplace=True)
                data_for_min_L = pd.concat([data_for_min_L, data_for_min_L_])

            
            data_for_min_L['l_residual'] = data_for_min_L['l_residual'].astype(float)
            data_for_min_L['coord1'] = data_for_min_L['coord1'].astype(float) 
          

        else:
            # -- Side of intrusion with coord2<0 (l<0)
            data_minL = self.lateral_contact_data[1]
            data_conceptual_minL = self.lateral_extent_model(
                lateral_contact_data=data_minL,
                minP=minP,
                maxP=maxP,
                minS=minL,
                maxS=maxL,
            )
            data_residual_minL = (data_conceptual_minL[:, 1] - data_minL.loc[:, "coord2"]).to_numpy()
            data_for_min_L = data_minL.loc[:, ["X", "Y", "Z", "coord0", "coord1", "coord2"]].copy()
            data_for_min_L.loc[:, "l_residual"] = data_residual_minL
            data_for_min_L.loc[:, "l_conceptual"] = data_conceptual_minL[:, 1]
            data_for_min_L.reset_index(inplace=True)
            # data_for_min_L.loc[:, "ref_coord"] = 0

        if self.width_data[1] == False:  # i.e., no lateral data for side L>0
            print(
                "Not enought lateral data to constrain side L>0. Conceptual model will be used to constrain lateral extent"
            )

            random_p = pd.DataFrame(np.random.uniform(minP, maxP, 10), columns = ['coord1'])
            conceptual_l = self.lateral_extent_model(lateral_contact_data=random_p, minP=minP, maxP=maxP, minS=minL, maxS=maxL)
            data_for_max_L = pd.DataFrame(np.vstack([conceptual_l[:,0],random_p.loc[:,'coord1'].to_numpy()]).T, columns = ['l_conceptual','coord1'])
            data_for_max_L.loc[:,'l_residual'] = 0
            
            if len(self.lateral_contact_data[2]) > 0:
                data_maxL = self.lateral_contact_data[2]
                data_conceptual_maxL = self.lateral_extent_model(
                    lateral_contact_data=data_maxL,
                    minP=minP,
                    maxP=maxP,
                    minS=minL,
                    maxS=maxL,
                )
                data_residual_maxL = (data_conceptual_maxL[:, 0] - data_maxL.loc[:, "coord2"]).to_numpy()
                data_for_max_L_ = data_maxL.loc[:, ["X", "Y", "Z", "coord0", "coord1", "coord2"]].copy()
                data_for_max_L_.loc[:, "l_residual"] = data_residual_maxL
                data_for_max_L_.loc[:, "l_conceptual"] = data_conceptual_maxL[:, 0]
                data_for_max_L_.reset_index(inplace=True)
                data_for_max_L = pd.concat([data_for_max_L, data_for_max_L_])
          

            data_for_max_L['l_residual'] = data_for_max_L['l_residual'].astype(float) 
            data_for_max_L['coord1'] = data_for_max_L['coord1'].astype(float)

        else:
            data_maxL = self.lateral_contact_data[2]
            data_conceptual_maxL = self.lateral_extent_model(
                lateral_contact_data=data_maxL,
                minP=minP,
                maxP=maxP,
                minS=minL,
                maxS=maxL,
            )
            data_residual_maxL = (data_conceptual_maxL[:, 0] - data_maxL.loc[:, "coord2"]).to_numpy()
            data_for_max_L = data_maxL.loc[:, ["X", "Y", "Z", "coord0", "coord1", "coord2"]].copy()
            data_for_max_L.loc[:, "l_residual"] = data_residual_maxL
            data_for_max_L.loc[:, "l_conceptual"] = data_conceptual_maxL[:, 0]
            data_for_max_L.reset_index(inplace=True)
            # data_for_max_L.loc[:, "ref_coord"] = 0

        
        # check if roof or floor data outside of conceptual model. 
        # if so, add as constraints to conceptual model.

        vertical_data = pd.concat([self.vertical_contact_data[0], self.vertical_contact_data[1]])
        vertical_data.loc[:, ["conceptual_maxside", "conceptual_minside"]] = self.lateral_extent_model(
            lateral_contact_data=vertical_data,
            minP=minP,
            maxP=maxP,
            minS=minL,
            maxS=maxL,
            )

        data_minL_temp = vertical_data[vertical_data["coord2"] < 0].copy()
        data_for_min_L_ = data_minL_temp[data_minL_temp['coord2'] < data_minL_temp['conceptual_minside']].loc[:,['X','Y','Z','coord0','coord1','coord2','conceptual_minside']].copy()
        data_for_min_L_.loc[:,'l_residual'] = data_for_min_L_.loc[:,'conceptual_minside'] - data_for_min_L_.loc[:,'coord2']
        data_for_min_L_.rename(columns={'conceptual_minside': 'l_conceptual'}, inplace = True)
        data_for_min_L_.reset_index(inplace = True)
        data_for_min_L_.drop_duplicates(subset = ['X','Y','Z','coord0','coord1','coord2','l_conceptual','l_residual'], inplace = True)

        if len(data_for_min_L_) >0 and self.constrain_sides_with_rooffloor_data == True:
            print('adding data from roof/floor to constrain L<0')
            data_for_min_L = pd.concat([data_for_min_L, data_for_min_L_])

        data_maxL_temp = vertical_data[vertical_data["coord2"] >= 0].copy()
        data_for_max_L_ = data_maxL_temp[data_maxL_temp['coord2'] > data_maxL_temp['conceptual_maxside']].loc[:,['X','Y','Z','coord0','coord1','coord2','conceptual_maxside']].copy()
        data_for_max_L_.loc[:,'l_residual'] = data_for_max_L_.loc[:,'conceptual_maxside'] - data_for_max_L_.loc[:,'coord2']
        data_for_max_L_.rename(columns={'conceptual_maxside': 'l_conceptual'}, inplace = True)
        data_for_max_L_.reset_index(inplace = True)
        data_for_max_L_.drop_duplicates(
            subset = ['X','Y','Z','coord0','coord1','coord2','l_conceptual','l_residual'], 
            inplace = True)

        if len(data_for_max_L_) >0 and self.constrain_sides_with_rooffloor_data == True:
            print('adding data from roof/floor to constrain L>0')
            data_for_max_L = pd.concat([data_for_max_L, data_for_max_L_])

        
        data_for_min_L['l_residual'] = data_for_min_L['l_residual'].astype(float)
        data_for_min_L['coord1'] = data_for_min_L['coord1'].astype(float) 
        data_for_max_L['l_residual'] = data_for_max_L['l_residual'].astype(float) 
        data_for_max_L['coord1'] = data_for_max_L['coord1'].astype(float)

        self.data_for_lateral_extent_calculation = [data_for_min_L, data_for_max_L]

    def set_data_for_vertical_thresholds(self):
        """
        Sets the data for the interpolation of the vertical thresholds.
        Computes conceptual and residual values

        Parameters
        ----------

        Returns
        -------
        """

        # -- Generate data frame containing input data for simulation
        inet_data = self.vertical_contact_data[0]
        other_contact_data = self.vertical_contact_data[1]

        # # --- parameters for conceptual model
        minP = self.conceptual_model_parameters.get("minP")
        maxP = self.conceptual_model_parameters.get("maxP")
        minL = self.conceptual_model_parameters.get("minL")
        maxL = self.conceptual_model_parameters.get("maxL")
        meanG = self.conceptual_model_parameters.get("mean_growth")
        vertex = self.conceptual_model_parameters.get("vertex")

        # --- growth simulation input data (max G, simulation of contact opposite to intrusion network)

        data_conceptual_G = self.vertical_extent_model(
            other_contact_data,
            mean_growth=meanG,
            minP=minP,
            maxP=maxP,
            minS=minL,
            maxS=maxL,
            vertex=vertex,
        )
        data_residual_G = (
            data_conceptual_G[:, 1] - other_contact_data.loc[:, "coord0"]
        ).to_numpy()
        inputsimdata_maxG = other_contact_data.loc[
            :, ["X", "Y", "Z", "coord0", "coord1", "coord2"]
        ].copy()
        inputsimdata_maxG.loc[:, "g_residual"] = data_residual_G
        inputsimdata_maxG.loc[:, "g_conceptual"] = data_conceptual_G[:, 1]

        if self.thickness_data == False:
            inputsimdata_maxG.loc[:, "g_residual"] = 0

            p = np.linspace(minP, maxP, 10)
            l = np.linspace(minL, maxL, 10)

            pp, ll = np.meshgrid(p,l)
            pl = np.array([pp.flatten(), ll.flatten()]).T
            np.random.shuffle(pl)

            inputsimdata_maxG_ = pd.DataFrame(pl[:30, :], columns = ['coord1', 'coord2'])
            data_conceptual_G_ = self.vertical_extent_model(
                inputsimdata_maxG_,
                mean_growth=meanG,
                minP=minP,
                maxP=maxP,
                minS=minL,
                maxS=maxL,
                vertex=vertex,
                )

            inputsimdata_maxG_.loc[:, "g_conceptual"] = data_conceptual_G_[:, 1]
            inputsimdata_maxG_.loc[:, "g_residual"] = 0

            inputsimdata_maxG_complete = pd.concat([inputsimdata_maxG, inputsimdata_maxG_])

        else:
            inputsimdata_maxG_complete = inputsimdata_maxG


        # --- growth simulation input data for intrusion network conditioning
        inputsimdata_inetG = inet_data.loc[
            :, ["X", "Y", "Z", "coord0", "coord1", "coord2"]
        ].copy()

        self.data_for_vertical_extent_calculation = [inputsimdata_maxG_complete, inputsimdata_inetG]

    def build(
        self,
        parameters_for_extent_sgs={},
        geometric_scaling_parameters={},
        **kwargs,
    ):
        """Main building function for intrusion. 
        Set up interpolators for extent calculation
        If SGS --> Calculates variogram and simulate thresholds along frame axes

        Parameters
        ----------
        vertical_extent_sgs_parameters : dict, optional
            parameters for the vertical sequential gaussian simulation, by default {}
        lateral_extent_sgs_parameters : dict, optional
            parameters for the vertical sequential gaussian simulation, by default {}
        """
        self.prepare_data(geometric_scaling_parameters)
        self.create_grid_for_evaluation()
        self.set_data_for_lateral_thresholds()
        self.set_data_for_vertical_thresholds()
      
    def update(self):
        self.build(**self.build_arguments)
        self._up_to_date = True

    def up_to_date(self, callback=None):
        """
        check if the feature is uptodate
        if its not update.

        Parameters
        ----------
        callback : function
            a function that is called when the feature is updated

        """

        # for f in self.ts:
        #     f.builder.up_to_date(callback=callback)
        # has anything changed in the builder since we built the feature? if so update
        if self._up_to_date == False:
            self.update()
            if callable(callback):
                callback(1)
            return
        if callable(callback):
            callback(1)<|MERGE_RESOLUTION|>--- conflicted
+++ resolved
@@ -3,12 +3,7 @@
 
 from ...utils import getLogger
 from .intrusion_feature import IntrusionFeature
-<<<<<<< HEAD
-from LoopStructural.interpolators import StructuredGrid2D
-# from LoopStructural.modelling.features.builders import BaseBuilder
-=======
 from ...interpolators import StructuredGrid2D
->>>>>>> 6448d0cf
 
 from scipy.interpolate import Rbf
 
@@ -20,14 +15,11 @@
 
 logger = getLogger(__name__)
 
-class IntrusionBuilder():
+
+class IntrusionBuilder:
     def __init__(
-        self,
-        frame, 
-        model=None,
-        name="intrusion builder",
-        interpolator = None,
-        **kwargs):
+        self, frame, model=None, name="intrusion builder", interpolator=None, **kwargs
+    ):
 
         """
         Constructor for an IntrusionBuilder
@@ -46,11 +38,11 @@
         self.model = model
         # self.faults = []
         self._feature = IntrusionFeature(
-            frame=frame, 
+            frame=frame,
             builder=self,
-            interpolator = interpolator, 
-            # faults=self.faults, 
-            name=self.name
+            interpolator=interpolator,
+            # faults=self.faults,
+            name=self.name,
         )
 
         self._build_arguments = {}
@@ -58,12 +50,11 @@
         self.data_prepared = False
         self.lateral_contact_data = None
         self.vertical_contact_data = None
-        self.lateral_extent_model = None 
+        self.lateral_extent_model = None
         self.vertical_extent_model = None
-        self.width_data = [True, True]  
+        self.width_data = [True, True]
         self.thickness_data = False
         self.constrain_sides_with_rooffloor_data = False
-        
 
         self.data_for_lateral_extent_calculation = None
         self.data_for_vertical_extent_calculation = None
@@ -71,8 +62,7 @@
         self.conceptual_model_parameters = {}
 
         self.marginal_faults = self._feature.intrusion_frame.builder.marginal_faults
-     
-        
+
     @property
     def feature(self):
         return self._feature
@@ -144,17 +134,21 @@
 
         self.data = intrusion_data.copy()
 
-    def create_geometry_using_geometric_scaling(self, geometric_scaling_parameters, reference_contact_data):
+    def create_geometry_using_geometric_scaling(
+        self, geometric_scaling_parameters, reference_contact_data
+    ):
 
         intrusion_type = geometric_scaling_parameters.get("intrusion_type", None)
         intrusion_length = geometric_scaling_parameters.get("intrusion_length", None)
-        inflation_vector = geometric_scaling_parameters.get("inflation_vector", np.array([[0, 0, 1]]))
+        inflation_vector = geometric_scaling_parameters.get(
+            "inflation_vector", np.array([[0, 0, 1]])
+        )
         thickness = geometric_scaling_parameters.get("thickness", None)
 
         if (
-            self.intrusion_frame.builder.intrusion_network_contact == "floor" or 
-            self.intrusion_frame.builder.intrusion_network_contact == "base"
-            ):
+            self.intrusion_frame.builder.intrusion_network_contact == "floor"
+            or self.intrusion_frame.builder.intrusion_network_contact == "base"
+        ):
             inflation_vector = geometric_scaling_parameters.get(
                 "inflation_vector", np.array([[0, 0, 1]])
             )
@@ -170,7 +164,7 @@
                 )
             )
 
-        else: # -- create synthetic data to constrain interpolation using geometric scaling
+        else:  # -- create synthetic data to constrain interpolation using geometric scaling
             estimated_thickness = thickness
             if estimated_thickness == None:
                 estimated_thickness = thickness_from_geometric_scaling(
@@ -191,52 +185,56 @@
 
             return other_contact_data_temp
 
-
     def prepare_data(self, geometric_scaling_parameters):
-        """ Prepare the data to compute distance thresholds along the frame coordinates. 
+        """Prepare the data to compute distance thresholds along the frame coordinates.
         These distance thresholds represent the contact of the intrusion.
 
         1. Select lateral data and separate it between sides (i.e., c2>0 or c2<0)
         2. Separate data between roof and floor contact data.
-            If there are only data for one of the contact (only roof or floor contact), 
-            it can use geometric scaling to create synthetic data of the opposite contact. 
+            If there are only data for one of the contact (only roof or floor contact),
+            it can use geometric scaling to create synthetic data of the opposite contact.
             This assumes constant thickness.
-        
+
         """
         if self.data is None or self.data.shape[0] == 0:
             raise ValueError("Cannot create intrusion with no data")
-      
+
         intrusion_data = self.data.copy()
-        
+
         data_xyz = intrusion_data.loc[:, ["X", "Y", "Z"]].to_numpy()
-        intrusion_data.loc[:, "coord0"] = self.intrusion_frame[0].evaluate_value(data_xyz)
-        intrusion_data.loc[:, "coord1"] = self.intrusion_frame[1].evaluate_value(data_xyz)
-        intrusion_data.loc[:, "coord2"] = self.intrusion_frame[2].evaluate_value(data_xyz)
+        intrusion_data.loc[:, "coord0"] = self.intrusion_frame[0].evaluate_value(
+            data_xyz
+        )
+        intrusion_data.loc[:, "coord1"] = self.intrusion_frame[1].evaluate_value(
+            data_xyz
+        )
+        intrusion_data.loc[:, "coord2"] = self.intrusion_frame[2].evaluate_value(
+            data_xyz
+        )
 
         # -- separate data between both sides of the intrusion, using intrusion axis (i.e., coord2 = 0)
-    
+
         data_minside = intrusion_data[
             (intrusion_data["intrusion_side"] == True) & (intrusion_data["coord2"] <= 0)
         ].copy()
-        data_minside.reset_index(inplace=True, drop = True)
-        
+        data_minside.reset_index(inplace=True, drop=True)
+
         data_maxside = intrusion_data[
             (intrusion_data["intrusion_side"] == True) & (intrusion_data["coord2"] > 0)
         ].copy()
         data_maxside.reset_index(inplace=True, drop=True)
 
-        if data_minside.shape[0] <3: # minimum three input data for interpolation
+        if data_minside.shape[0] < 3:  # minimum three input data for interpolation
             self.width_data[0] = False
 
         else:
             self.width_data[0] = True
 
-        if data_maxside.shape[0] <3: # minimum three input data for interpolation
+        if data_maxside.shape[0] < 3:  # minimum three input data for interpolation
             self.width_data[1] = False
 
         else:
             self.width_data[1] = True
-
 
         data_sides = pd.concat([data_minside, data_maxside])
         data_sides.reset_index(inplace=True, drop=True)
@@ -267,21 +265,28 @@
         intrusion_network_data.reset_index(inplace=True)
 
         # -- if no data points for roof or floor, use geometric scaling to create points for SGS
-        if self.intrusion_frame.builder.other_contact_data.shape[0] == 0: 
+        if self.intrusion_frame.builder.other_contact_data.shape[0] == 0:
             if len(geometric_scaling_parameters) == 0:
                 # self.create_geometry_from_conceptual_model()
-                self.thickness_data = False #set to False, so other_contact is constrained only with conceptual model.
-                other_contact_data_xyz = intrusion_network_data_xyz 
+                self.thickness_data = False  # set to False, so other_contact is constrained only with conceptual model.
+                other_contact_data_xyz = intrusion_network_data_xyz
                 other_contact_data = intrusion_network_data
 
             else:
-                other_contact_data_temp1 = self.intrusion_frame.builder.other_contact_data
-                other_contact_data_temp2 = self.create_geometry_using_geometric_scaling(geometric_scaling_parameters, intrusion_network_data)
+                other_contact_data_temp1 = (
+                    self.intrusion_frame.builder.other_contact_data
+                )
+                other_contact_data_temp2 = self.create_geometry_using_geometric_scaling(
+                    geometric_scaling_parameters, intrusion_network_data
+                )
 
                 other_contact_data = pd.concat(
-                    [other_contact_data_temp1, other_contact_data_temp2])
-
-                other_contact_data_xyz = other_contact_data.loc[:, ["X", "Y", "Z"]].to_numpy()
+                    [other_contact_data_temp1, other_contact_data_temp2]
+                )
+
+                other_contact_data_xyz = other_contact_data.loc[
+                    :, ["X", "Y", "Z"]
+                ].to_numpy()
 
         else:
             self.thickness_data = True
@@ -309,9 +314,9 @@
         self.data_prepared = True
 
     def set_conceptual_models_parameters(self):
-        """ Creates a dictionary of parameters used for conceptual models.
+        """Creates a dictionary of parameters used for conceptual models.
         These parameters includes the basic parameters for the functions representing the conceptual models of the intrusion geometry.
-        
+
         """
 
         grid_points_coord1 = self.evaluation_grid[2]
@@ -361,7 +366,7 @@
             mean_growth = self.vertical_contact_data[1].loc[:, "coord0"].mean()
         else:
             mean_growth = mean_c0
-        
+
         maxG = self.vertical_contact_data[1]["coord0"].max()
         coord_PL_for_maxG = (
             self.vertical_contact_data[1][
@@ -408,11 +413,21 @@
                 "Not enought lateral data to constrain side L<0. Conceptual model will be used to constrain lateral extent"
             )
 
-            random_p = pd.DataFrame(np.random.uniform(minP, maxP, 10), columns = ['coord1'])
-            conceptual_l = self.lateral_extent_model(lateral_contact_data=random_p, minP=minP, maxP=maxP, minS=minL, maxS=maxL)
-            data_for_min_L = pd.DataFrame(np.vstack([conceptual_l[:,1],random_p.loc[:,'coord1'].to_numpy()]).T, columns = ['l_conceptual','coord1'])
-            data_for_min_L.loc[:,'l_residual'] = 0
-            
+            random_p = pd.DataFrame(
+                np.random.uniform(minP, maxP, 10), columns=["coord1"]
+            )
+            conceptual_l = self.lateral_extent_model(
+                lateral_contact_data=random_p,
+                minP=minP,
+                maxP=maxP,
+                minS=minL,
+                maxS=maxL,
+            )
+            data_for_min_L = pd.DataFrame(
+                np.vstack([conceptual_l[:, 1], random_p.loc[:, "coord1"].to_numpy()]).T,
+                columns=["l_conceptual", "coord1"],
+            )
+            data_for_min_L.loc[:, "l_residual"] = 0
 
             if len(self.lateral_contact_data[1]) > 0:
                 data_minL = self.lateral_contact_data[1]
@@ -422,18 +437,20 @@
                     maxP=maxP,
                     minS=minL,
                     maxS=maxL,
-                    )
-                data_residual_minL = (data_conceptual_minL[:, 1] - data_minL.loc[:, "coord2"]).to_numpy()
-                data_for_min_L_ = data_minL.loc[:, ["X", "Y", "Z", "coord0", "coord1", "coord2"]].copy()
+                )
+                data_residual_minL = (
+                    data_conceptual_minL[:, 1] - data_minL.loc[:, "coord2"]
+                ).to_numpy()
+                data_for_min_L_ = data_minL.loc[
+                    :, ["X", "Y", "Z", "coord0", "coord1", "coord2"]
+                ].copy()
                 data_for_min_L_.loc[:, "l_residual"] = data_residual_minL
                 data_for_min_L_.loc[:, "l_conceptual"] = data_conceptual_minL[:, 1]
                 data_for_min_L_.reset_index(inplace=True)
                 data_for_min_L = pd.concat([data_for_min_L, data_for_min_L_])
 
-            
-            data_for_min_L['l_residual'] = data_for_min_L['l_residual'].astype(float)
-            data_for_min_L['coord1'] = data_for_min_L['coord1'].astype(float) 
-          
+            data_for_min_L["l_residual"] = data_for_min_L["l_residual"].astype(float)
+            data_for_min_L["coord1"] = data_for_min_L["coord1"].astype(float)
 
         else:
             # -- Side of intrusion with coord2<0 (l<0)
@@ -445,8 +462,12 @@
                 minS=minL,
                 maxS=maxL,
             )
-            data_residual_minL = (data_conceptual_minL[:, 1] - data_minL.loc[:, "coord2"]).to_numpy()
-            data_for_min_L = data_minL.loc[:, ["X", "Y", "Z", "coord0", "coord1", "coord2"]].copy()
+            data_residual_minL = (
+                data_conceptual_minL[:, 1] - data_minL.loc[:, "coord2"]
+            ).to_numpy()
+            data_for_min_L = data_minL.loc[
+                :, ["X", "Y", "Z", "coord0", "coord1", "coord2"]
+            ].copy()
             data_for_min_L.loc[:, "l_residual"] = data_residual_minL
             data_for_min_L.loc[:, "l_conceptual"] = data_conceptual_minL[:, 1]
             data_for_min_L.reset_index(inplace=True)
@@ -457,11 +478,22 @@
                 "Not enought lateral data to constrain side L>0. Conceptual model will be used to constrain lateral extent"
             )
 
-            random_p = pd.DataFrame(np.random.uniform(minP, maxP, 10), columns = ['coord1'])
-            conceptual_l = self.lateral_extent_model(lateral_contact_data=random_p, minP=minP, maxP=maxP, minS=minL, maxS=maxL)
-            data_for_max_L = pd.DataFrame(np.vstack([conceptual_l[:,0],random_p.loc[:,'coord1'].to_numpy()]).T, columns = ['l_conceptual','coord1'])
-            data_for_max_L.loc[:,'l_residual'] = 0
-            
+            random_p = pd.DataFrame(
+                np.random.uniform(minP, maxP, 10), columns=["coord1"]
+            )
+            conceptual_l = self.lateral_extent_model(
+                lateral_contact_data=random_p,
+                minP=minP,
+                maxP=maxP,
+                minS=minL,
+                maxS=maxL,
+            )
+            data_for_max_L = pd.DataFrame(
+                np.vstack([conceptual_l[:, 0], random_p.loc[:, "coord1"].to_numpy()]).T,
+                columns=["l_conceptual", "coord1"],
+            )
+            data_for_max_L.loc[:, "l_residual"] = 0
+
             if len(self.lateral_contact_data[2]) > 0:
                 data_maxL = self.lateral_contact_data[2]
                 data_conceptual_maxL = self.lateral_extent_model(
@@ -471,16 +503,19 @@
                     minS=minL,
                     maxS=maxL,
                 )
-                data_residual_maxL = (data_conceptual_maxL[:, 0] - data_maxL.loc[:, "coord2"]).to_numpy()
-                data_for_max_L_ = data_maxL.loc[:, ["X", "Y", "Z", "coord0", "coord1", "coord2"]].copy()
+                data_residual_maxL = (
+                    data_conceptual_maxL[:, 0] - data_maxL.loc[:, "coord2"]
+                ).to_numpy()
+                data_for_max_L_ = data_maxL.loc[
+                    :, ["X", "Y", "Z", "coord0", "coord1", "coord2"]
+                ].copy()
                 data_for_max_L_.loc[:, "l_residual"] = data_residual_maxL
                 data_for_max_L_.loc[:, "l_conceptual"] = data_conceptual_maxL[:, 0]
                 data_for_max_L_.reset_index(inplace=True)
                 data_for_max_L = pd.concat([data_for_max_L, data_for_max_L_])
-          
-
-            data_for_max_L['l_residual'] = data_for_max_L['l_residual'].astype(float) 
-            data_for_max_L['coord1'] = data_for_max_L['coord1'].astype(float)
+
+            data_for_max_L["l_residual"] = data_for_max_L["l_residual"].astype(float)
+            data_for_max_L["coord1"] = data_for_max_L["coord1"].astype(float)
 
         else:
             data_maxL = self.lateral_contact_data[2]
@@ -491,55 +526,111 @@
                 minS=minL,
                 maxS=maxL,
             )
-            data_residual_maxL = (data_conceptual_maxL[:, 0] - data_maxL.loc[:, "coord2"]).to_numpy()
-            data_for_max_L = data_maxL.loc[:, ["X", "Y", "Z", "coord0", "coord1", "coord2"]].copy()
+            data_residual_maxL = (
+                data_conceptual_maxL[:, 0] - data_maxL.loc[:, "coord2"]
+            ).to_numpy()
+            data_for_max_L = data_maxL.loc[
+                :, ["X", "Y", "Z", "coord0", "coord1", "coord2"]
+            ].copy()
             data_for_max_L.loc[:, "l_residual"] = data_residual_maxL
             data_for_max_L.loc[:, "l_conceptual"] = data_conceptual_maxL[:, 0]
             data_for_max_L.reset_index(inplace=True)
             # data_for_max_L.loc[:, "ref_coord"] = 0
 
-        
-        # check if roof or floor data outside of conceptual model. 
+        # check if roof or floor data outside of conceptual model.
         # if so, add as constraints to conceptual model.
 
-        vertical_data = pd.concat([self.vertical_contact_data[0], self.vertical_contact_data[1]])
-        vertical_data.loc[:, ["conceptual_maxside", "conceptual_minside"]] = self.lateral_extent_model(
+        vertical_data = pd.concat(
+            [self.vertical_contact_data[0], self.vertical_contact_data[1]]
+        )
+        vertical_data.loc[
+            :, ["conceptual_maxside", "conceptual_minside"]
+        ] = self.lateral_extent_model(
             lateral_contact_data=vertical_data,
             minP=minP,
             maxP=maxP,
             minS=minL,
             maxS=maxL,
-            )
+        )
 
         data_minL_temp = vertical_data[vertical_data["coord2"] < 0].copy()
-        data_for_min_L_ = data_minL_temp[data_minL_temp['coord2'] < data_minL_temp['conceptual_minside']].loc[:,['X','Y','Z','coord0','coord1','coord2','conceptual_minside']].copy()
-        data_for_min_L_.loc[:,'l_residual'] = data_for_min_L_.loc[:,'conceptual_minside'] - data_for_min_L_.loc[:,'coord2']
-        data_for_min_L_.rename(columns={'conceptual_minside': 'l_conceptual'}, inplace = True)
-        data_for_min_L_.reset_index(inplace = True)
-        data_for_min_L_.drop_duplicates(subset = ['X','Y','Z','coord0','coord1','coord2','l_conceptual','l_residual'], inplace = True)
-
-        if len(data_for_min_L_) >0 and self.constrain_sides_with_rooffloor_data == True:
-            print('adding data from roof/floor to constrain L<0')
+        data_for_min_L_ = (
+            data_minL_temp[
+                data_minL_temp["coord2"] < data_minL_temp["conceptual_minside"]
+            ]
+            .loc[:, ["X", "Y", "Z", "coord0", "coord1", "coord2", "conceptual_minside"]]
+            .copy()
+        )
+        data_for_min_L_.loc[:, "l_residual"] = (
+            data_for_min_L_.loc[:, "conceptual_minside"]
+            - data_for_min_L_.loc[:, "coord2"]
+        )
+        data_for_min_L_.rename(
+            columns={"conceptual_minside": "l_conceptual"}, inplace=True
+        )
+        data_for_min_L_.reset_index(inplace=True)
+        data_for_min_L_.drop_duplicates(
+            subset=[
+                "X",
+                "Y",
+                "Z",
+                "coord0",
+                "coord1",
+                "coord2",
+                "l_conceptual",
+                "l_residual",
+            ],
+            inplace=True,
+        )
+
+        if (
+            len(data_for_min_L_) > 0
+            and self.constrain_sides_with_rooffloor_data == True
+        ):
+            print("adding data from roof/floor to constrain L<0")
             data_for_min_L = pd.concat([data_for_min_L, data_for_min_L_])
 
         data_maxL_temp = vertical_data[vertical_data["coord2"] >= 0].copy()
-        data_for_max_L_ = data_maxL_temp[data_maxL_temp['coord2'] > data_maxL_temp['conceptual_maxside']].loc[:,['X','Y','Z','coord0','coord1','coord2','conceptual_maxside']].copy()
-        data_for_max_L_.loc[:,'l_residual'] = data_for_max_L_.loc[:,'conceptual_maxside'] - data_for_max_L_.loc[:,'coord2']
-        data_for_max_L_.rename(columns={'conceptual_maxside': 'l_conceptual'}, inplace = True)
-        data_for_max_L_.reset_index(inplace = True)
+        data_for_max_L_ = (
+            data_maxL_temp[
+                data_maxL_temp["coord2"] > data_maxL_temp["conceptual_maxside"]
+            ]
+            .loc[:, ["X", "Y", "Z", "coord0", "coord1", "coord2", "conceptual_maxside"]]
+            .copy()
+        )
+        data_for_max_L_.loc[:, "l_residual"] = (
+            data_for_max_L_.loc[:, "conceptual_maxside"]
+            - data_for_max_L_.loc[:, "coord2"]
+        )
+        data_for_max_L_.rename(
+            columns={"conceptual_maxside": "l_conceptual"}, inplace=True
+        )
+        data_for_max_L_.reset_index(inplace=True)
         data_for_max_L_.drop_duplicates(
-            subset = ['X','Y','Z','coord0','coord1','coord2','l_conceptual','l_residual'], 
-            inplace = True)
-
-        if len(data_for_max_L_) >0 and self.constrain_sides_with_rooffloor_data == True:
-            print('adding data from roof/floor to constrain L>0')
+            subset=[
+                "X",
+                "Y",
+                "Z",
+                "coord0",
+                "coord1",
+                "coord2",
+                "l_conceptual",
+                "l_residual",
+            ],
+            inplace=True,
+        )
+
+        if (
+            len(data_for_max_L_) > 0
+            and self.constrain_sides_with_rooffloor_data == True
+        ):
+            print("adding data from roof/floor to constrain L>0")
             data_for_max_L = pd.concat([data_for_max_L, data_for_max_L_])
 
-        
-        data_for_min_L['l_residual'] = data_for_min_L['l_residual'].astype(float)
-        data_for_min_L['coord1'] = data_for_min_L['coord1'].astype(float) 
-        data_for_max_L['l_residual'] = data_for_max_L['l_residual'].astype(float) 
-        data_for_max_L['coord1'] = data_for_max_L['coord1'].astype(float)
+        data_for_min_L["l_residual"] = data_for_min_L["l_residual"].astype(float)
+        data_for_min_L["coord1"] = data_for_min_L["coord1"].astype(float)
+        data_for_max_L["l_residual"] = data_for_max_L["l_residual"].astype(float)
+        data_for_max_L["coord1"] = data_for_max_L["coord1"].astype(float)
 
         self.data_for_lateral_extent_calculation = [data_for_min_L, data_for_max_L]
 
@@ -593,11 +684,11 @@
             p = np.linspace(minP, maxP, 10)
             l = np.linspace(minL, maxL, 10)
 
-            pp, ll = np.meshgrid(p,l)
+            pp, ll = np.meshgrid(p, l)
             pl = np.array([pp.flatten(), ll.flatten()]).T
             np.random.shuffle(pl)
 
-            inputsimdata_maxG_ = pd.DataFrame(pl[:30, :], columns = ['coord1', 'coord2'])
+            inputsimdata_maxG_ = pd.DataFrame(pl[:30, :], columns=["coord1", "coord2"])
             data_conceptual_G_ = self.vertical_extent_model(
                 inputsimdata_maxG_,
                 mean_growth=meanG,
@@ -606,23 +697,27 @@
                 minS=minL,
                 maxS=maxL,
                 vertex=vertex,
-                )
+            )
 
             inputsimdata_maxG_.loc[:, "g_conceptual"] = data_conceptual_G_[:, 1]
             inputsimdata_maxG_.loc[:, "g_residual"] = 0
 
-            inputsimdata_maxG_complete = pd.concat([inputsimdata_maxG, inputsimdata_maxG_])
+            inputsimdata_maxG_complete = pd.concat(
+                [inputsimdata_maxG, inputsimdata_maxG_]
+            )
 
         else:
             inputsimdata_maxG_complete = inputsimdata_maxG
-
 
         # --- growth simulation input data for intrusion network conditioning
         inputsimdata_inetG = inet_data.loc[
             :, ["X", "Y", "Z", "coord0", "coord1", "coord2"]
         ].copy()
 
-        self.data_for_vertical_extent_calculation = [inputsimdata_maxG_complete, inputsimdata_inetG]
+        self.data_for_vertical_extent_calculation = [
+            inputsimdata_maxG_complete,
+            inputsimdata_inetG,
+        ]
 
     def build(
         self,
@@ -630,7 +725,7 @@
         geometric_scaling_parameters={},
         **kwargs,
     ):
-        """Main building function for intrusion. 
+        """Main building function for intrusion.
         Set up interpolators for extent calculation
         If SGS --> Calculates variogram and simulate thresholds along frame axes
 
@@ -645,7 +740,7 @@
         self.create_grid_for_evaluation()
         self.set_data_for_lateral_thresholds()
         self.set_data_for_vertical_thresholds()
-      
+
     def update(self):
         self.build(**self.build_arguments)
         self._up_to_date = True
