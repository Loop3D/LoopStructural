from ...modelling.features.builders import StructuralFrameBuilder
from ...modelling.features import BaseFeature
from ...modelling.features.fault import FaultSegment
from ...modelling.intrusions.intrusion_support_functions import (
    grid_from_array,
    shortest_path,
    array_from_coords,
    find_inout_points,
)
from ...utils import getLogger


logger = getLogger(__name__)

import numpy as np
import pandas as pd
from sklearn.cluster import KMeans


class IntrusionFrameBuilder(StructuralFrameBuilder):
    def __init__(self, interpolator=None, interpolators=None, model=None, **kwargs):
        """IntrusionBuilder set up the intrusion frame to build an intrusion
            The intrusion frame is curvilinear coordinate system of the intrusion, which is then used to compute the lateral and vertical exten of the intrusion.
            The object is constrained with the host rock geometry and other field measurements such as propagation and inflation vectors.

        Parameters
        ----------
        interpolator : GeologicalInterpolator, optional
            the interpolator to use for building the fault frame, by default None
        interpolators : [GeologicalInterpolator, GeologicalInterpolator, GeologicalInterpolator], optional
            a list of interpolators to use for building the fault frame, by default None
        model : GeologicalModel
            reference to the model containing the fault
        """

        StructuralFrameBuilder.__init__(self, interpolator, interpolators, **kwargs)

        self.origin = np.array([np.nan, np.nan, np.nan])
        self.maximum = np.array([np.nan, np.nan, np.nan])
        self.model = model
        self.minimum_origin = self.model.bounding_box[0, :]
        self.maximum_maximum = self.model.bounding_box[1, :]
        self.faults = []

        # -- intrusion frame parameters
        self.intrusion_network_contact = None  # string, contact which is used to constrain coordinate 0 (roof/top or floor/base)
        self.intrusion_other_contact = (
            None  # string, the contact which is NOT used to constrain coordinate 0
        )
        self.intrusion_network_type = (
            None  # string, (FAN: REMOVE shortest path option, no longer working)
        )
        self.intrusion_network_data = None
        self.other_contact_data = None
        self.grid_to_evaluate_ifx = np.zeros([1, 1])

        # -- host rock anisotropies exploited by the intrusion (lists of names and parameters)
        self.anisotropies_series_list = []
        self.anisotropies_series_parameters = {}
        self.anisotropies_fault_list = []
        self.anisotropies_fault_parameters = {}

        self.delta_contacts = None
        self.delta_faults = None
        self.intrusion_steps = None
        self.marginal_faults = None
        self.frame_c0_points = None
        self.frame_c0_gradients = None

        self.IFf = None
        self.IFc = None

    def update_geometry(self, points):
        self.origin = np.nanmin(np.array([np.min(points, axis=0), self.origin]), axis=0)
        self.maximum = np.nanmax(
            np.array([np.max(points, axis=0), self.maximum]), axis=0
        )
        self.origin[self.origin < self.minimum_origin] = self.minimum_origin[
            self.origin < self.minimum_origin
        ]
        self.maximum[self.maximum > self.maximum_maximum] = self.maximum_maximum[
            self.maximum > self.maximum_maximum
        ]

    def set_model(self, model):
        """
        Link a geological model to the feature

        Parameters
        ----------
        model - GeologicalModel

        Returns
        -------

        """
        self.model = model

    def add_fault(self, fault: FaultSegment):
        """
        Add a fault to the geological feature builder

        Parameters
        ----------
        fault : FaultSegment
            A faultsegment to add to the geological feature

        Returns
        -------

        """

        self._up_to_date = False
        self.faults.append(fault)
        for i in range(3):
            self.builders[i].add_fault(fault)

    def set_intrusion_frame_c0_data(self, intrusion_data: pd.DataFrame):
        """
        Separate data between roof and floor contacts

        Parameters
        ----------
        Returns
        -------
        """
        if self.intrusion_network_contact == "roof":
            other_contact = "floor"
        elif self.intrusion_network_contact == "top":
            other_contact = "base"
        elif self.intrusion_network_contact == "floor":
            other_contact = "roof"
        elif self.intrusion_network_contact == "base":
            other_contact = "top"

        intrusion_network_data = intrusion_data[
            intrusion_data["intrusion_contact_type"] == self.intrusion_network_contact
        ]
        other_contact_data = intrusion_data[
            intrusion_data["intrusion_contact_type"] == other_contact
        ]

        self.intrusion_other_contact = other_contact
        self.intrusion_network_data = intrusion_network_data
        self.other_contact_data = other_contact_data

    def create_grid_for_indicator_fxs(self, spacing=None):
        """
        Create the grid points in which to evaluate the indicator functions

        Parameters
        ----------
        spacing = list/array with spacing value for X,Y,Z

        Returns
        -------
        """

        if spacing == None:
            spacing = self.model.nsteps

        grid_points = self.model.regular_grid(spacing, shuffle=False)

        self.grid_to_evaluate_ifx = grid_points

        return grid_points, spacing

    def add_contact_anisotropies(self, series_list: list = [], **kwargs):
        """
        Currently only used in 'Shortest path algorithm' (deprecated).
        Add to the intrusion network the anisotropies
        exploited by the intrusion (series-type geological features)
        Given a list of series-type features, this function evaluates contact points
        on each series and compute mean value and standard deviation.
        Different contacts of the same series are indentify using
        clustering algortihm. Mean and std deviation values will
        be used to identify each contact thoughout the model using
        the indicator functions.

        Parameters
        ----------
        series_list: list
            list of series-type features

        Returns
        -------

        Note
        -----
        assigns to self.anisotropies_series_parameters a list like (for each strtaigraphic contact) =
        [series_name, mean of scalar field vals, standar dev. of scalar field val]

        """
        if self.intrusion_network_type == "shortest path":
            n_clusters = self.number_of_contacts

        self.anisotropies_series_list = series_list
        series_parameters = {}
        for i, series in enumerate(series_list):
            data_temp = self.intrusion_network_data[
                self.intrusion_network_data["intrusion_anisotropy"] == series.name
            ].copy()
            data_array_temp = data_temp.loc[:, ["X", "Y", "Z"]].to_numpy()
            series_i_vals = series.evaluate_value(data_array_temp)
            series_array = np.zeros((len(data_array_temp), 4))
            series_array[:, :3] = data_array_temp
            series_array[:, 3] = series_i_vals

            n_contacts = n_clusters[i]

            # -- use scalar field values to find different contacts
            series_i_vals_mod = series_i_vals.reshape(len(series_i_vals), 1)
            # TODO create global loopstructural random state variable
            contact_clustering = KMeans(n_clusters=n_contacts, random_state=0).fit(
                series_i_vals_mod
            )

            for j in range(n_contacts):
                z = np.ma.masked_not_equal(contact_clustering.labels_, j)
                y = np.ma.masked_array(series_i_vals, z.mask)
                series_ij_vals = np.ma.compressed(y)
                series_ij_mean = np.mean(series_ij_vals)
                series_ij_std = np.std(series_ij_vals)
                series_ij_name = f"{series.name}_{str(series_ij_mean)}"

                series_parameters[series_ij_name] = [
                    series,
                    series_ij_mean,
                    series_ij_std,
                ]

            self.anisotropies_series_parameters = series_parameters

    def add_faults_anisotropies(self, fault_list: list = []):
        """
        Add to the intrusion network the anisotropies likely
        exploited by the intrusion (fault-type geological features)
        Given a list of fault features, evaluates the contact
        points on each fault and compute mean value and standard
        deviation. These values will be used to identify each
        fault with the indicator function.
        If no points in the fault, assign standard mean and std dev.

        Parameters
        ----------
        fault_list: list
            list of fault-type features

        Returns
        -------

        """
        if fault_list is not None:
            self.anisotropies_fault_list.append(fault_list)

            for i in range(len(fault_list)):
                if (
                    fault_list[i] in self.faults
                ):  # remove pre-intrusion faults from faults list
                    self.faults.remove(fault_list[i])
                    for j in range(3):
                        self.builders[j].faults.remove(fault_list[i])

                fault = fault_list[i]
                data_temp = self.intrusion_network_data[
                    self.intrusion_network_data["intrusion_anisotropy"] == fault.name
                ].copy()
                data_array_temp = data_temp.loc[:, ["X", "Y", "Z"]].to_numpy()

                if data_temp.empty:
                    fault_i_mean = 0
                    fault_i_std = 0.1

                else:
                    # -- evaluate the value of the fault, evaluate_value called on a fault
                    # will return the scalar field value of the main structural feature
                    fault_i_vals = fault[0].evaluate_value(data_array_temp)
                    fault_i_mean = np.mean(fault_i_vals)
                    fault_i_std = np.std(fault_i_vals)

                self.anisotropies_fault_parameters[fault_list[i].name] = [
                    fault_list[i],
                    fault_i_mean,
                    fault_i_std,
                ]

    def set_intrusion_steps_parameters(self):
        """
        Use intrusion contact data (reference contact for intrusion frame) to compute the parameters related to each step.
        The parameters are the mean and std dev values of the stratigraphic units to both sides of the step.
        These parameters are then used to add more constraints to the intrusion framce coordinate 0

        For each step, at least one strigraphic unit and one fault must be provided.

        Parameters
        ----------

        Returns
        -------

        """

        if self.model.stratigraphic_column is None:
            logger.error(
                "Set stratigraphic column to model using model.set_stratigraphic_column(name of stratigraphic column)"
            )

        # set data
        intrusion_network_data = self.intrusion_network_data.copy()
        intrusion_network_data_xyz = (
            intrusion_network_data.loc[:, ["X", "Y", "Z"]].copy().to_numpy()
        )
        std_backup = 25

        for step_i, step in self.intrusion_steps.items():
            step_structure = step.get("structure")
            unit_from_name = step.get("unit_from")
            series_from_name = step.get("series_from")
            unit_from_id = self.model.stratigraphic_column[series_from_name.name][
                unit_from_name
            ].get("id")

            unit_to_name = step.get("unit_to")
            series_to_name = step.get("series_to")
            unit_to_id = self.model.stratigraphic_column[series_to_name.name][
                unit_to_name
            ].get("id")

            intrusion_network_data.loc[:, "model_values"] = self.model.evaluate_model(
                self.model.rescale(intrusion_network_data_xyz, inplace=False)
            )

            # -- check if step is within the same unit. If so, find clusters of data:
            if unit_from_name == unit_to_name:
                data_points_xyz = (
                    intrusion_network_data[
                        intrusion_network_data["model_values"] == unit_from_id
                    ]
                    .loc[:, ["X", "Y", "Z"]]
                    .copy()
                    .to_numpy()
                )
                series_values = series_from_name.evaluate_value(data_points_xyz)
                series_values_mod = series_values.reshape(len(series_values), 1)
                contact_clustering = KMeans(n_clusters=2, random_state=0).fit(
                    series_values_mod
                )

                # contact 0
                z = np.ma.masked_not_equal(contact_clustering.labels_, 0)
                y = np.ma.masked_array(series_values, z.mask)
                contact_0_vals = np.ma.compressed(y)
                contact_0_mean = np.mean(contact_0_vals)
                contact_0_std = np.std(contact_0_vals)

                if contact_0_std == 0 or np.isnan(contact_0_std) == True:
                    contact_0_std = std_backup

                # contact 1
                z = np.ma.masked_not_equal(contact_clustering.labels_, 1)
                y = np.ma.masked_array(series_values, z.mask)
                contact_1_vals = np.ma.compressed(y)
                contact_1_mean = np.mean(contact_1_vals)
                contact_1_std = np.std(contact_1_vals)

                if contact_1_std == 0 or np.isnan(contact_1_std) == True:
                    contact_1_std = std_backup

                if contact_0_mean <= contact_1_mean:
                    step["unit_from_mean"] = contact_0_mean
                    step["unit_from_std"] = contact_0_std
                    step["unit_to_mean"] = contact_1_mean
                    step["unit_to_std"] = contact_1_std

                else:
                    step["unit_from_mean"] = contact_1_mean
                    step["unit_from_std"] = contact_1_std
                    step["unit_to_mean"] = contact_0_mean
                    step["unit_to_std"] = contact_0_std

            else:  # -- step between different stratigraphic units
                data_points_from_xyz = (
                    intrusion_network_data[
                        intrusion_network_data["model_values"] == unit_from_id
                    ]
                    .loc[:, ["X", "Y", "Z"]]
                    .copy()
                    .to_numpy()
                )
                step_structure_points_vals = step_structure[0].evaluate_value(
                    data_points_from_xyz
                )
                if len(data_points_from_xyz) == 0:  # no data points in strat unit
                    unit_from_min = self.model.stratigraphic_column[
                        series_from_name.name
                    ][unit_from_name].get("min")
                    unit_from_max = self.model.stratigraphic_column[
                        series_from_name.name
                    ][unit_from_name].get("max")
                    self.intrusion_steps[step_i]["unit_from_mean"] = (
                        unit_from_min + (unit_from_max - unit_from_min) / 2
                    )
                    self.intrusion_steps[step_i]["unit_from_std"] = std_backup
                else:
                    series_values = series_from_name.evaluate_value(
                        data_points_from_xyz
                    )
                    mask = step_structure_points_vals < 0
                    if len(mask) > 0:
                        series_values_mod = np.ma.compressed(
                            np.ma.masked_array(
                                series_values, step_structure_points_vals < 0
                            )
                        )
                    else:
                        series_values_mod = series_values
                    step["unit_from_mean"] = np.nanmean(series_values_mod)
                    step["unit_from_std"] = np.nanstd(series_values_mod)

                if step["unit_from_std"] == 0:
                    step["unit_from_std"] = std_backup

                data_points_to_xyz = (
                    intrusion_network_data[
                        intrusion_network_data["model_values"] == unit_to_id
                    ]
                    .loc[:, ["X", "Y", "Z"]]
                    .copy()
                    .to_numpy()
                )
                step_structure_points_vals = step_structure[0].evaluate_value(
                    data_points_to_xyz
                )
                if len(data_points_to_xyz) == 0:
                    unit_to_min = self.model.stratigraphic_column[series_to_name.name][
                        unit_to_name
                    ].get("min")
                    unit_to_max = self.model.stratigraphic_column[series_to_name.name][
                        unit_to_name
                    ].get("max")
                    step["unit_to_mean"] = unit_to_min + (unit_to_max - unit_to_min) / 2
                    step["unit_to_std"] = std_backup
                else:
                    series_values = series_to_name.evaluate_value(data_points_to_xyz)
                    mask = step_structure_points_vals > 0
                    if len(mask) > 0:
                        series_values_mod = np.ma.compressed(
                            np.ma.masked_array(
                                series_values, step_structure_points_vals > 0
                            )
                        )
                    else:
                        series_values_mod = series_values
                    step["unit_to_mean"] = np.nanmean(series_values_mod)
                    step["unit_to_std"] = np.nanstd(series_values_mod)
                    check_mean = step["unit_to_mean"]
                    check_std = step["unit_to_std"]

                    if np.isnan(check_mean) == True:
                        step["unit_to_mean"] = 40

                    if np.isnan(check_std) == True:
                        step["unit_to_std"] = std_backup

                if step["unit_to_std"] == 0:
                    step["unit_to_std"] = std_backup

    def set_marginal_faults_parameters(self):
        """
        Use intrusion contact data (reference contact for intrusion frame) to compute the parameters related to each fault.
        The parameters are the mean and std dev values of the stratigraphic units to the hanging wall or foot wall of the fault.
        These parameters are then used to add more constraints to the intrusion framce coordinate 0

        For each fault, at least one strigraphic unit and one fault must be provided.

        Parameters
        ----------

        Returns
        -------

        """

        # set data
        intrusion_frame_c0_data = self.intrusion_network_data.copy()
        intrusion_frame_c0_data_xyz = (
            intrusion_frame_c0_data.loc[:, ["X", "Y", "Z"]].copy().to_numpy()
        )
        std_backup = 25

        for fault_i in self.marginal_faults.keys():
            marginal_fault = self.marginal_faults[fault_i].get("structure")
            block = self.marginal_faults[fault_i].get(
                "block"
            )  # hanging wall or foot wall
            emplacement_mechanism = self.marginal_faults[fault_i].get(
                "emplacement_mechanism"
            )
            series_name = self.marginal_faults[fault_i].get("series")

            series_values_temp = series_name.evaluate_value(intrusion_frame_c0_data_xyz)
            faults_values_temp = marginal_fault[0].evaluate_value(
                intrusion_frame_c0_data_xyz
            )

            if block == "hanging wall":
                series_values = series_values_temp[faults_values_temp > 0]

            elif block == "foot wall":
                series_values = series_values_temp[faults_values_temp < 0]

            self.marginal_faults[fault_i]["series_mean"] = np.mean(series_values)

            series_std = np.std(series_values)

            if series_std == 0:
                series_std = std_backup

            self.marginal_faults[fault_i]["series_std"] = series_std
            self.marginal_faults[fault_i]["series_vals"] = series_values

    def set_intrusion_frame_parameters(
        self, intrusion_data: pd.DataFrame, intrusion_frame_parameters: dict, **kwargs
    ):

        """
        Set variables to create intrusion network.

        Parameters
        ----------
        intrusion_data: pd.DataFrame
            intrusion contact data
        intrusion_network_input: dict
            contact : string, contact of the intrusion to be used to create the network (roof or floor)
            type : string, type of algorithm to create the intrusion network (interpolated or shortest path).
                    Shortest path is recommended when intrusion contact is not well constrained
            contacts_anisotropies : list of series-type features involved in intrusion emplacement
            structures_anisotropies : list of fault-type features involved in intrusion emplacement
            sequence_anisotropies : list of anisotropies to look for the shortest path. It could be only starting and end point.

        Returns
        -------

        """

        self.intrusion_network_contact = intrusion_frame_parameters.get(
            "contact", "floor"
        )

        self.set_intrusion_frame_c0_data(
            intrusion_data
        )  # separates roof and floor data

        # if self.intrusion_network_type == "interpolated":

        self.gradients_constraints_weight = intrusion_frame_parameters.get("g_w", None)

        intrusion_steps = intrusion_frame_parameters.get("intrusion_steps", None)

        marginal_faults = intrusion_frame_parameters.get("marginal_faults", None)

        if intrusion_steps is not None:

            self.intrusion_steps = intrusion_steps

            self.delta_contacts = intrusion_frame_parameters.get(
                "delta_c", [1] * len(intrusion_steps)
            )

            self.delta_faults = intrusion_frame_parameters.get(
                "delta_f", [1] * len(intrusion_steps)
            )

            self.set_intrusion_steps_parameters()  # function to compute steps parameters

            fault_anisotropies = []
            for step in self.intrusion_steps.keys():
                fault_anisotropies.append(self.intrusion_steps[step].get("structure"))

            self.add_faults_anisotropies(fault_anisotropies)

        if marginal_faults is not None:

            self.marginal_faults = marginal_faults

            self.delta_contacts = intrusion_frame_parameters.get(
                "delta_c", [1] * len(marginal_faults)
            )

            self.delta_faults = intrusion_frame_parameters.get(
                "delta_f", [1] * len(marginal_faults)
            )

            self.set_marginal_faults_parameters()

            fault_anisotropies = []
            for fault in self.marginal_faults.keys():
                fault_anisotropies.append(self.marginal_faults[fault].get("structure"))

                self.add_faults_anisotropies(fault_anisotropies)

        # add contact anisotropies list
        contact_anisotropies = intrusion_frame_parameters.get(
            "contact_anisotropies", None
        )

        self.anisotropies_series_list = contact_anisotropies

    def indicator_function_contacts(self, delta=None):
        """
        Function only used for Shortest Path method (Deprecated)
        Function to compute indicator function for list of contacts anisotropies
        For each point of the grid, this function assignes a 1 if contact i is present, 0 otherwise.

        A contact is defined as an isovalue of an scalar field defining the
        geological feature  of which the contact is part of.
        Each point is evaluated in the feature scalar field and is
        identified as part of the contact if its value is around the contact isovalue.

        Parameters
        ----------
        delta : list of numbers, same lenght as number of anisotropies (series).
            delta multiplies the standard deviation to increase
            probability of finding the contact on a grid point.

        Returns
        ----------
        Ic: array of [len(grid_points),n_contacts], containing indicator function for list of contacts
        """

        n_series = len(self.anisotropies_series_parameters)  # number of series
        grid_points = self.grid_to_evaluate_ifx

        Ic = np.zeros([len(self.grid_to_evaluate_ifx), n_series])

        delta_list = delta

        for i, contact_id in enumerate(sorted(self.anisotropies_series_parameters)):
            series_id = self.anisotropies_series_parameters[contact_id][0]
            seriesi_mean = self.anisotropies_series_parameters[contact_id][1]
            seriesi_std = self.anisotropies_series_parameters[contact_id][2]

            # series_id.faults_enabled = True
            seriesi_values = series_id.evaluate_value(grid_points)

            # apend associated scalar field values to each anisotropy
            self.anisotropies_series_parameters[contact_id].append(seriesi_values)

            # evaluate indicator function in contact (i)
            Ic[
                np.logical_and(
                    (seriesi_mean - seriesi_std * delta_list[i]) <= seriesi_values,
                    seriesi_values <= (seriesi_mean + seriesi_std * delta_list[i]),
                ),
                i,
            ] = 1

        self.IFc = Ic
        return Ic

    def indicator_function_faults(self, delta=None):
        """
        Function to compute indicator function for list of faults anisotropies
        For each point of the grid, this function assignes a 1 if fault i is present, 0 otherwise.

        A fault surface is defined as an isovalue 0 of the scalar field representing
         the fault surface (coordinate 0 of its structural frame)
        Each point of the grid is evaluated in this scalar field
        and is identified as part of the fault if its value is around 0.

        Parameters
        ----------
        delta : integer, multiply the standard deviation to increase probability of finding the fault on a point.

        Returns
        ----------
        If: array of [len(grid_points),n_faults], containing indicator function for list of faults
        """

        n_faults = len(self.anisotropies_fault_parameters)  # number of faults
        grid_points = self.grid_to_evaluate_ifx

        If = np.zeros([len(self.grid_to_evaluate_ifx), n_faults])

        for i, fault_id in enumerate(self.anisotropies_fault_parameters.keys()):
            fault_i = self.anisotropies_fault_parameters[fault_id][0]
            faulti_mean = self.anisotropies_fault_parameters[fault_id][1]
            faulti_std = self.anisotropies_fault_parameters[fault_id][2]
            faulti_values = fault_i[0].evaluate_value(grid_points)

            # apend associated scalar field values to each anisotropy
            self.anisotropies_fault_parameters[fault_id].append(faulti_values)

            if type(delta)==list:
                delta_f = delta[i]
            else:
                delta_f = delta

            If[
                np.logical_and(
                    (faulti_mean - faulti_std * delta_f) <= faulti_values,
                    faulti_values <= (faulti_mean + faulti_std * delta_f),
                ),
                i,
            ] = 1

        self.IFf = If
        return If

    def create_constraints_for_c0(self, **kwargs):

        """
        Creates a numpy array containing (x,y,z) coordinates of synthetic points located
        in the intrusion reference contact.
        The intrusion reference contact is the one used to build c0 of the intrusion frame.
        --- Currently only works if steps OR marginal faults are present ---

        Parameters
        ----------

        Returns
        -------
        intrusion_contact_points = numpy array
        """

        # --- data points of intrusion reference contact (roof or floor)
        inet_points_xyz = self.intrusion_network_data.loc[:, ["X", "Y", "Z"]].to_numpy()

        intrusion_reference_contact_points = inet_points_xyz

        grid_points, spacing = self.create_grid_for_indicator_fxs()

        # --- more constraints if steps or marginal fault is present:
        if self.intrusion_steps is not None:

            If = self.indicator_function_faults(delta=self.delta_faults)

            if len(np.where(If == 1)[0]) == 0:
                logger.error(
                    "No faults identified, you may increase the value of delta_f"
                )

            If_sum = np.sum(If, axis=1)

            # -- evaluate grid points in series

            for i, step_i in enumerate(self.intrusion_steps.keys()):
                delta_contact = self.delta_contacts[i]
                if type(delta_contact) is list:
                    delta_contact0 = delta_contact[0]
                    delta_contact1 = delta_contact[1]
                else:
                    delta_contact0 = delta_contact
                    delta_contact1 = delta_contact

                step_fault = self.intrusion_steps[step_i].get("structure")
                series_from_name = self.intrusion_steps[step_i].get("series_from")
                series_to_name = self.intrusion_steps[step_i].get("series_to")

                fault_gridpoints_vals = step_fault[0].evaluate_value(grid_points)

                series_from_gridpoints_vals = series_from_name.evaluate_value(
                    grid_points
                )

                if series_from_name == series_to_name:
                    series_to_gridpoints_vals = series_from_gridpoints_vals

                else:
                    series_to_gridpoints_vals = series_to_name.evaluate_value(
                        grid_points
                    )

                contacts0_val_min = self.intrusion_steps[step_i].get(
                    "unit_from_mean"
                ) - (self.intrusion_steps[step_i].get("unit_from_std") * delta_contact0)
                contacts0_val_max = self.intrusion_steps[step_i].get(
                    "unit_from_mean"
                ) + (self.intrusion_steps[step_i].get("unit_from_std") * delta_contact0)
                contacts1_val_min = self.intrusion_steps[step_i].get("unit_to_mean") - (
                    self.intrusion_steps[step_i].get("unit_to_std") * delta_contact1
                )
                contacts1_val_max = self.intrusion_steps[step_i].get("unit_to_mean") + (
                    self.intrusion_steps[step_i].get("unit_to_std") * delta_contact1
                )

                self.intrusion_steps[step_i]["constraints_hw"] = grid_points[
                    np.logical_and(
                        If_sum == 0,
                        (fault_gridpoints_vals >= 0)
                        & (series_from_gridpoints_vals >= contacts0_val_min)
                        & (series_from_gridpoints_vals <= contacts0_val_max),
                    )
                ]

                self.intrusion_steps[step_i]["constraints_fw"] = grid_points[
                    np.logical_and(
                        If_sum == 0,
                        (fault_gridpoints_vals < 0)
                        & (series_from_gridpoints_vals >= contacts0_val_min)
                        & (series_from_gridpoints_vals <= contacts0_val_max),
                    )
                ]

                step_i_constraints_temp = grid_points[
                    np.logical_and(
                        If_sum == 0,
                        np.logical_or(
                            (fault_gridpoints_vals >= 0)
                            & (series_from_gridpoints_vals >= contacts0_val_min)
                            & (series_from_gridpoints_vals <= contacts0_val_max),
                            (fault_gridpoints_vals < 0)
                            & (series_to_gridpoints_vals >= contacts1_val_min)
                            & (series_to_gridpoints_vals <= contacts1_val_max),
                        ),
                    )
                ]

                region = self.intrusion_steps[step_i].get("region", None)
                if region == None:
                    step_i_constraints = step_i_constraints_temp
                else:
                    mask = region(step_i_constraints_temp)
                    step_i_constraints = step_i_constraints_temp[mask]

                intrusion_reference_contact_points = np.vstack(
                    [intrusion_reference_contact_points, step_i_constraints]
                )

                splits_from_sill_name = self.intrusion_steps[step_i].get(
                    "splits_from", None
                )

                # check if sill comes from anothe sill
                # (add all the constraint from original sill, this have to be changed and adapted so it adds constraints for specific faults)

                if splits_from_sill_name is not None:
                    splits_from_sill_steps = self.model.__getitem__(
                        splits_from_sill_name
                    ).intrusion_frame.builder.intrusion_steps
                    for j, step_j in enumerate(splits_from_sill_steps.keys()):
                        step_j_hg_constraints = splits_from_sill_steps[step_j].get(
                            "constraints_hw"
                        )
                        intrusion_reference_contact_points = np.vstack(
                            [intrusion_reference_contact_points, step_j_hg_constraints]
                        )

            # --- more constraints if steps or marginal fault is present:
        if self.marginal_faults is not None:

            If = self.indicator_function_faults(delta=self.delta_faults)

            if len(np.where(If == 1)[0]) == 0:
                logger.error("No faults identified, yo may increase value of delta_f")

            If_sum = np.sum(If, axis=1)

            # evaluate grid points in series
            for i, fault_i in enumerate(self.marginal_faults.keys()):
                delta_contact = self.marginal_faults[fault_i].get("delta_c", 1)
                marginal_fault = self.marginal_faults[fault_i].get("structure")
                block = self.marginal_faults[fault_i].get(
                    "block"
                )  # hanging wall or foot wall
                emplacement_mechanisms = self.marginal_faults[fault_i].get(
                    "emplacement_mechanism"
                )
                series_name = self.marginal_faults[fault_i].get("series")

                fault_gridpoints_vals = marginal_fault[0].evaluate_value(grid_points)
                series_gridpoints_vals = series_name.evaluate_value(grid_points)

                contact_min = self.marginal_faults[fault_i].get("series_mean") - (
                    self.marginal_faults[fault_i].get("series_std") * delta_contact
                )
                contact_max = self.marginal_faults[fault_i].get("series_mean") + (
                    self.marginal_faults[fault_i].get("series_std") * delta_contact
                )

                if block == "hanging wall":
                    marginalfault_i_constraints_temp = grid_points[
                        np.logical_and(
                            If_sum == 0,
                            np.logical_and(
                                fault_gridpoints_vals >= 0,
                                np.logical_and(
                                    series_gridpoints_vals >= contact_min,
                                    series_gridpoints_vals <= contact_max,
                                ),
                            ),
                        )
                    ]

                elif block == "foot wall":
                    marginalfault_i_constraints_temp = grid_points[
                        np.logical_and(
                            If_sum == 0,
                            np.logical_and(
                                fault_gridpoints_vals <= 0,
                                np.logical_and(
                                    series_gridpoints_vals >= contact_min,
                                    series_gridpoints_vals <= contact_max,
                                ),
                            ),
                        )
                    ]

                region = self.marginal_faults[fault_i].get("region", None)

                if region == None:
                    marginalfault_i_constraints = marginalfault_i_constraints_temp
                else:
                    mask = region(marginalfault_i_constraints_temp)
                    marginalfault_i_constraints = marginalfault_i_constraints_temp[mask]

                intrusion_reference_contact_points = np.vstack(
                    [intrusion_reference_contact_points, marginalfault_i_constraints]
                )

        self.frame_c0_points = intrusion_reference_contact_points

        # -- Gradient contraints for intrusion frame c0
        # currently only used if no inflation data, and for one/main series anisotropy
        # Evaluate points in gradient of stratigraphy, and exclude points around faults

        series_id = self.anisotropies_series_list[0]
        stratigraphy_gradient_grid_points = series_id.evaluate_gradient(grid_points)

        # If intrusion frame c0 is built usinf roof/top contact, then change vector direction
        if (
            self.intrusion_network_contact == "roof"
            or self.intrusion_network_contact == "top"
        ):
            grid_points_inflation = stratigraphy_gradient_grid_points * (-1)
        else:
            grid_points_inflation = stratigraphy_gradient_grid_points

        grid_points_and_inflation_all = np.hstack([grid_points, grid_points_inflation])
<<<<<<< HEAD
            
        if self.intrusion_steps is None:  
            If_sum = np.zeros(len(grid_points_and_inflation_all)).T #mask for region without faults afecting the intrusion

        If = self.indicator_function_faults(delta=100000) #to consider gradients outside area of faults.
        If_sum = np.sum(If, axis = 1)    
            
        grid_points_and_inflation = grid_points_and_inflation_all[If_sum == 0] 
=======

        if self.intrusion_steps is None:
            If_sum = np.zeros(
                len(grid_points_and_inflation_all)
            ).T  # mask for region without faults afecting the intrusion

        grid_points_and_inflation = grid_points_and_inflation_all[If_sum == 0]
>>>>>>> 26bfaa26
        self.frame_c0_gradients = grid_points_and_inflation

    def get_indicator_function_points(self, ifx_type="contacts"):
        """returns the points indicated as p[art of contact or fault anisotropies.

        Parameters
        ----------
        ifx_type : string,
                    'contacts' or 'faults'

        """

        grid_points = self.grid_to_evaluate_ifx

        if ifx_type == "contacts":
            IF = self.IFc
        else:
            IF = self.IFf

        If_points = []

        for j in range(len(IF[0])):

            IF_temp = IF[:, j]
            If_points_temp = grid_points[IF_temp == 1]
            If_points.append(If_points_temp)

        return If_points

    def set_intrusion_frame_data(
        self, intrusion_frame_data
    ):  # , intrusion_network_points):

        """Adds the intrusion network points as coordinate 0 data for the intrusion frame

        Parameters
        ----------
        intrusion_frame_data : DataFrame,
                                intrusion frame data from model data

        """
        # Coordinate 0 - Represents growth, isovalue 0 represents the location of the roof or floor contact:
        c0_points = self.frame_c0_points[:, :3]
        coord_0_values = pd.DataFrame(c0_points, columns=["X", "Y", "Z"])
        coord_0_values["val"] = 0
        coord_0_values["coord"] = 0
        coord_0_values["feature_name"] = self.name
        coord_0_values["w"] = 1

        intrusion_frame_data_temp = pd.concat([intrusion_frame_data, coord_0_values])

        coord_0_data = intrusion_frame_data[intrusion_frame_data["coord"] == 0].copy()
        if len(coord_0_data) == 0:
            np.random.shuffle(self.frame_c0_gradients)
            if self.gradients_constraints_weight == None:
                n_grad_constraints = 100
            else:
                n_grad_constraints = int(
                    len(self.frame_c0_gradients) * self.gradients_constraints_weight
                )
            sliced_grads = self.frame_c0_gradients[:n_grad_constraints, :]

            coord_0_grads = pd.DataFrame(
                sliced_grads[:, :6], columns=["X", "Y", "Z", "gx", "gy", "gz"]
            )
            coord_0_grads["coord"] = 0
            coord_0_grads["feature_name"] = self.name
            coord_0_grads["w"] = 1

            intrusion_frame_data_complete = pd.concat(
                [intrusion_frame_data_temp, coord_0_grads]
            )

        else:
            intrusion_frame_data_complete = intrusion_frame_data_temp

        self.add_data_from_data_frame(intrusion_frame_data_complete)
        self.update_geometry(intrusion_frame_data_complete[["X", "Y", "Z"]].to_numpy())

    def update(self):
        for i in range(3):
            self.builders[i].update()<|MERGE_RESOLUTION|>--- conflicted
+++ resolved
@@ -937,7 +937,6 @@
             grid_points_inflation = stratigraphy_gradient_grid_points
 
         grid_points_and_inflation_all = np.hstack([grid_points, grid_points_inflation])
-<<<<<<< HEAD
             
         if self.intrusion_steps is None:  
             If_sum = np.zeros(len(grid_points_and_inflation_all)).T #mask for region without faults afecting the intrusion
@@ -946,15 +945,6 @@
         If_sum = np.sum(If, axis = 1)    
             
         grid_points_and_inflation = grid_points_and_inflation_all[If_sum == 0] 
-=======
-
-        if self.intrusion_steps is None:
-            If_sum = np.zeros(
-                len(grid_points_and_inflation_all)
-            ).T  # mask for region without faults afecting the intrusion
-
-        grid_points_and_inflation = grid_points_and_inflation_all[If_sum == 0]
->>>>>>> 26bfaa26
         self.frame_c0_gradients = grid_points_and_inflation
 
     def get_indicator_function_points(self, ifx_type="contacts"):
