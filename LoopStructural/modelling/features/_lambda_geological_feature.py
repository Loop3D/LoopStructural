"""
Geological features
"""

from ...modelling.features import BaseFeature
from ...utils import getLogger
from ...modelling.features import FeatureType
import numpy as np
<<<<<<< HEAD
from typing import Optional
=======
from typing import Callable, Optional
>>>>>>> 8d704db3

logger = getLogger(__name__)


class LambdaGeologicalFeature(BaseFeature):

    def __init__(
        self,
        function: Optional[Callable[[np.ndarray], np.ndarray]] = None,
        name: str = "unnamed_lambda",
        gradient_function: Optional[Callable[[np.ndarray], np.ndarray]] = None,
        model=None,
        regions: list = [],
        faults: list = [],
        builder=None,
    ):
        """A lambda geological feature is a wrapper for a geological
        feature that has a function at the base. This can be then used
        in place of a geological feature.

        Parameters
        ----------
        function : _type_, optional
            _description_, by default None
        name : str, optional
            _description_, by default "unnamed_lambda"
        gradient_function : _type_, optional
            _description_, by default None
        model : _type_, optional
            _description_, by default None
        regions : list, optional
            _description_, by default []
        faults : list, optional
            _description_, by default []
        builder : _type_, optional
            _description_, by default None
        """
        BaseFeature.__init__(self, name, model, faults, regions, builder)
        self.type = FeatureType.LAMBDA
        self.function = function
        self.gradient_function = gradient_function

    def evaluate_value(self, pos: np.ndarray) -> np.ndarray:
        """_summary_

        Parameters
        ----------
        xyz : np.ndarray
            _description_

        Returns
        -------
        np.ndarray
            _description_
        """
        v = np.zeros((pos.shape[0]))
        if self.function is None:
            v[:] = np.nan
        else:
            v[:] = self.function(pos)
        return v

    def evaluate_gradient(self, pos: np.ndarray) -> np.ndarray:
        """_summary_

        Parameters
        ----------
        xyz : np.ndarray
            _description_

        Returns
        -------
        np.ndarray
            _description_
        """
        v = np.zeros((pos.shape[0], 3))
        if self.gradient_function is None:
            v[:, :] = np.nan
        else:
            v[:, :] = self.gradient_function(pos)
        return v

    def get_data(self, value_map: Optional[dict] = None):
        return<|MERGE_RESOLUTION|>--- conflicted
+++ resolved
@@ -6,11 +6,7 @@
 from ...utils import getLogger
 from ...modelling.features import FeatureType
 import numpy as np
-<<<<<<< HEAD
-from typing import Optional
-=======
 from typing import Callable, Optional
->>>>>>> 8d704db3
 
 logger = getLogger(__name__)
 
