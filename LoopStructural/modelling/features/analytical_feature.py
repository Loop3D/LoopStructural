import numpy as np

from LoopStructural.utils import getLogger

logger = getLogger(__name__)


class AnalyticalGeologicalFeature:
    """
    Geological feature is class that is used to represent a geometrical element in a geological
    model. For example foliations, fault planes, fold rotation angles etc.

    Attributes
    ----------
    name : string
        should be a unique name for the geological feature
    support : a ScalarField
        holds the property values for the feature and links to the
        support geometry
    data : list
        list containing geological data
    region : list
        list of boolean functions defining whether the feature is
        active
    faults : list
        list of FaultSegments that affect this feature
    """

    def __init__(self, name, vector, origin, region=None, type=None, faults=[]):
        self.name = name
        self.vector = np.array(vector, dtype=float)
        self.origin = np.array(origin, dtype=float)
        self.region = region
        self.type = type
        self.faults = faults
        self.model = None

    def __str__(self):
        return self.name

    def __getitem__(self, key):
        return self._attributes[key]

    def __setitem__(self, key, item):
        self._attributes[key] = item

    def set_model(self, model):
        self.model = model

    def evaluate_value(self, xyz):
        xyz2 = np.zeros(xyz.shape)

        for f in self.faults:
<<<<<<< HEAD
            print("applying fault")
=======
>>>>>>> ef109d19
            xyz2[:] = f.apply_to_points(xyz)
        xyz2[:] = self.model.rescale(xyz2, inplace=False)
        xyz2[:] = xyz2 - self.origin
        normal = self.vector / np.linalg.norm(self.vector)
        distance = (
            normal[0] * xyz2[:, 0] + normal[1] * xyz2[:, 1] + normal[2] * xyz2[:, 2]
        )
        return distance / np.linalg.norm(self.vector)

    def evaluate_gradient(self, xyz):
        v = np.zeros(xyz.shape)
        v[:, :] = self.vector[None, :]
        return v

    def min(self):
        if self.model is None:
            return 0
        return np.nanmin(self.evaluate_value(self.model.regular_grid((10, 10, 10))))

    def max(self):
        if self.model is None:
            return 0
        return np.nanmax(self.evaluate_value(self.model.regular_grid((10, 10, 10))))<|MERGE_RESOLUTION|>--- conflicted
+++ resolved
@@ -51,10 +51,6 @@
         xyz2 = np.zeros(xyz.shape)
 
         for f in self.faults:
-<<<<<<< HEAD
-            print("applying fault")
-=======
->>>>>>> ef109d19
             xyz2[:] = f.apply_to_points(xyz)
         xyz2[:] = self.model.rescale(xyz2, inplace=False)
         xyz2[:] = xyz2 - self.origin
