--- conflicted
+++ resolved
@@ -5,11 +5,7 @@
 
 import numpy as np
 
-<<<<<<< HEAD
-from LoopStructural.utils import getLogger
-=======
 from LoopStructural.utils import getLogger, LoopValueError
->>>>>>> ef109d19
 
 logger = getLogger(__name__)
 
@@ -141,11 +137,8 @@
             numpy array containing evaluated values
 
         """
-<<<<<<< HEAD
-=======
         if evaluation_points.shape[1] != 3:
             raise LoopValueError("Need Nx3 array of xyz points to evaluate value")
->>>>>>> ef109d19
         # TODO need to add a generic type checker for all methods
         # if evaluation_points is not a numpy array try and convert
         # otherwise error
@@ -166,11 +159,7 @@
             for f in self.faults:
                 evaluation_points = f.apply_to_points(evaluation_points)
         if mask.dtype not in [int, bool]:
-<<<<<<< HEAD
-            logger.error("Unable to evaluate value for {}".format(self.name))
-=======
             logger.error(f"Unable to evaluate value for {self.name}")
->>>>>>> ef109d19
         else:
             v[mask] = self.interpolator.evaluate_value(evaluation_points[mask, :])
         return v
