--- conflicted
+++ resolved
@@ -7,11 +7,7 @@
 from ...modelling.features import FeatureType
 from ...interpolators import GeologicalInterpolator, DiscreteInterpolator
 import numpy as np
-<<<<<<< HEAD
-from typing import Optional
-=======
 from typing import Optional, List, Union
->>>>>>> 8d704db3
 from ...datatypes import ValuePoints, VectorPoints
 
 from ...utils import LoopValueError
@@ -220,9 +216,6 @@
         )
         return feature
 
-<<<<<<< HEAD
-    def get_data(self, value_map: Optional[dict] = None):
-=======
     def get_data(self, value_map: Optional[dict] = None) -> List[Union[ValuePoints, VectorPoints]]:
         """Return the data associated with this geological feature
 
@@ -239,7 +232,6 @@
 
         if self.builder is None:
             return []
->>>>>>> 8d704db3
         value_constraints = self.builder.get_value_constraints()
         gradient_constraints = self.builder.get_gradient_constraints()
         norm_constraints = self.builder.get_norm_constraints()
