"""
Feature builder
"""

import numpy as np
import pandas as pd

from LoopStructural.utils import getLogger


from LoopStructural.interpolators import GeologicalInterpolator
from LoopStructural.utils.helper import (
    xyz_names,
    val_name,
    normal_vec_names,
    weight_name,
    gradient_vec_names,
    tangent_vec_names,
    interface_name,
    inequality_name,
)
from LoopStructural.modelling.features import GeologicalFeature
from LoopStructural.modelling.features.builders import BaseBuilder
from LoopStructural.utils.helper import (
    get_data_bounding_box_map as get_data_bounding_box,
)
from LoopStructural.utils import RegionEverywhere

logger = getLogger(__name__)


class GeologicalFeatureBuilder(BaseBuilder):
    def __init__(
        self,
        interpolator: GeologicalInterpolator,
        name="Feature",
        interpolation_region=None,
        **kwargs,
    ):
        """
        Constructor for a GeologicalFeatureBuilder

        Parameters
        ----------
        interpolator : GeologicalInterpolator
            An empty GeologicalInterpolator
        region : lambda function
            defining whether the location (xyz) should be included in the
        kwargs - name of the feature, region to interpolate the feature
        """
<<<<<<< HEAD
        BaseBuilder.__init__(self, name)
        if issubclass(type(interpolator), GeologicalInterpolator) == False:
=======
        if not issubclass(type(interpolator), GeologicalInterpolator):
>>>>>>> cefe790e
            raise TypeError(
                "interpolator is {} and must be a GeologicalInterpolator".format(
                    type(interpolator)
                )
            )
        self._interpolator = interpolator
        self._interpolator.set_property_name(self._name)
        # everywhere region is just a lambda that returns true for all locations

        header = (
            xyz_names()
            + val_name()
            + gradient_vec_names()
            + normal_vec_names()
            + tangent_vec_names()
            + weight_name()
        )
        self.data = pd.DataFrame(columns=header)
        self.data_added = False
<<<<<<< HEAD
        self._interpolator.set_region(region=self.region)

=======
        self._interpolation_region = None
        self.interpolation_region = interpolation_region
        if self.interpolation_region is not None:
            self._interpolator.set_region(region=self.interpolation_region)
        self._feature = None
        self._up_to_date = False
        self._build_arguments = {}
>>>>>>> cefe790e
        self._feature = GeologicalFeature(
            self._name,
            self._interpolator,
            builder=self,
            regions=[],
            faults=self.faults,
        )
        self._orthogonal_features = {}
        self._equality_constraints = {}

<<<<<<< HEAD
    
=======
    @property
    def interpolation_region(self):
        return self._interpolation_region

    @interpolation_region.setter
    def interpolation_region(self, interpolation_region):
        if interpolation_region is not None:
            self._interpolation_region = interpolation_region
            self._interpolator.set_region(region=self._interpolation_region)
        else:
            self._interpolation_region = RegionEverywhere()
            self._interpolator.set_region(region=self._interpolation_region)
        self._up_to_date = False

    @property
    def feature(self):
        return self._feature

    @property
    def build_arguments(self):
        return self._build_arguments

    @build_arguments.setter
    def build_arguments(self, build_arguments):
        # self._build_arguments = {}
        for k, i in build_arguments.items():
            if i != self._build_arguments.get(k, None):
                self._build_arguments[k] = i
                # if build_arguments change then flag to reinterpolate
                self._up_to_date = False

    def update(self):
        self.build(**self.build_arguments)

    @property
    def name(self):
        return self._name
>>>>>>> cefe790e

    @property
    def interpolator(self):
        return self._interpolator

<<<<<<< HEAD
=======
    def up_to_date(self, callback=None):
        """
        check if the feature is uptodate
        if its not update.

        Parameters
        ----------
        callback : function
            a function that is called when the feature is updated

        """
        for f in self.faults:
            f.builder.up_to_date(callback=callback)
        # has anything changed in the builder since we built the feature? if so update
        if not self._up_to_date:
            self.update()
            if callable(callback):
                callback(1)
            return
        # check if the interpolator is up to date, if not solve
        if not self._interpolator.up_to_date:
            self.update()
            if callable(callback):
                callback(1)
            return
        if callable(callback):
            callback(1)

    def add_fault(self, fault):
        """
        Add a fault to the geological feature builder

        Parameters
        ----------
        fault : FaultSegment
            A faultsegment to add to the geological feature

        Returns
        -------

        """
        self._up_to_date = False
        self.faults.append(fault)

>>>>>>> cefe790e
    def add_data_from_data_frame(self, data_frame, overwrite=False):
        """
        Extract data from a pandas dataframe with columns for

        Parameters
        ----------
        data_frame : pd.DataFrame
            a dataframe containing the data to be added

        Returns
        -------

        """
        self.data = data_frame.copy()

    def add_orthogonal_feature(self, feature, w=1.0, region=None, step=1, B=0):
        """
        Add a constraint to the interpolator so that the gradient of an exisitng
        feature is orthogonal to the feature being built. E.g. dot product
        between gradients should be = 0

        Parameters
        ----------
        feature : GeologicalFeature
            feature which we want to be orthogonal to
        w :  double
            how much to weight in least squares sense
        region : unused
        step : int
            numpy slicing step size to see how many tetras to add

        Returns
        -------

        Notes
        -----
        The constraint can be applied to a random subset of the tetrahedral
        elements in the mesh
        """
        try:
            step = int(step)  # cast as int in case it was a float
        except ValueError:
            logger.error("Cannot cast {} as integer, setting step to 1".format(step))
            step = 1
        self._orthogonal_features[feature.name] = [feature, w, region, step, B]
        self._up_to_date = False

    def add_data_to_interpolator(
        self, constrained=False, force_constrained=False, **kwargs
    ):
        """
        Iterates through the list of data and applies any faults active on the
        data in the order they are added

        Parameters
        -----------
        constrained : boolean
        force_constrained : boolean

        Returns
        -------

        """
        if self.data_added:
            return
        # first move the data for the fault
        logger.info(f"Adding {len(self.faults)} faults to {self.name}")
        data = self.data.copy()
        # convert data locations to numpy array and then update
        for f in self.faults:
            data.loc[:, xyz_names()] = f.apply_to_points(data.loc[:, xyz_names()])
        # self.check_interpolation_geometry(data.loc[:,xyz_names()].to_numpy())
        # Now check whether there are enough constraints for the
        # interpolator to be able to solve
        # we need at least 2 different value points or a single norm
        # constraint. If there are not enough
        # try converting grad to norms, if still not enough send user an error
        if constrained:
            # Change normals to gradients
            mask = np.all(~np.isnan(data.loc[:, normal_vec_names()]), axis=1)
            if mask.shape[0] > 0:
                data.loc[mask, gradient_vec_names()] = data.loc[
                    mask, normal_vec_names()
                ].to_numpy(float)
                data.loc[mask, normal_vec_names()] = np.nan
        if self.get_norm_constraints().shape[0] > 0:
            constrained = True

        if np.unique(self.get_value_constraints()[:, 3]).shape[0] > 1:
            constrained = True

        if not constrained or force_constrained:
            # change gradient constraints to normal vector constraints
            mask = np.all(~np.isnan(data.loc[:, gradient_vec_names()]), axis=1)
            if mask.shape[0] > 0:

                data.loc[mask, normal_vec_names()] = data.loc[
                    mask, gradient_vec_names()
                ].to_numpy(float)
                data.loc[mask, gradient_vec_names()] = np.nan
                logger.info("Setting gradient points to norm constraints")
                constrained = True
                mask = np.all(
                    ~np.isnan(data.loc[:, normal_vec_names()].to_numpy(float)), axis=1
                )

        if not constrained:
            logger.error("Not enough constraints for scalar field add more")
        # self.interpolator.reset()
        mask = ~np.isnan(data.loc[:, val_name()].to_numpy(float))
        # add value constraints
        if mask.shape[0] > 0:
            value_data = data.loc[
                mask[:, 0], xyz_names() + val_name() + weight_name()
            ].to_numpy(float)
            self.interpolator.set_value_constraints(value_data)

        # add gradient constraints
        mask = np.all(
            ~np.isnan(data.loc[:, gradient_vec_names()].to_numpy(float)), axis=1
        )
        if mask.shape[0] > 0:
            gradient_data = data.loc[
                mask, xyz_names() + gradient_vec_names() + weight_name()
            ].to_numpy(float)
            self.interpolator.set_gradient_constraints(gradient_data)

        # add normal vector data
        mask = np.all(
            ~np.isnan(data.loc[:, normal_vec_names()].to_numpy(float)), axis=1
        )
        if mask.shape[0] > 0:
            normal_data = data.loc[
                mask, xyz_names() + normal_vec_names() + weight_name()
            ].to_numpy(float)
            self.interpolator.set_normal_constraints(normal_data)

        # add tangent data
        mask = np.all(
            ~np.isnan(data.loc[:, tangent_vec_names()].to_numpy(float)), axis=1
        )
        if mask.shape[0] > 0:
            tangent_data = data.loc[
                mask, xyz_names() + tangent_vec_names() + weight_name()
            ].to_numpy(float)
            self.interpolator.set_tangent_constraints(tangent_data)

        # add interface constraints
        mask = np.all(~np.isnan(data.loc[:, interface_name()].to_numpy(float)), axis=1)
        if mask.shape[0] > 0:
            interface_data = data.loc[
                mask, xyz_names() + interface_name() + weight_name()
            ].to_numpy(float)
            self.interpolator.set_interface_constraints(interface_data)
        # add inequality constraints
        mask = np.all(~np.isnan(data.loc[:, inequality_name()].to_numpy(float)), axis=1)
        if mask.shape[0] > 0:
            inequality_data = data.loc[mask, xyz_names() + inequality_name()].to_numpy(
                float
            )
            self.interpolator.set_inequality_constraints(inequality_data)

        self.data_added = True
        self._up_to_date = False

    def install_gradient_constraint(self):
        for g in self._orthogonal_features.values():
            feature, w, region, step, B = g
            vector = feature.evaluate_gradient(self.interpolator.support.barycentre)
            norm = np.linalg.norm(vector, axis=1)

            vector[norm > 0] /= norm[norm > 0, None]
            element_idx = np.arange(self.interpolator.support.n_elements)
            np.random.shuffle(element_idx)
            self.interpolator.add_gradient_orthogonal_constraints(
                self.interpolator.support.barycentre[element_idx[::step], :],
                vector[element_idx[::step], :],
                w=w,
                B=B,
            )

    def add_equality_constraints(self, feature, region, scalefactor=1.0):

        self._equality_constraints[feature.name] = [feature, region, scalefactor]
        self._up_to_date = False

    def install_equality_constraints(self):
        for e in self._equality_constraints.values():
            try:
                # assume all parts of structural frame have the same support
                support = self.interpolator.support

                # work out the values of the nodes where we want hard
                # constraints
                idc = np.arange(0, support.n_nodes)[e[1](support.nodes)]
                val = e[0].evaluate_value(support.nodes[e[1](support.nodes), :])
                mask = ~np.isnan(val)
                self.interpolator.add_equality_constraints(idc[mask], val[mask] * e[2])
            except BaseException as e:
                logger.error(f"Could not add equality for {self.name}")
                logger.error(f"Exception: {e}")

    def get_value_constraints(self):
        """
        Get the value constraints for this geological feature

        Returns
        -------
        np.array((N,4),dtype=double)
        """
        header = xyz_names() + val_name() + weight_name()
        mask = ~np.isnan(self.data.loc[:, val_name()].to_numpy(float))
        return self.data.loc[mask[:, 0], header].to_numpy(float)

    def get_gradient_constraints(self):
        """
        Get the gradient direction constraints

        Returns
        -------
        numpy array
        """
        mask = np.all(
            ~np.isnan(self.data.loc[:, gradient_vec_names()].to_numpy(float)), axis=1
        )
        if mask.shape[0] > 0:
            return self.data.loc[
                mask, xyz_names() + gradient_vec_names() + weight_name()
            ].to_numpy(float)
        else:
            return np.zeros((0, 7))

    def get_tangent_constraints(self):
        """

        Returns
        -------
        numpy array
        """
        mask = np.all(
            ~np.isnan(self.data.loc[:, tangent_vec_names()].to_numpy(float)), axis=1
        )
        if mask.shape[0] > 0:
            return self.data.loc[
                mask, xyz_names() + tangent_vec_names() + weight_name()
            ].to_numpy(float)
        else:
            return np.zeros((0, 7))

    def get_norm_constraints(self):
        """
        Get the gradient norm constraints

        Returns
        -------
        numpy array
        """
        mask = np.all(
            ~np.isnan(self.data.loc[:, normal_vec_names()].to_numpy(float)), axis=1
        )
        if mask.shape[0] > 0:
            return self.data.loc[
                mask, xyz_names() + normal_vec_names() + weight_name()
            ].to_numpy(float)
        else:
            return np.zeros((0, 7))

    def get_orientation_constraints(self):
        """
        Get the orientation constraints

        Returns
        -------
        numpy array
        """
        gradient_constraints = self.get_gradient_constraints()
        normal_constraints = self.get_norm_constraints()
        return np.vstack([gradient_constraints, normal_constraints])

    def get_interface_constraints(self):
        mask = np.all(
            ~np.isnan(self.data.loc[:, interface_name()].to_numpy(float)), axis=1
        )
        if mask.shape[0] > 0:
            return self.data.loc[
                mask, xyz_names() + interface_name() + weight_name()
            ].to_numpy(float)
        else:
            return np.zeros((0, 5))

    def get_data_locations(self):
        """
        Get only the location for all data points

        Returns
        -------

        """
        return self.data.loc[:, xyz_names()].to_numpy(float)

    def set_interpolation_geometry(self, origin, maximum, rotation=None):
        """Update the interpolation support geometry to new bounding box

        Parameters
        ----------
        origin : np.array(3)
            origin vector
        maximum : np.array(3)
            maximum vector
        """
        logger.info(f"Setting mesh origin: {origin[0]} {origin[1]} {origin[2]} ")
        logger.info(f"Setting mesh maximum: {maximum[0]} {maximum[1]} {maximum[2]}")
        if np.any(np.isnan(origin)):
            logger.warning("Origin is NaN, not updating")
            return

        if np.any(np.isnan(maximum)):
            logger.warning("Maximum is NaN, not updating")
            return

        self.interpolator.support.origin = origin
        self.interpolator.support.maximum = maximum
        self.interpolator.support.rotation_xy = rotation
        self._up_to_date = False

        while self.interpolator.nx < 100:
            self.interpolator.support.step_vector = (
                self.interpolator.support.step_vector * 0.9
            )

    def check_interpolation_geometry(self, data):
        """Check the interpolation support geometry
        to data to make sure everything fits"""
        origin = self.interpolator.support.origin
        maximum = self.interpolator.support.maximum
        print(origin, maximum)
        origin[origin < np.min(data, axis=0)] = np.min(data, axis=0)[
            origin < np.min(data, axis=0)
        ]
        maximum[maximum < np.max(data, axis=0)] = np.max(data, axis=0)[
            maximum < np.max(data, axis=0)
        ]
        print(origin, maximum)

        self.interpolator.support.origin = origin
        self.interpolator.support.maximum = maximum

    def build(self, fold=None, fold_weights={}, data_region=None, **kwargs):
        """
        Runs the interpolation and builds the geological feature

        Parameters
        ----------
        fold : FoldEvent
        fold_weights : dict
        data_region : double <1
            If not none adds a region around the data points to the interpolation
            with data_region as a buffer
        kwargs

        Returns
        -------

        """
        # self.get_interpolator(**kwargs)
        self.add_data_to_interpolator(**kwargs)
        if data_region is not None:
            xyz = self.interpolator.get_data_locations()
            bb, region = get_data_bounding_box(xyz, data_region)
            # if self.model.reuse_supports == False:
            if np.any(np.min(bb[0, :]) < self.interpolator.support.origin):
                neworigin = np.min([self.interpolator.support.origin, bb[0, :]], axis=0)
                logger.info(
                    f"Changing origin of support for {self.name} from \
                        {self.interpolator.support.origin[0]} \
                        {self.interpolator.support.origin[1]} \
                        {self.interpolator.support.origin[2]} \
                        to {neworigin[0]} {neworigin[1]} {neworigin[2]}"
                )

                self.interpolator.support.origin = neworigin
            if np.any(np.max(bb[0, :]) < self.interpolator.support.maximum):
                newmax = np.max([self.interpolator.support.maximum, bb[0, :]], axis=0)
                logger.info(
                    f"Changing origin of support for {self.name} from \
                        from {self.interpolator.support.maximum[0]} \
                        {self.interpolator.support.maximum[1]} \
                            {self.interpolator.support.maximum[2]} \
                                to {newmax[0]} {newmax[1]} {newmax[2]}"
                )

                self.interpolator.support.maximum = newmax
            self.interpolator.set_region(region=region)

        self.install_gradient_constraint()
        self.install_equality_constraints()
        self.interpolator.setup_interpolator(**kwargs)
        self.interpolator.solve_system(**kwargs)
        self._up_to_date = True
        return self._feature<|MERGE_RESOLUTION|>--- conflicted
+++ resolved
@@ -48,12 +48,8 @@
             defining whether the location (xyz) should be included in the
         kwargs - name of the feature, region to interpolate the feature
         """
-<<<<<<< HEAD
         BaseBuilder.__init__(self, name)
         if issubclass(type(interpolator), GeologicalInterpolator) == False:
-=======
-        if not issubclass(type(interpolator), GeologicalInterpolator):
->>>>>>> cefe790e
             raise TypeError(
                 "interpolator is {} and must be a GeologicalInterpolator".format(
                     type(interpolator)
@@ -73,18 +69,8 @@
         )
         self.data = pd.DataFrame(columns=header)
         self.data_added = False
-<<<<<<< HEAD
         self._interpolator.set_region(region=self.region)
 
-=======
-        self._interpolation_region = None
-        self.interpolation_region = interpolation_region
-        if self.interpolation_region is not None:
-            self._interpolator.set_region(region=self.interpolation_region)
-        self._feature = None
-        self._up_to_date = False
-        self._build_arguments = {}
->>>>>>> cefe790e
         self._feature = GeologicalFeature(
             self._name,
             self._interpolator,
@@ -95,99 +81,12 @@
         self._orthogonal_features = {}
         self._equality_constraints = {}
 
-<<<<<<< HEAD
     
-=======
-    @property
-    def interpolation_region(self):
-        return self._interpolation_region
-
-    @interpolation_region.setter
-    def interpolation_region(self, interpolation_region):
-        if interpolation_region is not None:
-            self._interpolation_region = interpolation_region
-            self._interpolator.set_region(region=self._interpolation_region)
-        else:
-            self._interpolation_region = RegionEverywhere()
-            self._interpolator.set_region(region=self._interpolation_region)
-        self._up_to_date = False
-
-    @property
-    def feature(self):
-        return self._feature
-
-    @property
-    def build_arguments(self):
-        return self._build_arguments
-
-    @build_arguments.setter
-    def build_arguments(self, build_arguments):
-        # self._build_arguments = {}
-        for k, i in build_arguments.items():
-            if i != self._build_arguments.get(k, None):
-                self._build_arguments[k] = i
-                # if build_arguments change then flag to reinterpolate
-                self._up_to_date = False
-
-    def update(self):
-        self.build(**self.build_arguments)
-
-    @property
-    def name(self):
-        return self._name
->>>>>>> cefe790e
 
     @property
     def interpolator(self):
         return self._interpolator
 
-<<<<<<< HEAD
-=======
-    def up_to_date(self, callback=None):
-        """
-        check if the feature is uptodate
-        if its not update.
-
-        Parameters
-        ----------
-        callback : function
-            a function that is called when the feature is updated
-
-        """
-        for f in self.faults:
-            f.builder.up_to_date(callback=callback)
-        # has anything changed in the builder since we built the feature? if so update
-        if not self._up_to_date:
-            self.update()
-            if callable(callback):
-                callback(1)
-            return
-        # check if the interpolator is up to date, if not solve
-        if not self._interpolator.up_to_date:
-            self.update()
-            if callable(callback):
-                callback(1)
-            return
-        if callable(callback):
-            callback(1)
-
-    def add_fault(self, fault):
-        """
-        Add a fault to the geological feature builder
-
-        Parameters
-        ----------
-        fault : FaultSegment
-            A faultsegment to add to the geological feature
-
-        Returns
-        -------
-
-        """
-        self._up_to_date = False
-        self.faults.append(fault)
-
->>>>>>> cefe790e
     def add_data_from_data_frame(self, data_frame, overwrite=False):
         """
         Extract data from a pandas dataframe with columns for
