--- conflicted
+++ resolved
@@ -305,10 +305,8 @@
 
                 vector[norm > 0] /= norm[norm > 0, None]
                 element_idx = np.arange(self.interpolator.support.n_elements)
-<<<<<<< HEAD
                 logger.info(f"Adding to least squares matrix: {self.name}")
-=======
->>>>>>> 5bcfc07b
+
                 self.interpolator.add_gradient_orthogonal_constraints(
                     self.interpolator.support.barycentre[element_idx[::step], :],
                     vector[element_idx[::step], :],
