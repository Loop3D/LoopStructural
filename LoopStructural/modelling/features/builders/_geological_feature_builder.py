"""
Feature builder
"""

import numpy as np
import pandas as pd

from ....utils import getLogger


from ....interpolators import GeologicalInterpolator
from ....utils.helper import (
    xyz_names,
    val_name,
    normal_vec_names,
    weight_name,
    gradient_vec_names,
    tangent_vec_names,
    interface_name,
    inequality_name,
)
from ....modelling.features import GeologicalFeature
from ....modelling.features.builders import BaseBuilder
from ....utils.helper import (
    get_data_bounding_box_map as get_data_bounding_box,
)
from ....utils import RegionEverywhere, rng
from ....interpolators import DiscreteInterpolator
from ....interpolators import InterpolatorFactory

logger = getLogger(__name__)


class GeologicalFeatureBuilder(BaseBuilder):
    def __init__(
        self,
        interpolatortype: str,
        bounding_box,
        nelements: int = 1000,
        name="Feature",
        interpolation_region=None,
        **kwarg,
    ):
        """
        Constructor for a GeologicalFeatureBuilder

        Parameters
        ----------
        interpolator : GeologicalInterpolator
            An empty GeologicalInterpolator
        region : lambda function
            defining whether the location (xyz) should be included in the
        kwargs - name of the feature, region to interpolate the feature
        """
        BaseBuilder.__init__(self, name)
        interpolator = InterpolatorFactory.create_interpolator(
            interpolatortype=interpolatortype,
            boundingbox=bounding_box,
            nelements=nelements,
        )

<<<<<<< HEAD
        if issubclass(type(interpolator), GeologicalInterpolator) == False:
=======
        if not issubclass(type(interpolator), GeologicalInterpolator):
>>>>>>> 8277304e
            raise TypeError(
                "interpolator is {} and must be a GeologicalInterpolator".format(type(interpolator))
            )
        self._interpolator = interpolator

        header = (
            xyz_names()
            + val_name()
            + gradient_vec_names()
            + normal_vec_names()
            + tangent_vec_names()
            + weight_name()
        )
        self.data = pd.DataFrame(columns=header)
        self.data_added = False
        self._interpolation_region = None
        self.interpolation_region = interpolation_region
        if self.interpolation_region is not None:
            self._interpolator.set_region(region=self.interpolation_region)

        self._feature = GeologicalFeature(
            self._name,
            self._interpolator,
            builder=self,
            regions=[],
            faults=self.faults,
        )
        self._orthogonal_features = {}
        self._equality_constraints = {}

    @property
    def interpolator(self):
        return self._interpolator

    @property
    def interpolation_region(self):
        return self._interpolation_region

    @interpolation_region.setter
    def interpolation_region(self, interpolation_region):
        if interpolation_region is not None:
            self._interpolation_region = interpolation_region
            self._interpolator.set_region(region=self._interpolation_region)
        else:
            self._interpolation_region = RegionEverywhere()
            self._interpolator.set_region(region=self._interpolation_region)
        self._up_to_date = False

    def add_data_from_data_frame(self, data_frame, overwrite=False):
        """
        Extract data from a pandas dataframe with columns for

        Parameters
        ----------
        data_frame : pd.DataFrame
            a dataframe containing the data to be added

        Returns
        -------

        """
        self.data = data_frame.copy()

    def add_orthogonal_feature(self, feature, w=1.0, region=None, step=1, B=0):
        """
        Add a constraint to the interpolator so that the gradient of an exisitng
        feature is orthogonal to the feature being built. E.g. dot product
        between gradients should be = 0

        Parameters
        ----------
        feature : GeologicalFeature
            feature which we want to be orthogonal to
        w :  double
            how much to weight in least squares sense
        region : unused
        step : int
            numpy slicing step size to see how many tetras to add

        Returns
        -------

        Notes
        -----
        The constraint can be applied to a random subset of the tetrahedral
        elements in the mesh
        """
        try:
            step = int(step)  # cast as int in case it was a float
        except ValueError:
            logger.error("Cannot cast {} as integer, setting step to 1".format(step))
            step = 1
        self._orthogonal_features[feature.name] = [feature, w, region, step, B]
        self._up_to_date = False

    def add_data_to_interpolator(self, constrained=False, force_constrained=False, **kwargs):
        """
        Iterates through the list of data and applies any faults active on the
        data in the order they are added

        Parameters
        -----------
        constrained : boolean
        force_constrained : boolean

        Returns
        -------

        """
        if self.data_added:
            return
        # first move the data for the fault
        logger.info(f"Adding {len(self.faults)} faults to {self.name}")
        data = self.data.copy()
        # convert data locations to numpy array and then update
        for f in self.faults:
            data.loc[:, xyz_names()], axis, angle = f.apply_to_points(data.loc[:, xyz_names()])
        # self.check_interpolation_geometry(data.loc[:,xyz_names()].to_numpy())
        # Now check whether there are enough constraints for the
        # interpolator to be able to solve
        # we need at least 2 different value points or a single norm
        # constraint. If there are not enough
        # try converting grad to norms, if still not enough send user an error
        if constrained:
            # Change normals to gradients
            mask = np.all(~np.isnan(data.loc[:, normal_vec_names()]), axis=1)
            if mask.shape[0] > 0:
                data.loc[mask, gradient_vec_names()] = data.loc[mask, normal_vec_names()].to_numpy(
                    float
                )
                data.loc[mask, normal_vec_names()] = np.nan
        if self.get_norm_constraints().shape[0] > 0:
            constrained = True

        if np.unique(self.get_value_constraints()[:, 3]).shape[0] > 1:
            constrained = True

        if not constrained or force_constrained:
            # change gradient constraints to normal vector constraints
            mask = np.all(~np.isnan(data.loc[:, gradient_vec_names()]), axis=1)
            if mask.shape[0] > 0:
                data.loc[mask, normal_vec_names()] = data.loc[mask, gradient_vec_names()].to_numpy(
                    float
                )
                data.loc[mask, gradient_vec_names()] = np.nan
                logger.info("Setting gradient points to norm constraints")
                constrained = True
                mask = np.all(~np.isnan(data.loc[:, normal_vec_names()].to_numpy(float)), axis=1)

        if not constrained:
            logger.error("Not enough constraints for scalar field add more")
        # self.interpolator.reset()
        mask = ~np.isnan(data.loc[:, val_name()].to_numpy(float))
        # add value constraints
        if mask.shape[0] > 0:
            value_data = data.loc[mask[:, 0], xyz_names() + val_name() + weight_name()].to_numpy(
                float
            )
            self.interpolator.set_value_constraints(value_data)

        # add gradient constraints
        mask = np.all(~np.isnan(data.loc[:, gradient_vec_names()].to_numpy(float)), axis=1)
        if mask.shape[0] > 0:
            gradient_data = data.loc[
                mask, xyz_names() + gradient_vec_names() + weight_name()
            ].to_numpy(float)
            self.interpolator.set_gradient_constraints(gradient_data)

        # add normal vector data
        mask = np.all(~np.isnan(data.loc[:, normal_vec_names()].to_numpy(float)), axis=1)
        if mask.shape[0] > 0:
            normal_data = data.loc[mask, xyz_names() + normal_vec_names() + weight_name()].to_numpy(
                float
            )
            self.interpolator.set_normal_constraints(normal_data)

        # add tangent data
        mask = np.all(~np.isnan(data.loc[:, tangent_vec_names()].to_numpy(float)), axis=1)
        if mask.shape[0] > 0:
            tangent_data = data.loc[
                mask, xyz_names() + tangent_vec_names() + weight_name()
            ].to_numpy(float)
            self.interpolator.set_tangent_constraints(tangent_data)

        # add interface constraints
        mask = np.all(~np.isnan(data.loc[:, interface_name()].to_numpy(float)), axis=1)
        if mask.shape[0] > 0:
            interface_data = data.loc[
                mask, xyz_names() + interface_name() + weight_name()
            ].to_numpy(float)
            self.interpolator.set_interface_constraints(interface_data)
        # add inequality constraints
        mask = np.all(~np.isnan(data.loc[:, inequality_name()].to_numpy(float)), axis=1)
        if mask.shape[0] > 0:
            inequality_data = data.loc[mask, xyz_names() + inequality_name()].to_numpy(float)
            self.interpolator.set_inequality_constraints(inequality_data)

        self.data_added = True
        self._up_to_date = False

    def install_gradient_constraint(self):
        if issubclass(type(self.interpolator), DiscreteInterpolator):
            for g in self._orthogonal_features.values():
                feature, w, region, step, B = g
                if w == 0:
                    continue
                vector = feature.evaluate_gradient(self.interpolator.support.barycentre)
                norm = np.linalg.norm(vector, axis=1)

                vector[norm > 0] /= norm[norm > 0, None]
                element_idx = np.arange(self.interpolator.support.n_elements)
                rng.shuffle(element_idx)
                self.interpolator.add_gradient_orthogonal_constraints(
                    self.interpolator.support.barycentre[element_idx[::step], :],
                    vector[element_idx[::step], :],
                    w=w,
                    B=B,
                )

    def add_equality_constraints(self, feature, region, scalefactor=1.0):
        self._equality_constraints[feature.name] = [feature, region, scalefactor]
        self._up_to_date = False

    def install_equality_constraints(self):
        for e in self._equality_constraints.values():
            try:
                # assume all parts of structural frame have the same support
                support = self.interpolator.support

                # work out the values of the nodes where we want hard
                # constraints
                idc = np.arange(0, support.n_nodes)[e[1](support.nodes)]
                val = e[0].evaluate_value(support.nodes[e[1](support.nodes), :])
                mask = ~np.isnan(val)
                self.interpolator.add_equality_constraints(idc[mask], val[mask] * e[2])
            except BaseException as e:
                logger.error(f"Could not add equality for {self.name}")
                logger.error(f"Exception: {e}")

    def get_value_constraints(self):
        """
        Get the value constraints for this geological feature

        Returns
        -------
        np.array((N,4),dtype=double)
        """
        header = xyz_names() + val_name() + weight_name()
        mask = ~np.isnan(self.data.loc[:, val_name()].to_numpy(float))
        return self.data.loc[mask[:, 0], header].to_numpy(float)

    def get_gradient_constraints(self):
        """
        Get the gradient direction constraints

        Returns
        -------
        numpy array
        """
        mask = np.all(~np.isnan(self.data.loc[:, gradient_vec_names()].to_numpy(float)), axis=1)
        if mask.shape[0] > 0:
            return self.data.loc[mask, xyz_names() + gradient_vec_names() + weight_name()].to_numpy(
                float
            )
        else:
            return np.zeros((0, 7))

    def get_tangent_constraints(self):
        """

        Returns
        -------
        numpy array
        """
        mask = np.all(~np.isnan(self.data.loc[:, tangent_vec_names()].to_numpy(float)), axis=1)
        if mask.shape[0] > 0:
            return self.data.loc[mask, xyz_names() + tangent_vec_names() + weight_name()].to_numpy(
                float
            )
        else:
            return np.zeros((0, 7))

    def get_norm_constraints(self):
        """
        Get the gradient norm constraints

        Returns
        -------
        numpy array
        """
        mask = np.all(~np.isnan(self.data.loc[:, normal_vec_names()].to_numpy(float)), axis=1)
        if mask.shape[0] > 0:
            return self.data.loc[mask, xyz_names() + normal_vec_names() + weight_name()].to_numpy(
                float
            )
        else:
            return np.zeros((0, 7))

    def get_orientation_constraints(self):
        """
        Get the orientation constraints

        Returns
        -------
        numpy array
        """
        gradient_constraints = self.get_gradient_constraints()
        normal_constraints = self.get_norm_constraints()
        return np.vstack([gradient_constraints, normal_constraints])

    def get_interface_constraints(self):
        mask = np.all(~np.isnan(self.data.loc[:, interface_name()].to_numpy(float)), axis=1)
        if mask.shape[0] > 0:
            return self.data.loc[mask, xyz_names() + interface_name() + weight_name()].to_numpy(
                float
            )
        else:
            return np.zeros((0, 5))

    def get_data_locations(self):
        """
        Get only the location for all data points

        Returns
        -------

        """
        return self.data.loc[:, xyz_names()].to_numpy(float)

    def set_interpolation_geometry(self, origin, maximum, rotation=None):
        """Update the interpolation support geometry to new bounding box

        Parameters
        ----------
        origin : np.array(3)
            origin vector
        maximum : np.array(3)
            maximum vector
        """
        logger.info(f"Setting mesh origin: {origin[0]} {origin[1]} {origin[2]} ")
        logger.info(f"Setting mesh maximum: {maximum[0]} {maximum[1]} {maximum[2]}")
        if np.any(np.isnan(origin)):
            logger.warning("Origin is NaN, not updating")
            return

        if np.any(np.isnan(maximum)):
            logger.warning("Maximum is NaN, not updating")
            return

        self.interpolator.support.origin = origin
        self.interpolator.support.maximum = maximum
        self.interpolator.support.rotation_xy = rotation
        self._up_to_date = False

        while self.interpolator.nx < 100:
            self.interpolator.support.step_vector = self.interpolator.support.step_vector * 0.9

    def check_interpolation_geometry(self, data):
        """Check the interpolation support geometry
        to data to make sure everything fits"""
        origin = self.interpolator.support.origin
        maximum = self.interpolator.support.maximum
        print(origin, maximum)
        origin[origin < np.min(data, axis=0)] = np.min(data, axis=0)[origin < np.min(data, axis=0)]
        maximum[maximum < np.max(data, axis=0)] = np.max(data, axis=0)[
            maximum < np.max(data, axis=0)
        ]
        print(origin, maximum)

        self.interpolator.support.origin = origin
        self.interpolator.support.maximum = maximum

    def build(self, fold=None, fold_weights={}, data_region=None, **kwargs):
        """
        Runs the interpolation and builds the geological feature

        Parameters
        ----------
        fold : FoldEvent
        fold_weights : dict
        data_region : double <1
            If not none adds a region around the data points to the interpolation
            with data_region as a buffer
        kwargs

        Returns
        -------

        """
        # self.get_interpolator(**kwargs)
        self.add_data_to_interpolator(**kwargs)
        if data_region is not None:
            xyz = self.interpolator.get_data_locations()
            bb, region = get_data_bounding_box(xyz, data_region)
            # if self.model.reuse_supports == False:
            if np.any(np.min(bb[0, :]) < self.interpolator.support.origin):
                neworigin = np.min([self.interpolator.support.origin, bb[0, :]], axis=0)
                logger.info(
                    f"Changing origin of support for {self.name} from \
                        {self.interpolator.support.origin[0]} \
                        {self.interpolator.support.origin[1]} \
                        {self.interpolator.support.origin[2]} \
                        to {neworigin[0]} {neworigin[1]} {neworigin[2]}"
                )

                self.interpolator.support.origin = neworigin
            if np.any(np.max(bb[0, :]) < self.interpolator.support.maximum):
                newmax = np.max([self.interpolator.support.maximum, bb[0, :]], axis=0)
                logger.info(
                    f"Changing origin of support for {self.name} from \
                        from {self.interpolator.support.maximum[0]} \
                        {self.interpolator.support.maximum[1]} \
                            {self.interpolator.support.maximum[2]} \
                                to {newmax[0]} {newmax[1]} {newmax[2]}"
                )

                self.interpolator.support.maximum = newmax
            self.interpolator.set_region(region=region)

        self.install_gradient_constraint()
        self.install_equality_constraints()
        self.interpolator.setup_interpolator(**kwargs)
        self.interpolator.solve_system(**kwargs)
        self._up_to_date = True
        return self._feature<|MERGE_RESOLUTION|>--- conflicted
+++ resolved
@@ -59,11 +59,7 @@
             nelements=nelements,
         )
 
-<<<<<<< HEAD
-        if issubclass(type(interpolator), GeologicalInterpolator) == False:
-=======
         if not issubclass(type(interpolator), GeologicalInterpolator):
->>>>>>> 8277304e
             raise TypeError(
                 "interpolator is {} and must be a GeologicalInterpolator".format(type(interpolator))
             )
