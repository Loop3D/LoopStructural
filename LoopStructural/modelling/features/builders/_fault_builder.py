from typing import Union
from ._structural_frame_builder import StructuralFrameBuilder
<<<<<<< HEAD
=======
from .. import AnalyticalGeologicalFeature
>>>>>>> 8277304e
from LoopStructural.utils import get_vectors
import numpy as np
import pandas as pd
from ....utils import getLogger, BoundingBox

logger = getLogger(__name__)


class FaultBuilder(StructuralFrameBuilder):
    def __init__(
        self,
        interpolatortype: Union[str, list],
        bounding_box: BoundingBox,
        nelements: Union[int, list] = 1000,
        model=None,
        fault_bounding_box_buffer=0.2,
        **kwargs,
    ):
        """A specialised structural frame builder for building a fault

        Parameters
        ----------
        interpolator : GeologicalInterpolator, optional
            the interpolator to use for building the fault frame, by default None
        interpolators : [GeologicalInterpolator, GeologicalInterpolator, GeologicalInterpolator], optional
            a list of interpolators to use for building the fault frame, by default None
        model : GeologicalModel
            reference to the model containing the fault
        fault_bounding_box_buffer: float, default 0.2
            the maximum area around the model domain that a fault is modelled. For high displacement faults this
            may need to be large, smaller values will be result in fewer degrees of freedom = quicker interpolation
        """
        from LoopStructural.modelling.features.fault import (
            FaultSegment,
        )  # defer import until needed

        StructuralFrameBuilder.__init__(
            self,
            interpolatortype,
            bounding_box,
            nelements,
            frame=FaultSegment,
            **kwargs,
        )
        self.frame.model = model
        self.model = model
        self.origin = np.array([np.nan, np.nan, np.nan])
        self.maximum = np.array([np.nan, np.nan, np.nan])  # self.model.bounding_box[1, :]
        # define a maximum area to mesh adding buffer to model
        # buffer = .2
        self.minimum_origin = bounding_box.with_buffer(fault_bounding_box_buffer).origin
        self.maximum_maximum = bounding_box.with_buffer(fault_bounding_box_buffer).maximum

        self.fault_normal_vector = None
        self.fault_slip_vector = None
        self.fault_strike_vector = None
        self.fault_minor_axis = None
        self.fault_major_axis = None
        self.fault_intermediate_axis = None
        self.fault_centre = None

    def update_geometry(self, points):
        self.origin = np.nanmin(np.array([np.min(points, axis=0), self.origin]), axis=0)
        self.maximum = np.nanmax(np.array([np.max(points, axis=0), self.maximum]), axis=0)
        self.origin[self.origin < self.minimum_origin] = self.minimum_origin[
            self.origin < self.minimum_origin
        ]
        self.maximum[self.maximum > self.maximum_maximum] = self.maximum_maximum[
            self.maximum > self.maximum_maximum
        ]

    def create_data_from_geometry(
        self,
        fault_frame_data: pd.DataFrame,
        fault_center=None,
        fault_normal_vector=None,
        fault_slip_vector=None,
        minor_axis=None,
        major_axis=None,
        intermediate_axis=None,
        w=1.0,
        points=False,
        force_mesh_geometry=False,
        fault_buffer=0.2,
<<<<<<< HEAD
=======
        fault_trace_anisotropy=1.0,
        fault_dip=90,
        fault_dip_anisotropy=1.0,
>>>>>>> 8277304e
    ):
        """Generate the required data for building a fault frame for a fault with the
        specified parameters

        Parameters
        ----------
        data : DataFrame,
            model data
        fault_center : np.array(3)
            x,y,z coordinates of the fault center
        normal_vector : np.array(3)
            x,y,z components of normal vector to fault, single observation usually
            average direction
        slip_vector : np.array(3)
            x,y,z components of slip vector for the fault, single observation usually
            average direction
        minor_axis : double
            distance away from fault for the fault volume
        major_axis : double
            fault extent
        intermediate_axis : double
            fault volume radius in the slip direction
        """
<<<<<<< HEAD
        trace_mask = np.logical_and(
            fault_frame_data["coord"] == 0, fault_frame_data["val"] == 0
        )
        logger.info(f"There are {np.sum(trace_mask)} points on the fault trace")
        if np.sum(trace_mask) == 0:
            logger.error(
                "You cannot model a fault without defining the location of the fault"
            )
            raise ValueError(f"There are no points on the fault trace")
=======
        trace_mask = np.logical_and(fault_frame_data["coord"] == 0, fault_frame_data["val"] == 0)
        logger.info(f"There are {np.sum(trace_mask)} points on the fault trace")
        if np.sum(trace_mask) == 0:
            logger.error("You cannot model a fault without defining the location of the fault")
            raise ValueError("There are no points on the fault trace")
>>>>>>> 8277304e

        # get all of the gradient data associated with the fault trace
        if fault_normal_vector is None:
            gradient_mask = np.logical_and(
                fault_frame_data["coord"] == 0, ~np.isnan(fault_frame_data["gz"])
            )
<<<<<<< HEAD
            vector_data = fault_frame_data.loc[
                gradient_mask, ["gx", "gy", "gz"]
            ].to_numpy()
=======
            vector_data = fault_frame_data.loc[gradient_mask, ["gx", "gy", "gz"]].to_numpy()
>>>>>>> 8277304e
            normal_mask = np.logical_and(
                fault_frame_data["coord"] == 0, ~np.isnan(fault_frame_data["nz"])
            )
            vector_data = np.vstack(
                [
                    vector_data,
                    fault_frame_data.loc[normal_mask, ["nx", "ny", "nz"]].to_numpy(),
                ]
            )
<<<<<<< HEAD
            if len(vector_data) == 0:
                logger.error(
                    "You cannot model a fault without defining the orientation of the fault\n\
                    Either add orientation data or define the fault normal vector argument"
                )
                raise ValueError(f"There are no points on the fault trace")
=======

            if len(vector_data) == 0:
                logger.error(
                    "You cannot model a fault without defining the orientation of the fault\n\
                    Defaulting to a vertical fault"
                )
                coefficients = np.polyfit(
                    fault_frame_data.loc[trace_mask, "X"],
                    fault_frame_data.loc[trace_mask, "Y"],
                    1,
                )
                slope, intercept = coefficients

                # Create a direction vector using the slope
                direction_vector = np.array([1, slope])
                direction_vector /= np.linalg.norm(direction_vector)
                print(f"Fault dip: {fault_dip}")
                vector_data = np.array(
                    [
                        [
                            direction_vector[1],
                            -direction_vector[0],
                            np.sin(np.deg2rad(fault_dip)),
                        ]
                    ]
                )
                vector_data /= np.linalg.norm(vector_data, axis=1)[:, None]

>>>>>>> 8277304e
            fault_normal_vector = np.mean(vector_data, axis=0)

        logger.info(f"Fault normal vector: {fault_normal_vector}")

        # estimate the fault slip vector
        if fault_slip_vector is None:
            slip_mask = np.logical_and(
                fault_frame_data["coord"] == 1, ~np.isnan(fault_frame_data["gz"])
            )
            fault_slip_data = fault_frame_data.loc[slip_mask, ["gx", "gy", "gz"]]
            if len(fault_slip_data) == 0:
                logger.warning(
                    "There is no slip vector data for the fault, using vertical slip vector\n\
                          projected onto fault surface estimating from fault normal"
                )
                strike_vector, dip_vector = get_vectors(fault_normal_vector[None, :])
                fault_slip_vector = dip_vector[:, 0]
                logger.info(f"Estimated fault slip vector: {fault_slip_vector}")
            else:
                fault_slip_vector = fault_slip_data.mean(axis=0).to_numpy()
        if fault_center is None:
            trace_mask = np.logical_and(
                fault_frame_data["coord"] == 0, fault_frame_data["val"] == 0
            )
<<<<<<< HEAD
            fault_center = (
                fault_frame_data.loc[trace_mask, ["X", "Y", "Z"]]
                .mean(axis=0)
                .to_numpy()
            )
=======
            fault_center = fault_frame_data.loc[trace_mask, ["X", "Y", "Z"]].mean(axis=0).to_numpy()
>>>>>>> 8277304e

        self.fault_normal_vector = fault_normal_vector
        self.fault_slip_vector = fault_slip_vector

        self.fault_centre = fault_center
        if major_axis is None:
            fault_trace = fault_frame_data.loc[
<<<<<<< HEAD
                np.logical_and(
                    fault_frame_data["coord"] == 0, fault_frame_data["val"] == 0
                ),
=======
                np.logical_and(fault_frame_data["coord"] == 0, fault_frame_data["val"] == 0),
>>>>>>> 8277304e
                ["X", "Y"],
            ].to_numpy()
            distance = np.linalg.norm(fault_trace[:, None, :] - fault_trace[None, :, :], axis=2)
            if len(distance) == 0 or np.sum(distance) == 0:
                logger.warning("There is no fault trace for {}".format(self.name))
                # this can mean there is only a single data point for
                # the fault, its not critical
                # but probably means the fault isn't well defined.
                # add any data anyway - usually just orientation data
                self.add_data_from_data_frame(fault_frame_data)
                self.origin = self.model.bounding_box.origin
                self.maximum = self.model.bounding_box.maximum
                return
            major_axis = np.max(distance)
            logger.warning(f"Fault major axis using map length: {major_axis}")

        if minor_axis is None:
            logger.info(f"Fault minor axis not set, using half major axis: {major_axis/2}")
            minor_axis = major_axis / 2.0
        if intermediate_axis is None:
            intermediate_axis = major_axis
            logger.info(f"Fault intermediate axis not set, using major axis: {intermediate_axis}")
        self.fault_minor_axis = minor_axis
        self.fault_major_axis = major_axis
        self.fault_intermediate_axis = intermediate_axis
        fault_normal_vector /= np.linalg.norm(fault_normal_vector)
        fault_slip_vector /= np.linalg.norm(fault_slip_vector)
        # check if slip vector is inside fault plane, if not project onto fault plane
        # if not np.isclose(normal_vector @ slip_vector, 0):
        strike_vector = np.cross(fault_normal_vector, fault_slip_vector)
        self.fault_strike_vector = strike_vector

        fault_edges = np.zeros((2, 3))
        fault_tips = np.zeros((2, 3))
        fault_depth = np.zeros((2, 3))
        fault_frame_data.reset_index(inplace=True)
        if not self.fault_major_axis:
            logger.warning(
                "Fault major axis is not set and cannot be determined from the fault trace. \
            This will result in a fault that is represented by a 1 unit major axis. \
            If this is not intended add major_axis to fault parameters."
            )
        if not self.fault_intermediate_axis:
            logger.warning(
                "Fault intermediate axis is not set and cannot be determined from the fault trace. \
            This will result in a fault that is represented by a 1 unit intermediate axis. \
            If this is not intended add intermediate_axis to fault parameters."
            )
        if not self.fault_minor_axis:
            logger.warning(
                "Fault minor axis is not set and cannot be determined from the fault trace. \
            This will result in a fault that is represented by a 1 unit minor axis. \
            If this is not intended add minor_axis to fault parameters."
            )
        if fault_center is not None:
            if minor_axis is not None:
                fault_edges[0, :] = fault_center[:3] + fault_normal_vector * minor_axis
                fault_edges[1, :] = fault_center[:3] - fault_normal_vector * minor_axis
                self.update_geometry(fault_edges)

                # choose whether to add points -1,1 to constrain fault frame or a scaled
                # vector
                if points:
                    fault_frame_data.loc[
                        len(fault_frame_data),
                        ["X", "Y", "Z", "feature_name", "val", "coord", "w"],
                    ] = [
                        fault_edges[0, 0],
                        fault_edges[0, 1],
                        fault_edges[0, 2],
                        self.name,
                        1,
                        0,
                        w,
                    ]
                    fault_frame_data.loc[
                        len(fault_frame_data),
                        ["X", "Y", "Z", "feature_name", "val", "coord", "w"],
                    ] = [
                        fault_edges[1, 0],
                        fault_edges[1, 1],
                        fault_edges[1, 2],
                        self.name,
                        -1,
                        0,
                        w,
                    ]
                    logger.info("Converting fault norm data to gradient data")
                    mask = np.logical_and(
                        fault_frame_data["coord"] == 0,
                        ~np.isnan(fault_frame_data["nx"]),
                    )
<<<<<<< HEAD
                    fault_frame_data.loc[
                        mask, ["gx", "gy", "gz"]
                    ] = fault_frame_data.loc[mask, ["nx", "ny", "nz"]]
=======
                    fault_frame_data.loc[mask, ["gx", "gy", "gz"]] = fault_frame_data.loc[
                        mask, ["nx", "ny", "nz"]
                    ]
>>>>>>> 8277304e

                    fault_frame_data.loc[mask, ["nx", "ny", "nz"]] = np.nan
                    mask = np.logical_and(
                        fault_frame_data["coord"] == 0,
                        ~np.isnan(fault_frame_data["gx"]),
<<<<<<< HEAD
                    )
                    fault_frame_data.loc[mask, ["gx", "gy", "gz"]] /= minor_axis * 0.5
                if points == False:
                    logger.info(
                        "Rescaling fault norm constraint length for fault frame"
                    )
=======
                    )
                    fault_frame_data.loc[mask, ["gx", "gy", "gz"]] /= minor_axis * 0.5
                if not points:
                    logger.info("Rescaling fault norm constraint length for fault frame")
>>>>>>> 8277304e
                    mask = np.logical_and(
                        fault_frame_data["coord"] == 0,
                        ~np.isnan(fault_frame_data["gx"]),
                    )
                    fault_frame_data.loc[mask, ["gx", "gy", "gz"]] /= np.linalg.norm(
                        fault_frame_data.loc[mask, ["gx", "gy", "gz"]], axis=1
                    )[:, None]
                    # scale vector so that the distance between -1
                    # and 1 is the minor axis length
                    fault_frame_data.loc[mask, ["gx", "gy", "gz"]] /= minor_axis * 0.5
                    mask = np.logical_and(
                        fault_frame_data["coord"] == 0,
                        ~np.isnan(fault_frame_data["nx"]),
                    )
                    fault_frame_data.loc[mask, ["nx", "ny", "nz"]] /= np.linalg.norm(
                        fault_frame_data.loc[mask, ["nx", "ny", "nz"]], axis=1
                    )[:, None]
                    # scale vector so that the distance between -1
                    # and 1 is the minor axis length
                    fault_frame_data.loc[mask, ["nx", "ny", "nz"]] /= minor_axis * 0.5
                    # self.builders[0].add_orthogonal_feature(self,
                    #  feature, w=1.0, region=None, step=1, B=0):
                    if np.sum(mask) == 0:
                        fault_frame_data.loc[
                            len(fault_frame_data),
                            [
                                "X",
                                "Y",
                                "Z",
                                "feature_name",
                                "nx",
                                "ny",
                                "nz",
                                "val",
                                "coord",
                                "w",
                            ],
                        ] = [
                            fault_center[0],
                            fault_center[1],
                            fault_center[2],
                            self.name,
                            fault_normal_vector[0] / minor_axis * 0.5,
                            fault_normal_vector[1] / minor_axis * 0.5,
                            fault_normal_vector[2] / minor_axis * 0.5,
                            np.nan,
                            0,
                            w,
                        ]
            if major_axis is not None:
                fault_tips[0, :] = fault_center[:3] + strike_vector * 0.5 * major_axis
                fault_tips[1, :] = fault_center[:3] - strike_vector * 0.5 * major_axis
                self.update_geometry(fault_tips)
                # we want the tips of the fault to be -1 and 1
                fault_frame_data.loc[
                    len(fault_frame_data),
                    ["X", "Y", "Z", "feature_name", "val", "coord", "w"],
                ] = [
                    fault_center[0],
                    fault_center[1],
                    fault_center[2],
                    self.name,
                    0,
                    2,
                    w,
                ]
                fault_frame_data.loc[
                    len(fault_frame_data),
                    ["X", "Y", "Z", "feature_name", "val", "coord", "w"],
                ] = [
                    fault_tips[1, 0],
                    fault_tips[1, 1],
                    fault_tips[1, 2],
                    self.name,
                    -0.5,
                    2,
                    w,
                ]
                fault_frame_data.loc[
                    len(fault_frame_data),
                    ["X", "Y", "Z", "feature_name", "val", "coord", "w"],
                ] = [
                    fault_tips[0, 0],
                    fault_tips[0, 1],
                    fault_tips[0, 2],
                    self.name,
                    0.5,
                    2,
                    w,
                ]
                strike_vector /= major_axis
            if intermediate_axis is not None:
<<<<<<< HEAD
                fault_depth[0, :] = (
                    fault_center[:3] + fault_slip_vector * intermediate_axis
                )
                fault_depth[1, :] = (
                    fault_center[:3] - fault_slip_vector * intermediate_axis
                )
=======
                fault_depth[0, :] = fault_center[:3] + fault_slip_vector * intermediate_axis
                fault_depth[1, :] = fault_center[:3] - fault_slip_vector * intermediate_axis
>>>>>>> 8277304e
                fault_frame_data.loc[
                    len(fault_frame_data),
                    ["X", "Y", "Z", "feature_name", "val", "coord", "w"],
                ] = [
                    fault_center[0],
                    fault_center[1],
                    fault_center[2],
                    self.name,
                    0,
                    1,
                    w,
                ]

                self.update_geometry(fault_depth)
                # TODO need to add data here
                fault_slip_vector /= intermediate_axis
                fault_frame_data.loc[
                    len(fault_frame_data),
                    [
                        "X",
                        "Y",
                        "Z",
                        "feature_name",
                        "nx",
                        "ny",
                        "nz",
                        "val",
                        "coord",
                        "w",
                    ],
                ] = [
                    fault_center[0],
                    fault_center[1],
                    fault_center[2],
                    self.name,
                    fault_slip_vector[0],
                    fault_slip_vector[1],
                    fault_slip_vector[2],
                    0,
                    1,
                    w,
                ]
<<<<<<< HEAD
        self.add_data_from_data_frame(fault_frame_data)
=======

        self.add_data_from_data_frame(fault_frame_data)
        if fault_trace_anisotropy > 0:
            self.add_fault_trace_anisotropy(fault_trace_anisotropy)
        if fault_dip_anisotropy > 0:
            self.add_fault_dip_anisotropy(fault_dip_anisotropy)
>>>>>>> 8277304e
        if force_mesh_geometry:
            self.set_mesh_geometry(fault_buffer, None)
        self.update_geometry(fault_frame_data[["X", "Y", "Z"]].to_numpy())

    def set_mesh_geometry(self, buffer, rotation):
        """set the mesh geometry

        Parameters
        ----------
        buffer : double
            percentage of length to add to edges
        """
        length = np.max(self.maximum - self.origin)
        # for builder in self.builders:
        # all three coordinates share the same support
        self.builders[0].set_interpolation_geometry(
            self.origin - length * buffer, self.maximum + length * buffer, rotation
        )

    def add_splay(self, splay, splayregion=None):
        if splayregion is None:

            def splayregion(xyz):
                pts = (
                    self.builders[0].data[["X", "Y", "Z", "val"]].to_numpy()
                )  # get_value_constraints()
                pts = pts[pts[:, 3] == 0, :]
                # check whether the fault is on the hanging wall or footwall of splay fault

                ext_field = splay[2].evaluate_value(pts[:, :3])
                surf_field = splay[0].evaluate_value(pts[:, :3])
                intersection_value = ext_field[np.nanargmin(np.abs(surf_field))]
                mask = np.zeros(xyz.shape[0], dtype="bool")
                val = splay[2].evaluate_value(xyz)

                if np.nanmedian(ext_field) > intersection_value:
                    mask[~np.isnan(val)] = val[~np.isnan(val)] < intersection_value
                    return mask
                elif np.nanmedian(ext_field) < intersection_value:
                    mask[~np.isnan(val)] = val[~np.isnan(val)] > intersection_value
                    return mask
                else:
                    logger.warning(
                        f"Not adding splay, cannot identify splay overlap region for {self.name} and {splay.name}"
                    )
                    return mask

        scalefactor = splay.fault_major_axis / self.fault_major_axis
        self.builders[0].add_equality_constraints(splay, splayregion, scalefactor)
        return splayregion

    def add_fault_trace_anisotropy(self, w: float = 1.0):
        """_summary_

        Parameters
        ----------
        w : float, optional
            _description_, by default 1.0
        """
        trace_data = self.builders[0].data.loc[self.builders[0].data["val"] == 0, :]
        coefficients = np.polyfit(
            trace_data["X"],
            trace_data["Y"],
            1,
        )
        slope, intercept = coefficients

        # Create a direction vector using the slope
        direction_vector = np.array([1, slope])
        direction_vector /= np.linalg.norm(direction_vector)
        vector_data = np.array([[direction_vector[1], -direction_vector[0], 0]])
        anisotropy_feature = AnalyticalGeologicalFeature(
            vector=vector_data, origin=[0, 0, 0], name="fault_trace_anisotropy"
        )
        self.builders[0].add_orthogonal_feature(anisotropy_feature, w=w, region=None, step=1, B=0)

    def add_fault_dip_anisotropy(self, dip: np.ndarray, w: float = 1.0):
        """_summary_

        Parameters
        ----------
        dip : np.ndarray
            _description_
        w : float, optional
            _description_, by default 1.0
        """
        trace_data = self.builders[0].data.loc[self.builders[0].data["val"] == 0, :]
        coefficients = np.polyfit(
            trace_data["X"],
            trace_data["Y"],
            1,
        )
        slope, intercept = coefficients

        # Create a direction vector using the slope
        direction_vector = np.array([1, slope])
        direction_vector /= np.linalg.norm(direction_vector)
        vector_data = np.array([[direction_vector[0], direction_vector[1], 0]])

        vector_data = np.array(
            [[direction_vector[1], -direction_vector[0], np.sin(np.deg2rad(dip))]]
        )
        anisotropy_feature = AnalyticalGeologicalFeature(
            vector=vector_data, origin=[0, 0, 0], name="fault_dip_anisotropy"
        )
        self.builders[0].add_orthogonal_feature(anisotropy_feature, w=w, region=None, step=1, B=0)

    def update(self):
        for i in range(3):
            self.builders[i].update()

    def up_to_date(self, callback=None):
        for i in range(3):
            self.builders[i].up_to_date(callback=callback)<|MERGE_RESOLUTION|>--- conflicted
+++ resolved
@@ -1,9 +1,6 @@
 from typing import Union
 from ._structural_frame_builder import StructuralFrameBuilder
-<<<<<<< HEAD
-=======
 from .. import AnalyticalGeologicalFeature
->>>>>>> 8277304e
 from LoopStructural.utils import get_vectors
 import numpy as np
 import pandas as pd
@@ -88,12 +85,9 @@
         points=False,
         force_mesh_geometry=False,
         fault_buffer=0.2,
-<<<<<<< HEAD
-=======
         fault_trace_anisotropy=1.0,
         fault_dip=90,
         fault_dip_anisotropy=1.0,
->>>>>>> 8277304e
     ):
         """Generate the required data for building a fault frame for a fault with the
         specified parameters
@@ -117,36 +111,18 @@
         intermediate_axis : double
             fault volume radius in the slip direction
         """
-<<<<<<< HEAD
-        trace_mask = np.logical_and(
-            fault_frame_data["coord"] == 0, fault_frame_data["val"] == 0
-        )
-        logger.info(f"There are {np.sum(trace_mask)} points on the fault trace")
-        if np.sum(trace_mask) == 0:
-            logger.error(
-                "You cannot model a fault without defining the location of the fault"
-            )
-            raise ValueError(f"There are no points on the fault trace")
-=======
         trace_mask = np.logical_and(fault_frame_data["coord"] == 0, fault_frame_data["val"] == 0)
         logger.info(f"There are {np.sum(trace_mask)} points on the fault trace")
         if np.sum(trace_mask) == 0:
             logger.error("You cannot model a fault without defining the location of the fault")
             raise ValueError("There are no points on the fault trace")
->>>>>>> 8277304e
 
         # get all of the gradient data associated with the fault trace
         if fault_normal_vector is None:
             gradient_mask = np.logical_and(
                 fault_frame_data["coord"] == 0, ~np.isnan(fault_frame_data["gz"])
             )
-<<<<<<< HEAD
-            vector_data = fault_frame_data.loc[
-                gradient_mask, ["gx", "gy", "gz"]
-            ].to_numpy()
-=======
             vector_data = fault_frame_data.loc[gradient_mask, ["gx", "gy", "gz"]].to_numpy()
->>>>>>> 8277304e
             normal_mask = np.logical_and(
                 fault_frame_data["coord"] == 0, ~np.isnan(fault_frame_data["nz"])
             )
@@ -156,14 +132,6 @@
                     fault_frame_data.loc[normal_mask, ["nx", "ny", "nz"]].to_numpy(),
                 ]
             )
-<<<<<<< HEAD
-            if len(vector_data) == 0:
-                logger.error(
-                    "You cannot model a fault without defining the orientation of the fault\n\
-                    Either add orientation data or define the fault normal vector argument"
-                )
-                raise ValueError(f"There are no points on the fault trace")
-=======
 
             if len(vector_data) == 0:
                 logger.error(
@@ -192,7 +160,6 @@
                 )
                 vector_data /= np.linalg.norm(vector_data, axis=1)[:, None]
 
->>>>>>> 8277304e
             fault_normal_vector = np.mean(vector_data, axis=0)
 
         logger.info(f"Fault normal vector: {fault_normal_vector}")
@@ -217,15 +184,7 @@
             trace_mask = np.logical_and(
                 fault_frame_data["coord"] == 0, fault_frame_data["val"] == 0
             )
-<<<<<<< HEAD
-            fault_center = (
-                fault_frame_data.loc[trace_mask, ["X", "Y", "Z"]]
-                .mean(axis=0)
-                .to_numpy()
-            )
-=======
             fault_center = fault_frame_data.loc[trace_mask, ["X", "Y", "Z"]].mean(axis=0).to_numpy()
->>>>>>> 8277304e
 
         self.fault_normal_vector = fault_normal_vector
         self.fault_slip_vector = fault_slip_vector
@@ -233,13 +192,7 @@
         self.fault_centre = fault_center
         if major_axis is None:
             fault_trace = fault_frame_data.loc[
-<<<<<<< HEAD
-                np.logical_and(
-                    fault_frame_data["coord"] == 0, fault_frame_data["val"] == 0
-                ),
-=======
                 np.logical_and(fault_frame_data["coord"] == 0, fault_frame_data["val"] == 0),
->>>>>>> 8277304e
                 ["X", "Y"],
             ].to_numpy()
             distance = np.linalg.norm(fault_trace[:, None, :] - fault_trace[None, :, :], axis=2)
@@ -332,33 +285,18 @@
                         fault_frame_data["coord"] == 0,
                         ~np.isnan(fault_frame_data["nx"]),
                     )
-<<<<<<< HEAD
-                    fault_frame_data.loc[
-                        mask, ["gx", "gy", "gz"]
-                    ] = fault_frame_data.loc[mask, ["nx", "ny", "nz"]]
-=======
                     fault_frame_data.loc[mask, ["gx", "gy", "gz"]] = fault_frame_data.loc[
                         mask, ["nx", "ny", "nz"]
                     ]
->>>>>>> 8277304e
 
                     fault_frame_data.loc[mask, ["nx", "ny", "nz"]] = np.nan
                     mask = np.logical_and(
                         fault_frame_data["coord"] == 0,
                         ~np.isnan(fault_frame_data["gx"]),
-<<<<<<< HEAD
-                    )
-                    fault_frame_data.loc[mask, ["gx", "gy", "gz"]] /= minor_axis * 0.5
-                if points == False:
-                    logger.info(
-                        "Rescaling fault norm constraint length for fault frame"
-                    )
-=======
                     )
                     fault_frame_data.loc[mask, ["gx", "gy", "gz"]] /= minor_axis * 0.5
                 if not points:
                     logger.info("Rescaling fault norm constraint length for fault frame")
->>>>>>> 8277304e
                     mask = np.logical_and(
                         fault_frame_data["coord"] == 0,
                         ~np.isnan(fault_frame_data["gx"]),
@@ -451,17 +389,8 @@
                 ]
                 strike_vector /= major_axis
             if intermediate_axis is not None:
-<<<<<<< HEAD
-                fault_depth[0, :] = (
-                    fault_center[:3] + fault_slip_vector * intermediate_axis
-                )
-                fault_depth[1, :] = (
-                    fault_center[:3] - fault_slip_vector * intermediate_axis
-                )
-=======
                 fault_depth[0, :] = fault_center[:3] + fault_slip_vector * intermediate_axis
                 fault_depth[1, :] = fault_center[:3] - fault_slip_vector * intermediate_axis
->>>>>>> 8277304e
                 fault_frame_data.loc[
                     len(fault_frame_data),
                     ["X", "Y", "Z", "feature_name", "val", "coord", "w"],
@@ -504,16 +433,12 @@
                     1,
                     w,
                 ]
-<<<<<<< HEAD
-        self.add_data_from_data_frame(fault_frame_data)
-=======
 
         self.add_data_from_data_frame(fault_frame_data)
         if fault_trace_anisotropy > 0:
             self.add_fault_trace_anisotropy(fault_trace_anisotropy)
         if fault_dip_anisotropy > 0:
             self.add_fault_dip_anisotropy(fault_dip_anisotropy)
->>>>>>> 8277304e
         if force_mesh_geometry:
             self.set_mesh_geometry(fault_buffer, None)
         self.update_geometry(fault_frame_data[["X", "Y", "Z"]].to_numpy())
