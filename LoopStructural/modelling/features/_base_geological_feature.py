--- conflicted
+++ resolved
@@ -68,14 +68,9 @@
         # causes circular import, could delay import?
         if type(model) == GeologicalModel:
             self._model = model
-<<<<<<< HEAD
-        elif model is None:
-            return
-=======
         elif not model:
             self._model = None
             logger.error("Model not set")
->>>>>>> cefe790e
         else:
             raise TypeError("Model must be a GeologicalModel")
 
