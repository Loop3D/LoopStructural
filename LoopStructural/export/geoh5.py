import geoh5py
import geoh5py.workspace
import numpy as np
from LoopStructural.datatypes import ValuePoints, VectorPoints


def add_surface_to_geoh5(filename, surface, overwrite=True, groupname="Loop"):
    with geoh5py.workspace.Workspace(filename) as workspace:
        group = workspace.get_entity(groupname)[0]
        if not group:
            group = geoh5py.groups.ContainerGroup.create(
                workspace, name=groupname, allow_delete=True
            )
        if surface.name in workspace.list_entities_name.values():
            existing_surf = workspace.get_entity(surface.name)
            existing_surf[0].allow_delete = True
            if overwrite:
                workspace.remove_entity(existing_surf[0])
        data = {}
        if surface.properties is not None:
            for k, v in surface.properties.items():
                data[k] = {'association': "VERTEX", "values": v}
        surface = geoh5py.objects.Surface.create(
            workspace,
            name=surface.name,
            vertices=surface.vertices,
            cells=surface.triangles,
            parent=group,
        )
        surface.add_data(data)


def add_points_to_geoh5(filename, point, overwrite=True, groupname="Loop"):
    with geoh5py.workspace.Workspace(filename) as workspace:
        group = workspace.get_entity(groupname)[0]
        if not group:
            group = geoh5py.groups.ContainerGroup.create(
                workspace, name=groupname, allow_delete=True
            )
        if point.name in workspace.list_entities_name.values():
            existing_point = workspace.get_entity(point.name)
            existing_point[0].allow_delete = True
            if overwrite:
                workspace.remove_entity(existing_point[0])
        data = {}
        if point.properties is not None:
            for k, v in point.properties.items():
                data[k] = {'association': "VERTEX", "values": v}
        if isinstance(point, VectorPoints):
            data['vx'] = {'association': "VERTEX", "values": point.vectors[:, 0]}
            data['vy'] = {'association': "VERTEX", "values": point.vectors[:, 1]}
            data['vz'] = {'association': "VERTEX", "values": point.vectors[:, 2]}

        if isinstance(point, ValuePoints):
            data['val'] = {'association': "VERTEX", "values": point.values}
        point = geoh5py.objects.Points.create(
            workspace,
            name=point.name,
            vertices=point.locations,
            parent=group,
        )
        point.add_data(data)


def add_structured_grid_to_geoh5(filename, structured_grid, overwrite=True, groupname="Loop"):
    with geoh5py.workspace.Workspace(filename) as workspace:
        group = workspace.get_entity(groupname)[0]
        if not group:
            group = geoh5py.groups.ContainerGroup.create(
                workspace, name=groupname, allow_delete=True
            )
        if structured_grid.name in workspace.list_entities_name.values():
            existing_block = workspace.get_entity(structured_grid.name)
            existing_block[0].allow_delete = True
            if overwrite:
                workspace.remove_entity(existing_block[0])
        data = {}
        if structured_grid.cell_properties is not None:
            for k, v in structured_grid.cell_properties.items():
                data[k] = {
<<<<<<< HEAD
                    'association': "CELL",
                    "values": np.flipud(np.rot90(v.reshape(structured_grid.nsteps - 1, order="F"))).flatten(),
=======
                    "association": "CELL",
                    "values": np.flipud(
                        np.rot90(v.reshape(structured_grid.nsteps - 1, order="F"), 1)
                    ).flatten(),
>>>>>>> dc4158bf
                }
        block = geoh5py.objects.BlockModel.create(
            workspace,
            name=structured_grid.name,
            origin=structured_grid.origin,
            u_cell_delimiters=np.cumsum(
                np.ones(structured_grid.nsteps[0]) * structured_grid.step_vector[0]
            ),  # Offsets along u
            v_cell_delimiters=np.cumsum(
                np.ones(structured_grid.nsteps[1]) * structured_grid.step_vector[1]
            ),  # Offsets along v
            z_cell_delimiters=np.cumsum(
                np.ones(structured_grid.nsteps[2]) * structured_grid.step_vector[2]
            ),  # Offsets along z (down)
            rotation=0.0,
            parent=group,
        )
        block.add_data(data)<|MERGE_RESOLUTION|>--- conflicted
+++ resolved
@@ -78,15 +78,11 @@
         if structured_grid.cell_properties is not None:
             for k, v in structured_grid.cell_properties.items():
                 data[k] = {
-<<<<<<< HEAD
-                    'association': "CELL",
-                    "values": np.flipud(np.rot90(v.reshape(structured_grid.nsteps - 1, order="F"))).flatten(),
-=======
+
                     "association": "CELL",
                     "values": np.flipud(
                         np.rot90(v.reshape(structured_grid.nsteps - 1, order="F"), 1)
                     ).flatten(),
->>>>>>> dc4158bf
                 }
         block = geoh5py.objects.BlockModel.create(
             workspace,
