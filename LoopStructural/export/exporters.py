--- conflicted
+++ resolved
@@ -10,14 +10,9 @@
 from LoopStructural.utils.helper import create_box
 from LoopStructural.export.file_formats import FileFormat
 
-<<<<<<< HEAD
-
-logger = logging.getLogger(__name__)
-=======
- 
+
 from LoopStructural.utils import getLogger
 logger = getLogger(__name__)
->>>>>>> 6051366c
 
 
 def write_cubeface(model, file_name, data_label, nsteps, file_format):
