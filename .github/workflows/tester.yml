--- conflicted
+++ resolved
@@ -15,7 +15,6 @@
       - '**.py'
       - .github/workflows/tester.yml
 jobs:
-<<<<<<< HEAD
   continuous-integration:
     name: Continuous integration ${{ matrix.os }} python ${{ matrix.python-version }}
     runs-on: ${{ matrix.os }}
@@ -41,32 +40,4 @@
       - name: pytest
         shell: bash -l {0}
         run: |
-          pytest
-=======
-    continuous-integration:
-        name: Continuous integration ${{ matrix.os }} python ${{ matrix.python-version }}
-        runs-on: ${{ matrix.os }}
-        strategy:
-        fail-fast: false
-        matrix:
-            os: ${{ fromJSON(vars.BUILD_OS)}}
-            python-version: ${{ fromJSON(vars.PYTHON_VERSIONS)}}
-        steps:
-        - uses: actions/checkout@v4
-        - uses: conda-incubator/setup-miniconda@v3
-          with:
-              python-version: ${{ matrix.python }}
-        - name: Installing dependencies
-          shell: |
-                bash -l {0}
-            run: |
-                conda install -c conda-forge numpy scipy scikit-image scikit-learn pytest networkx osqp matplotlib -y
-        - name: Building and install
-          shell: bash -l {0}
-          run: |
-            pip install . --user
-        - name: pytest
-          shell: bash -l {0}
-          run: |
-            pytest
->>>>>>> 73d6bd5c
+          pytest