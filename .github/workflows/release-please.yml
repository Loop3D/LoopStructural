on:
  push:
name: release-please
jobs:
  linting:
    name: Linting
    runs-on: ubuntu-latest
    steps:
      - uses: actions/checkout@v2
      - name: Install dependencies
        run: |
          python -m pip install --upgrade pip
          pip install black ruff
      - name: Autoformat with black
        run: |
          black .
      - name: Lint with ruff
        run: |
          ruff check LoopStructural --fix
      - uses: stefanzweifel/git-auto-commit-action@v4
        with:
          commit_message: "style: style fixes by ruff and autoformatting by black"

  continuous-integration:
    name: Continuous integration ${{ matrix.os }} python ${{ matrix.python-version }}
    runs-on: ${{ matrix.os }}
    strategy:
      fail-fast: false
      matrix:
        os: ${{ fromJSON(vars.BUILD_OS)}}
        python-version: ${{ fromJSON(vars.PYTHON_VERSIONS)}}
    steps:
      - uses: actions/checkout@v2
      - uses: conda-incubator/setup-miniconda@v2
        with:
          python-version: ${{ matrix.python }}
      - name: Installing dependencies
        shell: bash -l {0}
        run: |
<<<<<<< HEAD
          conda install -c conda-forge cython numpy scipy scikit-image scikit-learn pyamg flake8 pytest networkx osqp matplotlib -y
      - name: Checking formatting of code
        shell: bash -l {0}
        run: |
          # stop the build if there are Python syntax errors or undefined names
          flake8 LoopStructural --count --select=E9,F63,F7,F82 --show-source --statistics
          # exit-zero treats all errors as warnings. The GitHub editor is 127 chars wide
          flake8 LoopStructural --count --exit-zero --max-complexity=10 --max-line-length=127 --statistics
=======
          conda install -c conda-forge cython numpy scipy scikit-image scikit-learn pyamg pytest networkx osqp matplotlib -y
>>>>>>> 8277304e
      - name: Building and install
        shell: bash -l {0}
        run: |
          python setup.py install build_ext --inplace
          pip install .
      - name: pytest
        shell: bash -l {0}
        run: |
          pytest
  documentation-test:
    runs-on: ubuntu-latest
    #needs: continuous-integration
    steps:
      - uses: actions/checkout@v2
      - run: |
          cp CHANGELOG.md docs/source/getting_started/CHANGELOG.md
          docker build . -t=lsdocs -f docs/Dockerfile 
          docker run -v $(pwd):/LoopStructural lsdocs bash LoopStructural/docs/build_docs.sh
      - name: upload artifacts
        uses: actions/upload-artifact@v3
        with:
          path: docs/build/html

  release-please:
    runs-on: ubuntu-latest
    needs: documentation-test
    if: github.ref == 'refs/heads/master'
    steps:
      - uses: GoogleCloudPlatform/release-please-action@v3.5.0
        id: release
        with:
          release-type: python
          package-name: LoopStructural
          #version-file: LoopStructural/version.py
    outputs:
      release_created: ${{ steps.release.outputs.release_created }}
  # if a release is created then run the deploy scripts for github.io, conda, pypi and docker
  documentation-deploy:
    runs-on: ubuntu-latest
    needs: release-please
    if: ${{ needs.release-please.outputs.release_created }}
    steps:
      - uses: actions/checkout@v2
      - run: |
          cp CHANGELOG.md docs/source/getting_started/CHANGELOG.md
          docker build . -t=lsdocs -f docs/Dockerfile 
          docker run -v $(pwd):/LoopStructural lsdocs bash LoopStructural/docs/build_docs.sh
      - name: Deploy 🚀
        uses: JamesIves/github-pages-deploy-action@4.1.3
        with:
          branch: gh-pages # The branch the action should deploy to.
          folder: docs/build/html # The folder the action should deploy.

  conda-deploy:
    name: Uploading to Loop3d for python ${{ matrix.os }})
    needs: ["documentation-test", "continuous-integration"]
    runs-on: ${{matrix.os}}
    strategy:
      fail-fast: false
      matrix:
        os: ["ubuntu-latest"]
        python-version: ${{ fromJSON(vars.PYTHON_VERSIONS)}}
    steps:
      - uses: conda-incubator/setup-miniconda@v2
        with:
          auto-update-conda: true
          python-version: ${{ matrix.python-version }}

      - uses: actions/checkout@v2
      - name: update submodules
        #       shell: bash -l {0}
        run: |
          git submodule update --init --recursive
      - name: Conda build
        env:
          ANACONDA_API_TOKEN: ${{ secrets.ANACONDA_TOKEN  }}
        shell: bash -l {0}
        run: |
          conda install -c conda-forge conda-build scikit-build numpy cython anaconda-client -y
          conda build -c anaconda -c conda-forge -c loop3d --output-folder conda conda 
          conda convert -p all conda/linux-64/*.tar.bz2 -f -o conda
          conda install anaconda-client -y
      - name: upload artifacts
        uses: actions/upload-artifact@v3
        with:
          name: conda
          path: conda

  make_sdist:
    needs: ["documentation-test", "continuous-integration"]
    name: Make SDist
    runs-on: ubuntu-latest
    steps:
      - uses: actions/checkout@v3

      - name: Build SDist
        run: |
          pip install numpy
          python setup.py sdist
          pip wheel -w wheelhouse .

      - uses: actions/upload-artifact@v3
        with:
          name: dist
          path: dist/*.tar.gz
      - uses: actions/upload-artifact@v3
        with:
          name: dist
          path: wheelhouse/*.whl

  upload_to_pypi:
    needs: ["release-please", "make_sdist", "conda-deploy"]
    runs-on: ubuntu-latest
    if: ${{ needs.release-please.outputs.release_created }}
    steps:
      - uses: actions/download-artifact@v3
        with:
          name: dist
          path: dist
      - uses: actions/download-artifact@v3
        with:
          name: conda
          path: conda
      - uses: pypa/gh-action-pypi-publish@v1.6.4
        with:
          skip_existing: true
          verbose: true
          user: ${{ secrets.PYPI_USERNAME }}
          password: ${{ secrets.PYPI_PASSWORD }}
      - uses: conda-incubator/setup-miniconda@v2
      - name: upload all files to conda-forge
        shell: bash -l {0}
        env:
          ANACONDA_API_TOKEN: ${{ secrets.ANACONDA_TOKEN  }}
        run: |
          conda install -c anaconda anaconda-client -y
          anaconda upload --label main conda/*/*.tar.bz2<|MERGE_RESOLUTION|>--- conflicted
+++ resolved
@@ -37,18 +37,7 @@
       - name: Installing dependencies
         shell: bash -l {0}
         run: |
-<<<<<<< HEAD
-          conda install -c conda-forge cython numpy scipy scikit-image scikit-learn pyamg flake8 pytest networkx osqp matplotlib -y
-      - name: Checking formatting of code
-        shell: bash -l {0}
-        run: |
-          # stop the build if there are Python syntax errors or undefined names
-          flake8 LoopStructural --count --select=E9,F63,F7,F82 --show-source --statistics
-          # exit-zero treats all errors as warnings. The GitHub editor is 127 chars wide
-          flake8 LoopStructural --count --exit-zero --max-complexity=10 --max-line-length=127 --statistics
-=======
           conda install -c conda-forge cython numpy scipy scikit-image scikit-learn pyamg pytest networkx osqp matplotlib -y
->>>>>>> 8277304e
       - name: Building and install
         shell: bash -l {0}
         run: |
