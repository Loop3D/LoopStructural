on:
  push:
    branches:
      - master
name: release-please
jobs:
  continuous-integration:
    name: Continuous integration ${{ matrix.os }} python ${{ matrix.python-version }} 
    runs-on: ${{ matrix.os }}
    strategy:
      fail-fast: false
      matrix:
        os: ["ubuntu-latest",  "windows-latest"] #"macos-latest",
        python-version: ["3.7","3.8","3.9"]
    steps:
      - uses: actions/checkout@v2
      - uses: conda-incubator/setup-miniconda@v2
        with:
          python-version: ${{ matrix.python }} 
      - name: Installing dependencies
        shell: bash -l {0}
        run: |
          conda install -c conda-forge cython numpy scipy scikit-image scikit-learn pyamg flake8 pytest networkx osqp numba statsmodels scikit-fmm matplotlib -y
      - name: Checking formatting of code
        shell: bash -l {0}
        run: |
            # stop the build if there are Python syntax errors or undefined names
            flake8 LoopStructural --count --select=E9,F63,F7,F82 --show-source --statistics
            # exit-zero treats all errors as warnings. The GitHub editor is 127 chars wide
            flake8 LoopStructural --count --exit-zero --max-complexity=10 --max-line-length=127 --statistics
      - name: Building and install 
        shell: bash -l {0}
        run: |
          pip install .
      - name: pytest
        shell: bash -l {0}
        run: |
          pytest
  documentation-test:
    runs-on: ubuntu-latest
    #needs: continuous-integration
    steps:
      - uses: actions/checkout@v2
<<<<<<< HEAD
      - run: |
          docker build . -t=lsdocs -f docs/Dockerfile 
          docker run -v $(pwd):/LoopStructural lsdocs bash LoopStructural/docs/build_docs.sh
      
=======
      - uses: conda-incubator/setup-miniconda@v2.1.1
        with:
          auto-activate-base: true
          installer-url: https://github.com/conda-forge/miniforge/releases/download/4.10.1-0/Miniforge-pypy3-4.10.1-0-Linux-x86_64.sh
          channels: anaconda,conda-forge,loop3d,conda-forge/label/cf202003
          python-version: 3.8
      - name: Build documentation 
        shell: bash -l {0}
        env:
          ANACONDA_API_TOKEN: ${{ secrets.ANACONDA_TOKEN }}
        run: |
            conda install -c conda-forge theano cython numpy pandas imageio scipy matplotlib  sphinx sphinx-gallery sphinxcontrib-bibtex pydata-sphinx-theme myst-parser scikit-learn scikit-image pyamg flake8 pytest networkx python geopandas   -y
            pip install lavavu-osmesa 
            pip install .
            python -c "from LoopStructural import GeologicalModel"
            #cd docs
            #make html
>>>>>>> 8894b048

  release-please:
    runs-on: ubuntu-latest
    needs: documentation-test
    steps:
      - uses: GoogleCloudPlatform/release-please-action@v2
        id: release
        with:
          release-type: python
          package-name: LoopStructural
    outputs:
      release_created: ${{ steps.release.outputs.release_created }}
  # if a release is created then run the deploy scripts for github.io, conda, pypi and docker
  documentation-deploy:
    runs-on: ubuntu-latest
    needs: release-please
    if: ${{ needs.release-please.outputs.release_created }}
    steps:
      - uses: actions/checkout@v2
      - uses: conda-incubator/setup-miniconda@v2.1.1
        with:
          auto-activate-base: true
          installer-url: https://github.com/conda-forge/miniforge/releases/download/4.10.1-0/Miniforge-pypy3-4.10.1-0-Linux-x86_64.sh
          channels: anaconda,conda-forge,loop3d,conda-forge/label/cf202003
          python-version: 3.8
      - name: Build documentation 
        shell: bash -l {0}
        env:
          ANACONDA_API_TOKEN: ${{ secrets.ANACONDA_TOKEN }}
        run: |
            conda install -c conda-forge theano cython numpy pandas imageio scipy matplotlib  sphinx sphinx-gallery sphinxcontrib-bibtex pydata-sphinx-theme myst-parser scikit-learn scikit-image pyamg flake8 pytest networkx python geopandas   -y
            pip install lavavu-osmesa 
            pip install .
            python -c "import LoopStructural; LoopStructural.interpolators._cython.dsi_helper"
            cd docs
            make html
      - name: Deploy 🚀
        uses: JamesIves/github-pages-deploy-action@4.1.3
        with:
          branch: gh-pages # The branch the action should deploy to.
          folder: docs/build/html # The folder the action should deploy.
          
  conda-deploy:
    name: Uploading to Loop3d for python ${{ matrix.os }})
    needs: release-please
    if: ${{ needs.release-please.outputs.release_created }}
    runs-on: ${{ matrix.os }}
    strategy:
      fail-fast: false
      matrix:
        os: ["ubuntu-latest",  "windows-latest","macos-latest"]
        python-version: ["3.9","3.8","3.7"]
    steps:
      - uses: conda-incubator/setup-miniconda@v2
        with:
          auto-update-conda: true
          python-version: ${{ matrix.python-version }}
    
      - uses: actions/checkout@v2
      - name: update submodules
#       shell: bash -l {0}
        run: |
            git submodule update --init --recursive
      - name: Add msbuild to PATH
        if: matrix.os == 'windows-latest'
        uses: microsoft/setup-msbuild@v1.0.2  
      - name: Conda build'
        env:
          ANACONDA_API_TOKEN: ${{ secrets.ANACONDA_TOKEN  }}
        shell: bash -l {0}
        run: |
           conda install -c conda-forge conda-build scikit-build numpy=1.20 cython anaconda-client -y
           conda build -c anaconda -c conda-forge -c loop3d --output-folder conda conda
           conda install anaconda-client -y
      - name: upload windows
        env:
          ANACONDA_API_TOKEN: ${{ secrets.ANACONDA_TOKEN  }}
        if: matrix.os == 'windows-latest'
        shell: bash -l {0}
        run: |
           anaconda upload --label main conda/win-64/*.tar.bz2 
      - name: upload linux
        env:
          ANACONDA_API_TOKEN: ${{ secrets.ANACONDA_TOKEN  }}
        if: matrix.os == 'ubuntu-latest'
        shell: bash -l {0}
        run: |
           anaconda upload --label main conda/linux-64/*.tar.bz2 
      - name: upload macosx
        env:
          ANACONDA_API_TOKEN: ${{ secrets.ANACONDA_TOKEN  }}
        if: matrix.os == 'macos-latest'
        shell: bash -l {0}
        run: |
            anaconda upload --label main conda/osx-64/*.tar.bz2
  docker-deploy:
    needs: release-please
    if: ${{ needs.release-please.outputs.release_created }}
    runs-on: ubuntu-latest
    steps:
    - uses: actions/checkout@master
    - name: Publish to Registry
      uses: elgohr/Publish-Docker-Github-Action@master
      with:
        name: loop3d/loopstructural
        username: ${{ secrets.DOCKERHUB_USERNAME }}
        password: ${{ secrets.DOCKERHUB_PASSWORD }}
        dockerfile: Dockerfile
        tags: "latest,${{ env.STATE_RELEASE_VERSION }}"

  pypi-deploy:
    needs: release-please
    if: ${{ needs.release-please.outputs.release_created }}
    name: Build wheels
    runs-on: ${{ matrix.os }}
    strategy:
      matrix:
        os: [ubuntu-latest, windows-latest, macos-latest]
    steps:
      - uses: actions/checkout@v2

      - name: Build wheels
        uses: joerick/cibuildwheel@v1.10.0
        env:
          CIBW_ARCHS_MACOS: x86_64 universal2
          CIBW_BUILD: "cp36-* cp37-* cp38-* cp39-*"
          CIBW_BEFORE_BUILD: "pip install numpy==1.18 cython" #make sure numpy is the same version as required by LS

      - name: Publish wheels to PyPI
        env:
          TWINE_USERNAME: ${{ secrets.PYPI_USERNAME }}
          TWINE_PASSWORD: ${{ secrets.PYPI_PASSWORD }}
        run : |
          pip install twine
          python -m twine upload ./wheelhouse/*.whl  <|MERGE_RESOLUTION|>--- conflicted
+++ resolved
@@ -41,30 +41,10 @@
     #needs: continuous-integration
     steps:
       - uses: actions/checkout@v2
-<<<<<<< HEAD
       - run: |
           docker build . -t=lsdocs -f docs/Dockerfile 
           docker run -v $(pwd):/LoopStructural lsdocs bash LoopStructural/docs/build_docs.sh
       
-=======
-      - uses: conda-incubator/setup-miniconda@v2.1.1
-        with:
-          auto-activate-base: true
-          installer-url: https://github.com/conda-forge/miniforge/releases/download/4.10.1-0/Miniforge-pypy3-4.10.1-0-Linux-x86_64.sh
-          channels: anaconda,conda-forge,loop3d,conda-forge/label/cf202003
-          python-version: 3.8
-      - name: Build documentation 
-        shell: bash -l {0}
-        env:
-          ANACONDA_API_TOKEN: ${{ secrets.ANACONDA_TOKEN }}
-        run: |
-            conda install -c conda-forge theano cython numpy pandas imageio scipy matplotlib  sphinx sphinx-gallery sphinxcontrib-bibtex pydata-sphinx-theme myst-parser scikit-learn scikit-image pyamg flake8 pytest networkx python geopandas   -y
-            pip install lavavu-osmesa 
-            pip install .
-            python -c "from LoopStructural import GeologicalModel"
-            #cd docs
-            #make html
->>>>>>> 8894b048
 
   release-please:
     runs-on: ubuntu-latest
