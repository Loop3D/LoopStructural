--- conflicted
+++ resolved
@@ -2,10 +2,6 @@
     StructuralFrame,
     GeologicalFeature,
 )
-<<<<<<< HEAD
-from LoopStructural.modelling.features.builders import StructuralFrameBuilder
-=======
->>>>>>> 8277304e
 from LoopStructural.datatypes import BoundingBox
 
 from LoopStructural import GeologicalModel
@@ -60,11 +56,7 @@
     )
     data["feature_name"] = "fault"
 
-<<<<<<< HEAD
-    bb = BoundingBox(3, origin=np.zeros(3), maximum=np.ones(3) * 10)
-=======
     bb = BoundingBox(origin=np.zeros(3), maximum=np.ones(3) * 10)
->>>>>>> 8277304e
     model = GeologicalModel(bb.origin, bb.maximum)
 
     model.data = data
@@ -73,21 +65,9 @@
         "fault", 10, nelements=2000, steps=4, interpolatortype="PLI", buffer=2
     )
     model.update()
-<<<<<<< HEAD
-    assert np.all(
-        np.isclose(fault[0].evaluate_gradient(np.array([[5, 5, 5]])), [0, 0, 1])
-    )
-    assert np.all(
-        np.isclose(fault[1].evaluate_gradient(np.array([[5, 5, 5]])), [0, 1, 0])
-    )
-    assert np.all(
-        np.isclose(fault[2].evaluate_gradient(np.array([[5, 5, 5]])), [1, 0, 0])
-    )
-=======
     assert np.all(np.isclose(fault[0].evaluate_gradient(np.array([[5, 5, 5]])), [0, 0, 1]))
     assert np.all(np.isclose(fault[1].evaluate_gradient(np.array([[5, 5, 5]])), [0, 1, 0]))
     assert np.all(np.isclose(fault[2].evaluate_gradient(np.array([[5, 5, 5]])), [1, 0, 0]))
->>>>>>> 8277304e
 
 
 if __name__ == "__main__":
