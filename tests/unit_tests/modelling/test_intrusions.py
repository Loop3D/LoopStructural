import numpy as np

# Loop library
from LoopStructural import GeologicalModel
from LoopStructural.modelling.intrusions import IntrusionFrameBuilder
from LoopStructural.modelling.intrusions import IntrusionBuilder
from LoopStructural.modelling.intrusions import IntrusionFeature
from LoopStructural.modelling.features import StructuralFrame
from LoopStructural.modelling.intrusions import rectangle_function, parallelepiped_function

from LoopStructural.datasets import load_tabular_intrusion
data, boundary_points = load_tabular_intrusion()

def test_intrusion_freame_builder():
    model = GeologicalModel(boundary_points[0, :], boundary_points[1, :])
    model.data = data
    model.nsteps = [10,10,10]

    intrusion_data = data[data['feature_name'] == 'tabular_intrusion']
    frame_data = model.data[model.data["feature_name"] == 'tabular_intrusion_frame'].copy()

    conformable_feature = model.create_and_add_foliation('stratigraphy')

    intrusion_network_parameters = {'type': 'shortest path',
                                    'contact' :'roof',
                                    'delta_c':[2],
                                    'contact_anisotropies' : [conformable_feature],
                                    'shortest_path_sequence':[conformable_feature],
                                    'shortest_path_axis':'X'}
    delta_c = intrusion_network_parameters.get('delta_c')[0]
    # -- get variables for intrusion frame interpolation
    interpolatortype = "FDI"
    nelements = 1e2
    weights = [0,0,0]
    interpolator = model.get_interpolator(interpolatortype=interpolatortype)

    intrusion_frame_builder = IntrusionFrameBuilder(
        interpolator, name='tabular_intrusion_frame', model=model)

    # -- create intrusion network

    intrusion_frame_builder.set_intrusion_network_parameters(intrusion_data, intrusion_network_parameters)
    intrusion_network_geometry = intrusion_frame_builder.create_intrusion_network()

    keys = list(intrusion_frame_builder.anisotropies_series_parameters.keys())
    # #test if points lie in the contact of interest
    mean = intrusion_frame_builder.anisotropies_series_parameters[keys[0]][1]
    # mean = -10
    stdv = intrusion_frame_builder.anisotropies_series_parameters[keys[0]][2]
    evaluated_inet_points =  conformable_feature.evaluate_value(model.scale(intrusion_network_geometry[:,:3]))

    assert np.all(np.logical_and((mean - stdv*delta_c)<= evaluated_inet_points,(mean + stdv*delta_c)>= evaluated_inet_points))

    # -- create intrusion frame using intrusion network points and flow/inflation measurements
    intrusion_frame_builder.set_intrusion_frame_data(frame_data, intrusion_network_geometry)

    ## -- create intrusion frame
    intrusion_frame_builder.setup(
        nelements=nelements,
        w2=weights[0],
        w1=weights[1],
        gxygz=weights[2],
    )

    intrusion_frame = intrusion_frame_builder.frame

    assert isinstance(intrusion_frame, StructuralFrame)


def test_intrusion_builder():

    model = GeologicalModel(boundary_points[0, :], boundary_points[1, :])
    model.data = data
    model.nsteps = [10,10,10]

    intrusion_data = data[data['feature_name'] == 'tabular_intrusion']
    frame_data = model.data[model.data["feature_name"] == 'tabular_intrusion_frame'].copy()

    conformable_feature = model.create_and_add_foliation('stratigraphy')

    intrusion_network_parameters = {'type': 'interpolated',
                                    'contact' :'roof'}
    interpolator = model.get_interpolator(interpolatortype='FDI')

    intrusion_frame_builder = IntrusionFrameBuilder(
        interpolator, name='tabular_intrusion_frame', model=model)

    # -- create intrusion network

    intrusion_frame_builder.set_intrusion_network_parameters(intrusion_data, intrusion_network_parameters)
    intrusion_network_geometry = intrusion_frame_builder.create_intrusion_network()

    # -- create intrusion frame using intrusion network points and flow/inflation measurements
    intrusion_frame_builder.set_intrusion_frame_data(frame_data, intrusion_network_geometry)

    ## -- create intrusion frame
    intrusion_frame_builder.setup()
    intrusion_frame = intrusion_frame_builder.frame

    # -- create intrusion builder to simulate distance thresholds along frame coordinates
    intrusion_builder = IntrusionBuilder(
        intrusion_frame, model=model, name="tabular intrusion"
    )
    intrusion_builder.lateral_extent_model =  rectangle_function #intrusion_lateral_extent_model
    intrusion_builder.vertical_extent_model = parallelepiped_function #intrusion_vertical_extent_model

    intrusion_builder.set_data_for_extent_simulation(intrusion_data)
    intrusion_builder.build_arguments = {
        "lateral_extent_sgs_parameters": {},
        "vertical_extent_sgs_parameters": {}}

    intrusion_feature = intrusion_builder.feature
    intrusion_builder.update()

<<<<<<< HEAD
    assert len(intrusion_feature.lateral_simulated_thresholds) > 0
    assert len(intrusion_feature.growth_simulated_thresholds) > 0
=======
    assert len(intrusion_feature._lateral_simulated_thresholds) > 0
    assert len(intrusion_feature._growth_simulated_thresholds) > 0
>>>>>>> 13d45216
    
if __name__ == "__main__":
    test_intrusion_freame_builder()
    test_intrusion_builder()<|MERGE_RESOLUTION|>--- conflicted
+++ resolved
@@ -112,14 +112,12 @@
     intrusion_feature = intrusion_builder.feature
     intrusion_builder.update()
 
-<<<<<<< HEAD
     assert len(intrusion_feature.lateral_simulated_thresholds) > 0
     assert len(intrusion_feature.growth_simulated_thresholds) > 0
-=======
-    assert len(intrusion_feature._lateral_simulated_thresholds) > 0
-    assert len(intrusion_feature._growth_simulated_thresholds) > 0
->>>>>>> 13d45216
     
 if __name__ == "__main__":
     test_intrusion_freame_builder()
+    test_intrusion_builder()
+if __name__ == "__main__":
+    test_intrusion_freame_builder()
     test_intrusion_builder()