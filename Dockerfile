--- conflicted
+++ resolved
@@ -6,12 +6,8 @@
     gcc \
     g++ \
     libc-dev
-<<<<<<< HEAD
-RUN conda install numpy scipy mkl -y
-=======
     
 RUN conda install -c loop3d -c conda-forge map2loop python=3.7 -y
->>>>>>> d69a9f21
 RUN conda install -c conda-forge pip scikit-learn cython numpy==1.20.1 pandas scipy pymc3 jupyter pyamg -y
 RUN conda install -c conda-forge ipywidgets
 RUN conda install -c conda-forge ipyleaflet
@@ -49,10 +45,7 @@
 ENTRYPOINT ["/tini", "--"]
 USER ${NB_USER}
 
-<<<<<<< HEAD
-=======
 RUN mkdir notebooks
->>>>>>> d69a9f21
 
 # RUN pip install -e LoopStructural
 CMD ["jupyter", "notebook", "--ip='0.0.0.0'", "--NotebookApp.token=''", "--no-browser" ]
