#setup cython code
import sys
try:
	from setuptools import setup, find_packages
except:
	raise RuntimeError("Cannot import setuptools \n"\
	     "python -m pip install setuptools")
	sys.exit(1)

try:
	from Cython.Build import cythonize
except:
	raise RuntimeError("Cannot import cython \n"\
	     "python -m pip install cython")
	sys.exit(1)
try:
	import numpy
except:
	raise RuntimeError("Cannot import numpy \n"\
	     "python -m pip install numpy")
	sys.exit(1)	 		 
import numpy
import os
import codecs
def read(rel_path):
    here = os.path.abspath(os.path.dirname(__file__))
    with codecs.open(os.path.join(here, rel_path), 'r') as fp:
        return fp.read()

def get_version(rel_path):
    for line in read(rel_path).splitlines():
        if line.startswith('__version__'):
            delim = '"' if '"' in line else "'"
            return line.split(delim)[1]
    else:
        raise RuntimeError("Unable to find version string.")

setup(
	name="LoopStructural",
	install_requires=[
	'Cython',
	'numpy',
	'pandas',
	'scipy',
	'matplotlib',
	# 'lavavu',
	'scikit-image',
<<<<<<< HEAD
	'scikit-learn',
	'tqdm'

=======
	'scikit-learn'
>>>>>>> b3020f42
	],
	version=get_version("LoopStructural/__init__.py"),
    packages=find_packages(),
	ext_modules=cythonize("LoopStructural/interpolators/cython/*.pyx",compiler_directives={"language_level": "3"}),
	include_dirs=[numpy.get_include()],
	include_package_data=True,
	package_data={'LoopStructural':['datasets/data/*.csv','datasets/data/*.txt']},
	)<|MERGE_RESOLUTION|>--- conflicted
+++ resolved
@@ -45,13 +45,9 @@
 	'matplotlib',
 	# 'lavavu',
 	'scikit-image',
-<<<<<<< HEAD
 	'scikit-learn',
 	'tqdm'
 
-=======
-	'scikit-learn'
->>>>>>> b3020f42
 	],
 	version=get_version("LoopStructural/__init__.py"),
     packages=find_packages(),
